/**
 * ProductArchiveUtil.java
 *
 * (C) 2023 DLR
 */
package de.dlr.proseo.archivemgr.rest.model;

import java.util.ArrayList;
import java.util.List;
import java.util.Set;

import de.dlr.proseo.archivemgr.utils.StringUtils;
import de.dlr.proseo.logging.logger.ProseoLogger;
import de.dlr.proseo.logging.messages.GeneralMessage;
import de.dlr.proseo.logging.messages.ProductArchiveMgrMessage;
import de.dlr.proseo.model.ProductArchive;
import de.dlr.proseo.model.ProductClass;
import de.dlr.proseo.model.enums.ArchiveType;

/**
 * Model - Rest Mapper for Product Archive
 *
 * @author Denys Chaykovskiy
 */
public class ProductArchiveModelMapper {

	/** A logger for this class */
	private static ProseoLogger logger = new ProseoLogger(ProductArchiveModelMapper.class);

	/** Product Archive as input parameter */
	private ProductArchive modelArchive;

	/** Rest Archive as output parameter */
	private RestProductArchive restArchive = new RestProductArchive();

	/**
	 * Constructor with modelArchive parameter
	 *
	 * @param modelArchive model archive
	 */
	public ProductArchiveModelMapper(ProductArchive modelArchive) {

		if (logger.isTraceEnabled())
			logger.trace(">>> Constructor({})", (null == modelArchive ? "MISSING" : modelArchive.getId()));

		if (null == modelArchive) {
			throw new IllegalArgumentException(logger.log(ProductArchiveMgrMessage.ARCHIVE_MISSING));
		}

		this.modelArchive = modelArchive;

		setDefaultValuesIfNull();

		checkMandatoryFields();
	}

	/**
	 * Gets checked in constructor product archive
	 *
	 * @return product archive
	 */
	public ProductArchive get() {

		return modelArchive;
	}

	/**
	 * Converts a prosEO model ProductArchive into a REST ProductArchive
	 *
	 * @return an equivalent REST ProductArchive or null, if no model ProductArchive was given
	 */
	public RestProductArchive toRest() {

		if (logger.isTraceEnabled())
			logger.trace(">>> toRest({})", (null == modelArchive ? "MISSING" : modelArchive.getId()));

		setAvailableProductClasses();

		restArchive.setArchiveType(modelArchive.getArchiveType().toString());
		restArchive.setBaseUri(modelArchive.getBaseUri());
		restArchive.setClientId(modelArchive.getClientId());

		restArchive.setClientSecret(modelArchive.getClientSecret());
		restArchive.setCode(modelArchive.getCode());
		restArchive.setContext(modelArchive.getContext());

		restArchive.setId(modelArchive.getId());
		restArchive.setName(modelArchive.getName());

		restArchive.setPassword(modelArchive.getPassword());
		restArchive.setSendAuthInBody(modelArchive.getSendAuthInBody());
		restArchive.setTokenRequired(modelArchive.getTokenRequired());

		restArchive.setTokenUri(modelArchive.getTokenUri());
		restArchive.setUsername(modelArchive.getUsername());
		restArchive.setVersion((long) modelArchive.getVersion());

		return restArchive;
	}

	/**
	 * Sets default values in product archive
	 *
	 */
	private void setDefaultValuesIfNull() {

		if (null == modelArchive.getArchiveType()) {
			modelArchive.setArchiveType(ArchiveType.AIP);
		}

		if (null == modelArchive.getTokenRequired()) {
			modelArchive.setTokenRequired(false);
		}

		if (null == modelArchive.getArchiveType()) {
			modelArchive.setSendAuthInBody(false);
		}
	}

	/**
	 * Checks mandatory fields in product archive
	 *
	 */
	private void checkMandatoryFields() {

		if (StringUtils.isNullOrBlank(modelArchive.getCode())) {
			throw new IllegalArgumentException(logger.log(GeneralMessage.FIELD_NOT_SET, "Code", "product archive model checker"));
		}

		if (StringUtils.isNullOrBlank(modelArchive.getName())) {
			throw new IllegalArgumentException(logger.log(GeneralMessage.FIELD_NOT_SET, "Name", "product archive model checker"));
		}

		if (null == modelArchive.getArchiveType()) {
			throw new IllegalArgumentException(
					logger.log(GeneralMessage.FIELD_NOT_SET, "ArchiveType", "product archive model checker"));
		}

		if (StringUtils.isNullOrBlank(modelArchive.getBaseUri())) {
			throw new IllegalArgumentException(
					logger.log(GeneralMessage.FIELD_NOT_SET, "BaseUri", "product archive model checker"));
		}
<<<<<<< HEAD

		if (StringUtils.isNullOrBlank(modelArchive.getContext())) {
			throw new IllegalArgumentException(
					logger.log(GeneralMessage.FIELD_NOT_SET, "Context", "product archive model checker"));
=======
		
		if (null == modelArchive.getContext()) {
			throw new IllegalArgumentException(logger.log(GeneralMessage.FIELD_NOT_SET, "Context", "product archive model checker"));
>>>>>>> 4f7fec5e
		}

		if (modelArchive.getTokenRequired()) {
			if (StringUtils.isNullOrBlank(modelArchive.getTokenUri())) {
				throw new IllegalArgumentException(
						logger.log(GeneralMessage.FIELD_NOT_SET, "TokenUri", "product archive model checker"));
			}
		}

		if (modelArchive.getSendAuthInBody()) {
			if (StringUtils.isNullOrBlank(modelArchive.getUsername())) {
				throw new IllegalArgumentException(
						logger.log(GeneralMessage.FIELD_NOT_SET, "Username", "product archive model checker"));
			}
			if (null == modelArchive.getPassword()) {
				throw new IllegalArgumentException(
						logger.log(GeneralMessage.FIELD_NOT_SET, "Password", "product archive model checker"));
			}
		}
	}

	/**
	 * Sets available product classes of the rest product archive
	 *
	 */
	private void setAvailableProductClasses() {
		Set<ProductClass> modelProductClasses = modelArchive.getAvailableProductClasses();
		List<String> restProductClasses = new ArrayList<>();

		for (ProductClass modelProductClass : modelProductClasses) {

			String productType = modelProductClass.getProductType();
			restProductClasses.add(productType);
		}

		restArchive.setAvailableProductClasses(restProductClasses);
	}

}<|MERGE_RESOLUTION|>--- conflicted
+++ resolved
@@ -1,191 +1,185 @@
-/**
- * ProductArchiveUtil.java
- *
- * (C) 2023 DLR
- */
-package de.dlr.proseo.archivemgr.rest.model;
-
-import java.util.ArrayList;
-import java.util.List;
-import java.util.Set;
-
-import de.dlr.proseo.archivemgr.utils.StringUtils;
-import de.dlr.proseo.logging.logger.ProseoLogger;
-import de.dlr.proseo.logging.messages.GeneralMessage;
-import de.dlr.proseo.logging.messages.ProductArchiveMgrMessage;
-import de.dlr.proseo.model.ProductArchive;
-import de.dlr.proseo.model.ProductClass;
-import de.dlr.proseo.model.enums.ArchiveType;
-
-/**
- * Model - Rest Mapper for Product Archive
- *
- * @author Denys Chaykovskiy
- */
-public class ProductArchiveModelMapper {
-
-	/** A logger for this class */
-	private static ProseoLogger logger = new ProseoLogger(ProductArchiveModelMapper.class);
-
-	/** Product Archive as input parameter */
-	private ProductArchive modelArchive;
-
-	/** Rest Archive as output parameter */
-	private RestProductArchive restArchive = new RestProductArchive();
-
-	/**
-	 * Constructor with modelArchive parameter
-	 *
-	 * @param modelArchive model archive
-	 */
-	public ProductArchiveModelMapper(ProductArchive modelArchive) {
-
-		if (logger.isTraceEnabled())
-			logger.trace(">>> Constructor({})", (null == modelArchive ? "MISSING" : modelArchive.getId()));
-
-		if (null == modelArchive) {
-			throw new IllegalArgumentException(logger.log(ProductArchiveMgrMessage.ARCHIVE_MISSING));
-		}
-
-		this.modelArchive = modelArchive;
-
-		setDefaultValuesIfNull();
-
-		checkMandatoryFields();
-	}
-
-	/**
-	 * Gets checked in constructor product archive
-	 *
-	 * @return product archive
-	 */
-	public ProductArchive get() {
-
-		return modelArchive;
-	}
-
-	/**
-	 * Converts a prosEO model ProductArchive into a REST ProductArchive
-	 *
-	 * @return an equivalent REST ProductArchive or null, if no model ProductArchive was given
-	 */
-	public RestProductArchive toRest() {
-
-		if (logger.isTraceEnabled())
-			logger.trace(">>> toRest({})", (null == modelArchive ? "MISSING" : modelArchive.getId()));
-
-		setAvailableProductClasses();
-
-		restArchive.setArchiveType(modelArchive.getArchiveType().toString());
-		restArchive.setBaseUri(modelArchive.getBaseUri());
-		restArchive.setClientId(modelArchive.getClientId());
-
-		restArchive.setClientSecret(modelArchive.getClientSecret());
-		restArchive.setCode(modelArchive.getCode());
-		restArchive.setContext(modelArchive.getContext());
-
-		restArchive.setId(modelArchive.getId());
-		restArchive.setName(modelArchive.getName());
-
-		restArchive.setPassword(modelArchive.getPassword());
-		restArchive.setSendAuthInBody(modelArchive.getSendAuthInBody());
-		restArchive.setTokenRequired(modelArchive.getTokenRequired());
-
-		restArchive.setTokenUri(modelArchive.getTokenUri());
-		restArchive.setUsername(modelArchive.getUsername());
-		restArchive.setVersion((long) modelArchive.getVersion());
-
-		return restArchive;
-	}
-
-	/**
-	 * Sets default values in product archive
-	 *
-	 */
-	private void setDefaultValuesIfNull() {
-
-		if (null == modelArchive.getArchiveType()) {
-			modelArchive.setArchiveType(ArchiveType.AIP);
-		}
-
-		if (null == modelArchive.getTokenRequired()) {
-			modelArchive.setTokenRequired(false);
-		}
-
-		if (null == modelArchive.getArchiveType()) {
-			modelArchive.setSendAuthInBody(false);
-		}
-	}
-
-	/**
-	 * Checks mandatory fields in product archive
-	 *
-	 */
-	private void checkMandatoryFields() {
-
-		if (StringUtils.isNullOrBlank(modelArchive.getCode())) {
-			throw new IllegalArgumentException(logger.log(GeneralMessage.FIELD_NOT_SET, "Code", "product archive model checker"));
-		}
-
-		if (StringUtils.isNullOrBlank(modelArchive.getName())) {
-			throw new IllegalArgumentException(logger.log(GeneralMessage.FIELD_NOT_SET, "Name", "product archive model checker"));
-		}
-
-		if (null == modelArchive.getArchiveType()) {
-			throw new IllegalArgumentException(
-					logger.log(GeneralMessage.FIELD_NOT_SET, "ArchiveType", "product archive model checker"));
-		}
-
-		if (StringUtils.isNullOrBlank(modelArchive.getBaseUri())) {
-			throw new IllegalArgumentException(
-					logger.log(GeneralMessage.FIELD_NOT_SET, "BaseUri", "product archive model checker"));
-		}
-<<<<<<< HEAD
-
-		if (StringUtils.isNullOrBlank(modelArchive.getContext())) {
-			throw new IllegalArgumentException(
-					logger.log(GeneralMessage.FIELD_NOT_SET, "Context", "product archive model checker"));
-=======
-		
-		if (null == modelArchive.getContext()) {
-			throw new IllegalArgumentException(logger.log(GeneralMessage.FIELD_NOT_SET, "Context", "product archive model checker"));
->>>>>>> 4f7fec5e
-		}
-
-		if (modelArchive.getTokenRequired()) {
-			if (StringUtils.isNullOrBlank(modelArchive.getTokenUri())) {
-				throw new IllegalArgumentException(
-						logger.log(GeneralMessage.FIELD_NOT_SET, "TokenUri", "product archive model checker"));
-			}
-		}
-
-		if (modelArchive.getSendAuthInBody()) {
-			if (StringUtils.isNullOrBlank(modelArchive.getUsername())) {
-				throw new IllegalArgumentException(
-						logger.log(GeneralMessage.FIELD_NOT_SET, "Username", "product archive model checker"));
-			}
-			if (null == modelArchive.getPassword()) {
-				throw new IllegalArgumentException(
-						logger.log(GeneralMessage.FIELD_NOT_SET, "Password", "product archive model checker"));
-			}
-		}
-	}
-
-	/**
-	 * Sets available product classes of the rest product archive
-	 *
-	 */
-	private void setAvailableProductClasses() {
-		Set<ProductClass> modelProductClasses = modelArchive.getAvailableProductClasses();
-		List<String> restProductClasses = new ArrayList<>();
-
-		for (ProductClass modelProductClass : modelProductClasses) {
-
-			String productType = modelProductClass.getProductType();
-			restProductClasses.add(productType);
-		}
-
-		restArchive.setAvailableProductClasses(restProductClasses);
-	}
-
+/**
+ * ProductArchiveUtil.java
+ *
+ * (C) 2023 DLR
+ */
+package de.dlr.proseo.archivemgr.rest.model;
+
+import java.util.ArrayList;
+import java.util.List;
+import java.util.Set;
+
+import de.dlr.proseo.archivemgr.utils.StringUtils;
+import de.dlr.proseo.logging.logger.ProseoLogger;
+import de.dlr.proseo.logging.messages.GeneralMessage;
+import de.dlr.proseo.logging.messages.ProductArchiveMgrMessage;
+import de.dlr.proseo.model.ProductArchive;
+import de.dlr.proseo.model.ProductClass;
+import de.dlr.proseo.model.enums.ArchiveType;
+
+/**
+ * Model - Rest Mapper for Product Archive
+ *
+ * @author Denys Chaykovskiy
+ */
+public class ProductArchiveModelMapper {
+
+	/** A logger for this class */
+	private static ProseoLogger logger = new ProseoLogger(ProductArchiveModelMapper.class);
+
+	/** Product Archive as input parameter */
+	private ProductArchive modelArchive;
+
+	/** Rest Archive as output parameter */
+	private RestProductArchive restArchive = new RestProductArchive();
+
+	/**
+	 * Constructor with modelArchive parameter
+	 *
+	 * @param modelArchive model archive
+	 */
+	public ProductArchiveModelMapper(ProductArchive modelArchive) {
+
+		if (logger.isTraceEnabled())
+			logger.trace(">>> Constructor({})", (null == modelArchive ? "MISSING" : modelArchive.getId()));
+
+		if (null == modelArchive) {
+			throw new IllegalArgumentException(logger.log(ProductArchiveMgrMessage.ARCHIVE_MISSING));
+		}
+
+		this.modelArchive = modelArchive;
+
+		setDefaultValuesIfNull();
+
+		checkMandatoryFields();
+	}
+
+	/**
+	 * Gets checked in constructor product archive
+	 *
+	 * @return product archive
+	 */
+	public ProductArchive get() {
+
+		return modelArchive;
+	}
+
+	/**
+	 * Converts a prosEO model ProductArchive into a REST ProductArchive
+	 *
+	 * @return an equivalent REST ProductArchive or null, if no model ProductArchive was given
+	 */
+	public RestProductArchive toRest() {
+
+		if (logger.isTraceEnabled())
+			logger.trace(">>> toRest({})", (null == modelArchive ? "MISSING" : modelArchive.getId()));
+
+		setAvailableProductClasses();
+
+		restArchive.setArchiveType(modelArchive.getArchiveType().toString());
+		restArchive.setBaseUri(modelArchive.getBaseUri());
+		restArchive.setClientId(modelArchive.getClientId());
+
+		restArchive.setClientSecret(modelArchive.getClientSecret());
+		restArchive.setCode(modelArchive.getCode());
+		restArchive.setContext(modelArchive.getContext());
+
+		restArchive.setId(modelArchive.getId());
+		restArchive.setName(modelArchive.getName());
+
+		restArchive.setPassword(modelArchive.getPassword());
+		restArchive.setSendAuthInBody(modelArchive.getSendAuthInBody());
+		restArchive.setTokenRequired(modelArchive.getTokenRequired());
+
+		restArchive.setTokenUri(modelArchive.getTokenUri());
+		restArchive.setUsername(modelArchive.getUsername());
+		restArchive.setVersion((long) modelArchive.getVersion());
+
+		return restArchive;
+	}
+
+	/**
+	 * Sets default values in product archive
+	 *
+	 */
+	private void setDefaultValuesIfNull() {
+
+		if (null == modelArchive.getArchiveType()) {
+			modelArchive.setArchiveType(ArchiveType.AIP);
+		}
+
+		if (null == modelArchive.getTokenRequired()) {
+			modelArchive.setTokenRequired(false);
+		}
+
+		if (null == modelArchive.getArchiveType()) {
+			modelArchive.setSendAuthInBody(false);
+		}
+	}
+
+	/**
+	 * Checks mandatory fields in product archive
+	 *
+	 */
+	private void checkMandatoryFields() {
+
+		if (StringUtils.isNullOrBlank(modelArchive.getCode())) {
+			throw new IllegalArgumentException(logger.log(GeneralMessage.FIELD_NOT_SET, "Code", "product archive model checker"));
+		}
+
+		if (StringUtils.isNullOrBlank(modelArchive.getName())) {
+			throw new IllegalArgumentException(logger.log(GeneralMessage.FIELD_NOT_SET, "Name", "product archive model checker"));
+		}
+
+		if (null == modelArchive.getArchiveType()) {
+			throw new IllegalArgumentException(
+					logger.log(GeneralMessage.FIELD_NOT_SET, "ArchiveType", "product archive model checker"));
+		}
+
+		if (StringUtils.isNullOrBlank(modelArchive.getBaseUri())) {
+			throw new IllegalArgumentException(
+					logger.log(GeneralMessage.FIELD_NOT_SET, "BaseUri", "product archive model checker"));
+		}
+
+		if (null == modelArchive.getContext()) {
+			throw new IllegalArgumentException(
+					logger.log(GeneralMessage.FIELD_NOT_SET, "Context", "product archive model checker"));
+		}
+
+		if (modelArchive.getTokenRequired()) {
+			if (StringUtils.isNullOrBlank(modelArchive.getTokenUri())) {
+				throw new IllegalArgumentException(
+						logger.log(GeneralMessage.FIELD_NOT_SET, "TokenUri", "product archive model checker"));
+			}
+		}
+
+		if (modelArchive.getSendAuthInBody()) {
+			if (StringUtils.isNullOrBlank(modelArchive.getUsername())) {
+				throw new IllegalArgumentException(
+						logger.log(GeneralMessage.FIELD_NOT_SET, "Username", "product archive model checker"));
+			}
+			if (null == modelArchive.getPassword()) {
+				throw new IllegalArgumentException(
+						logger.log(GeneralMessage.FIELD_NOT_SET, "Password", "product archive model checker"));
+			}
+		}
+	}
+
+	/**
+	 * Sets available product classes of the rest product archive
+	 *
+	 */
+	private void setAvailableProductClasses() {
+		Set<ProductClass> modelProductClasses = modelArchive.getAvailableProductClasses();
+		List<String> restProductClasses = new ArrayList<>();
+
+		for (ProductClass modelProductClass : modelProductClasses) {
+
+			String productType = modelProductClass.getProductType();
+			restProductClasses.add(productType);
+		}
+
+		restArchive.setAvailableProductClasses(restProductClasses);
+	}
+
 }