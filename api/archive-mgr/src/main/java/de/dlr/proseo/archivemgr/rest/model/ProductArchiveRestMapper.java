--- conflicted
+++ resolved
@@ -1,236 +1,230 @@
-/**
- * ProductArchiveUtil.java
- *
- * (C) 2023 DLR
- */
-package de.dlr.proseo.archivemgr.rest.model;
-
-import java.util.HashSet;
-import java.util.Set;
-
-import de.dlr.proseo.archivemgr.utils.StringUtils;
-import de.dlr.proseo.logging.logger.ProseoLogger;
-import de.dlr.proseo.logging.messages.GeneralMessage;
-import de.dlr.proseo.logging.messages.ProductArchiveMgrMessage;
-import de.dlr.proseo.model.ProductArchive;
-import de.dlr.proseo.model.ProductClass;
-import de.dlr.proseo.model.dao.ProductClassRepository;
-import de.dlr.proseo.model.enums.ArchiveType;
-import de.dlr.proseo.model.service.RepositoryService;
-
-/**
- * Rest - Model Mapper for Product Archive
- *
- * @author Denys Chaykovskiy
- */
-public class ProductArchiveRestMapper {
-
-	/** A logger for this class */
-	private static ProseoLogger logger = new ProseoLogger(ProductArchiveRestMapper.class);
-
-	/** Rest Archive as input parameter */
-	private RestProductArchive restArchive;
-
-	/** Mission */
-	String mission;
-
-	/** Product Archive as output parameter */
-	private ProductArchive modelArchive = new ProductArchive();
-
-	/**
-	 * Constructor with restArchive parameter
-	 *
-	 * @param restArchive rest archive
-	 * @param mission the mission code
-	 */
-	public ProductArchiveRestMapper(RestProductArchive restArchive, String mission) {
-
-		if (logger.isTraceEnabled())
-			logger.trace(">>> Constructor({})", (null == restArchive ? "MISSING" : restArchive.getId()));
-
-		if (null == restArchive) {
-			throw new IllegalArgumentException(logger.log(ProductArchiveMgrMessage.ARCHIVE_MISSING));
-		}
-
-		if (null == mission) {
-			throw new IllegalArgumentException(logger.log(ProductArchiveMgrMessage.ARCHIVE_MISSION_MISSING));
-		}
-
-		this.restArchive = restArchive;
-
-		this.mission = mission;
-
-		setDefaultValuesIfNull();
-
-		checkMandatoryFields();
-	}
-
-	/**
-	 * Gets checked in constructor rest product archive
-	 *
-	 * @return rest product archive
-	 */
-	public RestProductArchive get() {
-
-		return restArchive;
-	}
-
-	/**
-	 * Convert a REST ProductArchive into a prosEO model ProductArchive AvailableProductClasses will not be set here, the field will
-	 * be null
-	 *
-	 * @return model Product Archive
-	 * @throws IllegalArgumentException if the REST Product Archive has a wrong archive type
-	 */
-	public ProductArchive toModel() throws IllegalArgumentException {
-
-		if (logger.isTraceEnabled())
-			logger.trace(">>> toModel({})", (null == restArchive ? "MISSING" : restArchive.getId()));
-
-		try {
-			modelArchive.setArchiveType(ArchiveType.valueOf(restArchive.getArchiveType()));
-		} catch (IllegalArgumentException e) {
-			throw new IllegalArgumentException(logger.log(ProductArchiveMgrMessage.ARCHIVE_TYPE_WRONG));
-		}
-
-		setAvailableProductClasses();
-
-		modelArchive.setBaseUri(restArchive.getBaseUri());
-		modelArchive.setClientId(restArchive.getClientId());
-		modelArchive.setClientSecret(restArchive.getClientSecret());
-
-		modelArchive.setCode(restArchive.getCode());
-		modelArchive.setContext(restArchive.getContext());
-		// modelArchive.setId(restArchive.getId());
-
-		modelArchive.setName(restArchive.getName());
-		modelArchive.setPassword(restArchive.getPassword());
-		modelArchive.setSendAuthInBody(restArchive.getSendAuthInBody());
-
-		modelArchive.setTokenRequired(restArchive.getTokenRequired());
-		modelArchive.setTokenUri(restArchive.getTokenUri());
-		modelArchive.setUsername(restArchive.getUsername());
-
-		return modelArchive;
-	}
-
-	/**
-	 * Sets Default values of the product archive
-	 *
-	 */
-	private void setDefaultValuesIfNull() {
-
-		if (null == restArchive.getArchiveType()) {
-			restArchive.setArchiveType(ArchiveType.AIP.toString());
-		}
-
-		if (null == restArchive.getTokenRequired()) {
-			restArchive.setTokenRequired(false);
-		}
-
-		if (null == restArchive.getSendAuthInBody()) {
-			restArchive.setSendAuthInBody(false);
-		}
-	}
-
-	/**
-	 * Checks mandatory fields in product archive
-	 *
-	 */
-	private void checkMandatoryFields() {
-
-		if (StringUtils.isNullOrBlank(restArchive.getCode())) {
-			throw new IllegalArgumentException(logger.log(GeneralMessage.FIELD_NOT_SET, "Code", "product archive model checker"));
-		}
-
-		if (StringUtils.isNullOrBlank(restArchive.getName())) {
-			throw new IllegalArgumentException(logger.log(GeneralMessage.FIELD_NOT_SET, "Name", "product archive model checker"));
-		}
-
-		if (null == restArchive.getArchiveType()) {
-			throw new IllegalArgumentException(
-					logger.log(GeneralMessage.FIELD_NOT_SET, "ArchiveType", "product archive model checker"));
-		}
-
-		if (StringUtils.isNullOrBlank(restArchive.getBaseUri())) {
-			throw new IllegalArgumentException(
-					logger.log(GeneralMessage.FIELD_NOT_SET, "BaseUri", "product archive model checker"));
-		}
-<<<<<<< HEAD
-
-		if (StringUtils.isNullOrBlank(restArchive.getContext())) {
-			throw new IllegalArgumentException(
-					logger.log(GeneralMessage.FIELD_NOT_SET, "Context", "product archive model checker"));
-=======
-		
-		if (null == restArchive.getContext()) {
-			throw new IllegalArgumentException(logger.log(GeneralMessage.FIELD_NOT_SET, "Context", "product archive model checker"));
->>>>>>> 4f7fec5e
-		}
-
-		if (restArchive.getTokenRequired()) {
-			if (StringUtils.isNullOrBlank(restArchive.getTokenUri())) {
-				throw new IllegalArgumentException(
-						logger.log(GeneralMessage.FIELD_NOT_SET, "TokenUri", "product archive model checker"));
-			}
-		}
-
-		if (restArchive.getSendAuthInBody()) {
-			if (StringUtils.isNullOrBlank(restArchive.getUsername())) {
-				throw new IllegalArgumentException(
-						logger.log(GeneralMessage.FIELD_NOT_SET, "Username", "product archive model checker"));
-			}
-			if (null == restArchive.getPassword()) {
-				throw new IllegalArgumentException(
-						logger.log(GeneralMessage.FIELD_NOT_SET, "Password", "product archive model checker"));
-			}
-		}
-	}
-
-	/**
-	 * Sets available product classes of the product archive model
-	 *
-	 */
-	private void setAvailableProductClasses() {
-		ProductClassRepository repository = RepositoryService.getProductClassRepository();
-
-		// TODO: FOR DEBUGGING, remove in release
-//		int i = 0;
-//		System.out.println("ProductClass Count = " + repository.count());
-//
-//		for (ProductClass productClass : repository.findAll()) {
-//
-//			String str = i + "=" + productClass.getProductType() + ", " + productClass.getId();
-//
-//			System.out.println(str);
-//
-//			if (i==3) break;
-//
-//
-//		}
-
-		Set<ProductClass> modelProductClasses = new HashSet<>();
-
-		for (String productType : restArchive.getAvailableProductClasses()) {
-
-			ProductClass productClass = repository.findByMissionCodeAndProductType(mission, productType);
-
-			// ProductClass with such code and productType not found
-			if (null == productClass) {
-
-				throw new IllegalArgumentException(
-						logger.log(ProductArchiveMgrMessage.PRODUCT_CLASS_NOT_FOUND, mission, productType));
-			}
-
-			// adding product class, if not duplicated
-			if (!modelProductClasses.add(productClass)) {
-
-				throw new IllegalArgumentException(logger.log(ProductArchiveMgrMessage.DUPLICATED_PRODUCT_CLASS,
-						productClass.getProductType(), restArchive.getCode()));
-			}
-		}
-
-		modelArchive.setAvailableProductClasses(modelProductClasses);
-	}
-
+/**
+ * ProductArchiveUtil.java
+ *
+ * (C) 2023 DLR
+ */
+package de.dlr.proseo.archivemgr.rest.model;
+
+import java.util.HashSet;
+import java.util.Set;
+
+import de.dlr.proseo.archivemgr.utils.StringUtils;
+import de.dlr.proseo.logging.logger.ProseoLogger;
+import de.dlr.proseo.logging.messages.GeneralMessage;
+import de.dlr.proseo.logging.messages.ProductArchiveMgrMessage;
+import de.dlr.proseo.model.ProductArchive;
+import de.dlr.proseo.model.ProductClass;
+import de.dlr.proseo.model.dao.ProductClassRepository;
+import de.dlr.proseo.model.enums.ArchiveType;
+import de.dlr.proseo.model.service.RepositoryService;
+
+/**
+ * Rest - Model Mapper for Product Archive
+ *
+ * @author Denys Chaykovskiy
+ */
+public class ProductArchiveRestMapper {
+
+	/** A logger for this class */
+	private static ProseoLogger logger = new ProseoLogger(ProductArchiveRestMapper.class);
+
+	/** Rest Archive as input parameter */
+	private RestProductArchive restArchive;
+
+	/** Mission */
+	String mission;
+
+	/** Product Archive as output parameter */
+	private ProductArchive modelArchive = new ProductArchive();
+
+	/**
+	 * Constructor with restArchive parameter
+	 *
+	 * @param restArchive rest archive
+	 * @param mission     the mission code
+	 */
+	public ProductArchiveRestMapper(RestProductArchive restArchive, String mission) {
+
+		if (logger.isTraceEnabled())
+			logger.trace(">>> Constructor({})", (null == restArchive ? "MISSING" : restArchive.getId()));
+
+		if (null == restArchive) {
+			throw new IllegalArgumentException(logger.log(ProductArchiveMgrMessage.ARCHIVE_MISSING));
+		}
+
+		if (null == mission) {
+			throw new IllegalArgumentException(logger.log(ProductArchiveMgrMessage.ARCHIVE_MISSION_MISSING));
+		}
+
+		this.restArchive = restArchive;
+
+		this.mission = mission;
+
+		setDefaultValuesIfNull();
+
+		checkMandatoryFields();
+	}
+
+	/**
+	 * Gets checked in constructor rest product archive
+	 *
+	 * @return rest product archive
+	 */
+	public RestProductArchive get() {
+
+		return restArchive;
+	}
+
+	/**
+	 * Convert a REST ProductArchive into a prosEO model ProductArchive AvailableProductClasses will not be set here, the field will
+	 * be null
+	 *
+	 * @return model Product Archive
+	 * @throws IllegalArgumentException if the REST Product Archive has a wrong archive type
+	 */
+	public ProductArchive toModel() throws IllegalArgumentException {
+
+		if (logger.isTraceEnabled())
+			logger.trace(">>> toModel({})", (null == restArchive ? "MISSING" : restArchive.getId()));
+
+		try {
+			modelArchive.setArchiveType(ArchiveType.valueOf(restArchive.getArchiveType()));
+		} catch (IllegalArgumentException e) {
+			throw new IllegalArgumentException(logger.log(ProductArchiveMgrMessage.ARCHIVE_TYPE_WRONG));
+		}
+
+		setAvailableProductClasses();
+
+		modelArchive.setBaseUri(restArchive.getBaseUri());
+		modelArchive.setClientId(restArchive.getClientId());
+		modelArchive.setClientSecret(restArchive.getClientSecret());
+
+		modelArchive.setCode(restArchive.getCode());
+		modelArchive.setContext(restArchive.getContext());
+		// modelArchive.setId(restArchive.getId());
+
+		modelArchive.setName(restArchive.getName());
+		modelArchive.setPassword(restArchive.getPassword());
+		modelArchive.setSendAuthInBody(restArchive.getSendAuthInBody());
+
+		modelArchive.setTokenRequired(restArchive.getTokenRequired());
+		modelArchive.setTokenUri(restArchive.getTokenUri());
+		modelArchive.setUsername(restArchive.getUsername());
+
+		return modelArchive;
+	}
+
+	/**
+	 * Sets Default values of the product archive
+	 *
+	 */
+	private void setDefaultValuesIfNull() {
+
+		if (null == restArchive.getArchiveType()) {
+			restArchive.setArchiveType(ArchiveType.AIP.toString());
+		}
+
+		if (null == restArchive.getTokenRequired()) {
+			restArchive.setTokenRequired(false);
+		}
+
+		if (null == restArchive.getSendAuthInBody()) {
+			restArchive.setSendAuthInBody(false);
+		}
+	}
+
+	/**
+	 * Checks mandatory fields in product archive
+	 *
+	 */
+	private void checkMandatoryFields() {
+
+		if (StringUtils.isNullOrBlank(restArchive.getCode())) {
+			throw new IllegalArgumentException(logger.log(GeneralMessage.FIELD_NOT_SET, "Code", "product archive model checker"));
+		}
+
+		if (StringUtils.isNullOrBlank(restArchive.getName())) {
+			throw new IllegalArgumentException(logger.log(GeneralMessage.FIELD_NOT_SET, "Name", "product archive model checker"));
+		}
+
+		if (null == restArchive.getArchiveType()) {
+			throw new IllegalArgumentException(
+					logger.log(GeneralMessage.FIELD_NOT_SET, "ArchiveType", "product archive model checker"));
+		}
+
+		if (StringUtils.isNullOrBlank(restArchive.getBaseUri())) {
+			throw new IllegalArgumentException(
+					logger.log(GeneralMessage.FIELD_NOT_SET, "BaseUri", "product archive model checker"));
+		}
+
+		if (null == restArchive.getContext()) {
+			throw new IllegalArgumentException(
+					logger.log(GeneralMessage.FIELD_NOT_SET, "Context", "product archive model checker"));
+		}
+
+		if (restArchive.getTokenRequired()) {
+			if (StringUtils.isNullOrBlank(restArchive.getTokenUri())) {
+				throw new IllegalArgumentException(
+						logger.log(GeneralMessage.FIELD_NOT_SET, "TokenUri", "product archive model checker"));
+			}
+		}
+
+		if (restArchive.getSendAuthInBody()) {
+			if (StringUtils.isNullOrBlank(restArchive.getUsername())) {
+				throw new IllegalArgumentException(
+						logger.log(GeneralMessage.FIELD_NOT_SET, "Username", "product archive model checker"));
+			}
+			if (null == restArchive.getPassword()) {
+				throw new IllegalArgumentException(
+						logger.log(GeneralMessage.FIELD_NOT_SET, "Password", "product archive model checker"));
+			}
+		}
+	}
+
+	/**
+	 * Sets available product classes of the product archive model
+	 *
+	 */
+	private void setAvailableProductClasses() {
+		ProductClassRepository repository = RepositoryService.getProductClassRepository();
+
+		// TODO: FOR DEBUGGING, remove in release
+//		int i = 0;
+//		System.out.println("ProductClass Count = " + repository.count());
+//
+//		for (ProductClass productClass : repository.findAll()) {
+//
+//			String str = i + "=" + productClass.getProductType() + ", " + productClass.getId();
+//
+//			System.out.println(str);
+//
+//			if (i==3) break;
+//
+//
+//		}
+
+		Set<ProductClass> modelProductClasses = new HashSet<>();
+
+		for (String productType : restArchive.getAvailableProductClasses()) {
+
+			ProductClass productClass = repository.findByMissionCodeAndProductType(mission, productType);
+
+			// ProductClass with such code and productType not found
+			if (null == productClass) {
+
+				throw new IllegalArgumentException(
+						logger.log(ProductArchiveMgrMessage.PRODUCT_CLASS_NOT_FOUND, mission, productType));
+			}
+
+			// adding product class, if not duplicated
+			if (!modelProductClasses.add(productClass)) {
+
+				throw new IllegalArgumentException(logger.log(ProductArchiveMgrMessage.DUPLICATED_PRODUCT_CLASS,
+						productClass.getProductType(), restArchive.getCode()));
+			}
+		}
+
+		modelArchive.setAvailableProductClasses(modelProductClasses);
+	}
+
 }