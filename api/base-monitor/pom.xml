--- conflicted
+++ resolved
@@ -5,11 +5,7 @@
 	<parent>
 		<groupId>de.dlr.proseo</groupId>
 		<artifactId>proseo-api</artifactId>
-<<<<<<< HEAD
-		<version>1.0.0</version>
-=======
 		<version>1.0.1-SNAPSHOT</version>
->>>>>>> daf556ec
 	</parent>
 	
 	<artifactId>proseo-base-monitor</artifactId>
@@ -23,10 +19,6 @@
     </organization>
 
     <properties>
-<<<<<<< HEAD
-        <module.version>1.0.0</module.version>
-=======
->>>>>>> daf556ec
         <main.basedir>${basedir}/../..</main.basedir>
     </properties>
     
