--- conflicted
+++ resolved
@@ -6,11 +6,7 @@
     <parent>
         <groupId>de.dlr.proseo</groupId>
         <artifactId>proseo-api</artifactId>
-<<<<<<< HEAD
-        <version>1.0.0</version>
-=======
         <version>1.0.1-SNAPSHOT</version>
->>>>>>> daf556ec
     </parent>
 
     <artifactId>odip</artifactId>
@@ -26,10 +22,6 @@
 
     <properties>
         <olingo.version>4.7.1</olingo.version>
-<<<<<<< HEAD
-        <module.version>1.0.0</module.version>
-=======
->>>>>>> daf556ec
         <main.basedir>${basedir}/../..</main.basedir>
         <raml-path-query>src/main/resources/raml/odip-query.raml</raml-path-query>
         <raml-path-oauth2>src/main/resources/raml/odip-oauth2.raml</raml-path-oauth2>
@@ -272,11 +264,7 @@
                                     <arg value="build" />
                                     <arg value="-t" />
                                     <arg
-<<<<<<< HEAD
-                                        value="${docker.registry}/${project.build.finalName}:${module.version}" />
-=======
                                         value="${docker.registry}/${project.build.finalName}:${project.version}" />
->>>>>>> daf556ec
                                     <arg value="--platform" />
                                     <arg value="${project.build.platform}" />
                                     <arg value="." />
@@ -284,11 +272,7 @@
                                 <exec executable="docker" failonerror="true">
                                     <arg value="push" />
                                     <arg
-<<<<<<< HEAD
-                                        value="${docker.registry}/${project.build.finalName}:${module.version}" />
-=======
                                         value="${docker.registry}/${project.build.finalName}:${project.version}" />
->>>>>>> daf556ec
                                 </exec>
                             </target>
                         </configuration>
