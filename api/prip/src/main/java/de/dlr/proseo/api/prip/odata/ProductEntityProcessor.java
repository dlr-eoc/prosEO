/**
 * ProductEntityProcessor.java
 * 
 * (C) 2020 Dr. Bassler & Co. Managementberatung GmbH
 */
package de.dlr.proseo.api.prip.odata;

import java.io.InputStream;
import java.net.URI;
import java.net.URISyntaxException;
import java.util.ArrayList;
import java.util.Arrays;
import java.util.Base64;
import java.util.List;
import java.util.UUID;

import org.apache.olingo.commons.api.data.ContextURL;
import org.apache.olingo.commons.api.data.Entity;
import org.apache.olingo.commons.api.data.Property;
import org.apache.olingo.commons.api.data.ValueType;
import org.apache.olingo.commons.api.edm.EdmEntitySet;
import org.apache.olingo.commons.api.edm.EdmEntityType;
import org.apache.olingo.commons.api.format.ContentType;
import org.apache.olingo.commons.api.http.HttpHeader;
import org.apache.olingo.commons.api.http.HttpStatusCode;
import org.apache.olingo.server.api.OData;
import org.apache.olingo.server.api.ODataApplicationException;
import org.apache.olingo.server.api.ODataLibraryException;
import org.apache.olingo.server.api.ODataRequest;
import org.apache.olingo.server.api.ODataResponse;
import org.apache.olingo.server.api.ServiceMetadata;
import org.apache.olingo.server.api.processor.EntityProcessor;
import org.apache.olingo.server.api.processor.MediaEntityProcessor;
import org.apache.olingo.server.api.serializer.EntitySerializerOptions;
import org.apache.olingo.server.api.serializer.ODataSerializer;
import org.apache.olingo.server.api.serializer.SerializerResult;
import org.apache.olingo.server.api.uri.UriInfo;
import org.apache.olingo.server.api.uri.UriParameter;
import org.apache.olingo.server.api.uri.UriResource;
import org.apache.olingo.server.api.uri.UriResourceEntitySet;
import org.slf4j.Logger;
import org.slf4j.LoggerFactory;
import org.springframework.beans.factory.annotation.Autowired;
import org.springframework.boot.web.client.RestTemplateBuilder;
import org.springframework.http.HttpHeaders;
import org.springframework.http.HttpStatus;
import org.springframework.http.ResponseEntity;
import org.springframework.stereotype.Component;
import org.springframework.web.client.HttpClientErrorException;
import org.springframework.web.client.HttpClientErrorException.Unauthorized;
import org.springframework.web.client.RestClientException;
import org.springframework.web.client.RestTemplate;

import de.dlr.proseo.api.prip.ProductionInterfaceConfiguration;
import de.dlr.proseo.interfaces.rest.model.RestProduct;
import de.dlr.proseo.interfaces.rest.model.RestProductFile;
import de.dlr.proseo.model.rest.model.RestProcessingFacility;


/**
 * Retrieve product collections from the prosEO metadata database (via the Ingestor component) with additional information 
 * from the prosEO Storage Manager
 * 
 * @author Dr. Thomas Bassler
 *
 */
@Component
public class ProductEntityProcessor implements EntityProcessor, MediaEntityProcessor {

	/* Message ID constants */
	private static final int MSG_ID_INVALID_ENTITY_TYPE = 5001;
	private static final int MSG_ID_URI_GENERATION_FAILED = 5002;
	private static final int MSG_ID_HTTP_REQUEST_FAILED = 5003;
	private static final int MSG_ID_SERVICE_REQUEST_FAILED = 5004;
	private static final int MSG_ID_NOT_AUTHORIZED_FOR_SERVICE = 5005;
	private static final int MSG_ID_AUTH_MISSING_OR_INVALID = 5006;
	private static final int MSG_ID_EXCEPTION = 5007;
	private static final int MSG_ID_FORBIDDEN = 5100;
	private static final int MSG_ID_PRODUCT_NOT_AVAILABLE = 5101;

	/* Message string constants */
	private static final String MSG_INVALID_ENTITY_TYPE = "(E%d) Invalid entity type %s referenced in service request";
	private static final String MSG_URI_GENERATION_FAILED = "(E%d) URI generation from product UUID failed (cause: %s)";
	private static final String MSG_HTTP_REQUEST_FAILED = "(E%d) HTTP request failed (cause: %s)";
	private static final String MSG_SERVICE_REQUEST_FAILED = "(E%d) Service request failed with status %d (%s), cause: %s";
	private static final String MSG_NOT_AUTHORIZED_FOR_SERVICE = "(E%d) User %s not authorized for requested service";
	private static final String MSG_AUTH_MISSING_OR_INVALID = "(E%d) Basic authentication missing or invalid: %s";
	private static final String MSG_EXCEPTION = "(E%d) Request failed (cause %s: %s)";
	private static final String MSG_FORBIDDEN = "(E%d) Creation, update and deletion of products not allowed through PRIP";
	private static final String MSG_PRODUCT_NOT_AVAILABLE = "(E%d) Product %s not available on any Processing Facility";
	
	/* Other string constants */
	private static final String HTTP_HEADER_WARNING = "Warning";

	/** The cached OData factory object */
	private OData odata;
	/** The cached metadata of the OData service */
	private ServiceMetadata serviceMetadata;

	/** REST template builder */
	@Autowired
	private RestTemplateBuilder rtb;
	
	/** The configuration for the PRIP API */
	@Autowired
	private ProductionInterfaceConfiguration config;
	
	/** A logger for this class */
	private static Logger logger = LoggerFactory.getLogger(ProductEntityProcessor.class);

	/**
	 * Create and log a formatted informational message
	 * 
	 * @param messageFormat the message text with parameter placeholders in String.format() style
	 * @param messageId a (unique) message id
	 * @param messageParameters the message parameters (optional, depending on the message format)
	 * @return a formatted info mesage
	 */
	private String logInfo(String messageFormat, int messageId, Object... messageParameters) {
		// Prepend message ID to parameter list
		List<Object> messageParamList = new ArrayList<>(Arrays.asList(messageParameters));
		messageParamList.add(0, messageId);

		// Log the error message
		String message = String.format(messageFormat, messageParamList.toArray());
		logger.info(message);

		return message;
	}

	/**
	 * Create and log a formatted error message
	 * 
	 * @param messageFormat the message text with parameter placeholders in String.format() style
	 * @param messageId a (unique) message id
	 * @param messageParameters the message parameters (optional, depending on the message format)
	 * @return a formatted error message
	 */
	private String logError(String messageFormat, int messageId, Object... messageParameters) {
		// Prepend message ID to parameter list
		List<Object> messageParamList = new ArrayList<>(Arrays.asList(messageParameters));
		messageParamList.add(0, messageId);

		// Log the error message
		String message = String.format(messageFormat, messageParamList.toArray());
		logger.error(message);

		return message;
	}

	/**
	 * Initializes the processor for each HTTP request - response cycle
	 * (Copied from interface definition)
	 * 
	 * @param odata Olingo's root object, acting as a factory for various object types
	 * @param serviceMetadata metadata of the OData service like the EDM that have to be created before the OData request handling takes place
	 */
	@Override
	public void init(OData odata, ServiceMetadata serviceMetadata) {
		if (logger.isTraceEnabled()) logger.trace(">>> init({}, {})", odata, serviceMetadata);
		
		this.odata = odata;
		this.serviceMetadata = serviceMetadata;
	}

	/**
	 * Parse an HTTP authentication header into username and password
	 * @param authHeader the authentication header to parse
	 * @return a string array containing the username and the password
	 * @throws IllegalArgumentException if the authentication header cannot be parsed
	 */
	private String[] parseAuthenticationHeader(String authHeader) throws IllegalArgumentException {
		if (logger.isTraceEnabled()) logger.trace(">>> parseAuthenticationHeader({})", authHeader);

		if (null == authHeader) {
			String message = logError(MSG_AUTH_MISSING_OR_INVALID, MSG_ID_AUTH_MISSING_OR_INVALID, authHeader);
			throw new IllegalArgumentException (message);
		}
		String[] authParts = authHeader.split(" ");
		if (2 != authParts.length || !"Basic".equals(authParts[0])) {
			String message = logError(MSG_AUTH_MISSING_OR_INVALID, MSG_ID_AUTH_MISSING_OR_INVALID, authHeader);
			throw new IllegalArgumentException (message);
		}
		String[] missionUserPassword = (new String(Base64.getDecoder().decode(authParts[1]))).split("\\\\"); // --> regex "\\" --> matches "\"
		if (2 != missionUserPassword.length) {
			String message = logError(MSG_AUTH_MISSING_OR_INVALID, MSG_ID_AUTH_MISSING_OR_INVALID, authHeader);
			throw new IllegalArgumentException (message);
		}
		String[] userPassword = missionUserPassword[1].split(":"); // guaranteed to work as per BasicAuth specification
		return userPassword;
	}

	/**
	 * Get the metadata for a single product from the prosEO Ingestor service
	 * 
	 * @param authHeader the Basic Authorization header for logging in to prosEO
	 * @param productUuid the UUID of the product to retrieve
	 * @return a product object
	 * @throws IllegalArgumentException if the authorization header cannot be parsed
	 * @throws HttpClientErrorException if an error is returned from the Ingestor service
	 * @throws Unauthorized if the user named in the Basic Auth header is not authorized to access the requested product
	 * @throws RestClientException if the request to the Ingestor fails for some other reason
	 * @throws RuntimeException if any other exception occurs
	 */
	private RestProduct getProduct(String authHeader, String productUuid)
			throws IllegalArgumentException, HttpClientErrorException, Unauthorized, RestClientException, RuntimeException {
		if (logger.isTraceEnabled()) logger.trace(">>> getProduct({}, {})", authHeader, productUuid);

		// Parse authentication header
		String[] userPassword = parseAuthenticationHeader(authHeader);
		
		// Request product metadata from Ingestor service
		
		// Attempt connection to service
		ResponseEntity<RestProduct> entity = null;
		try {
			RestTemplate restTemplate = ( null == authHeader ? rtb.build() : rtb.basicAuthentication(userPassword[0], userPassword[1]).build() );
			String requestUrl = config.getIngestorUrl() + "/products/uuid/" + productUuid;
			if (logger.isTraceEnabled()) logger.trace("... calling service URL {} with GET", requestUrl);
			entity = restTemplate.getForEntity(requestUrl, RestProduct.class);
		} catch (HttpClientErrorException.BadRequest | HttpClientErrorException.NotFound e) {
			logger.error(String.format(MSG_SERVICE_REQUEST_FAILED, MSG_ID_SERVICE_REQUEST_FAILED,
					e.getStatusCode().value(), e.getStatusCode().toString(), e.getResponseHeaders().getFirst(HTTP_HEADER_WARNING)));
			throw new HttpClientErrorException(e.getStatusCode(), e.getResponseHeaders().getFirst(HTTP_HEADER_WARNING));
		} catch (HttpClientErrorException.Unauthorized e) {
			logger.error(String.format(MSG_NOT_AUTHORIZED_FOR_SERVICE, MSG_ID_NOT_AUTHORIZED_FOR_SERVICE, e.getMessage()), e);
			throw e;
		} catch (RestClientException e) {
			String message = String.format(MSG_HTTP_REQUEST_FAILED, MSG_ID_HTTP_REQUEST_FAILED, e.getMessage());
			logger.error(message, e);
			throw new RestClientException(message, e);
		} catch (Exception e) {
			logger.error(e.getMessage(), e);
			throw new RuntimeException(e);
		}
		
		// All GET requests should return HTTP status OK
		if (!HttpStatus.OK.equals(entity.getStatusCode())) {
			String message = String.format(MSG_SERVICE_REQUEST_FAILED, MSG_ID_SERVICE_REQUEST_FAILED, 
					entity.getStatusCodeValue(), entity.getStatusCode().toString(), entity.getHeaders().getFirst(HTTP_HEADER_WARNING));
			logger.error(message);
			throw new RuntimeException(message);
		}
		
		RestProduct restProduct = entity.getBody();
		if (logger.isDebugEnabled()) logger.debug("... product found: " + restProduct.getId());
		return restProduct;
	}

	/**
	 * Get the URL of the storage manager for a given processing facility from the prosEO Facility Manager service
	 * 
	 * @param authHeader the Basic Authorization header for logging in to prosEO
	 * @param facilityName the name of the processing facility
	 * @return the URL of the Storage Manager associated with the given processing facility
	 * @throws IllegalArgumentException if the authorization header cannot be parsed
	 * @throws HttpClientErrorException if an error is returned from the Facility Manager service
	 * @throws Unauthorized if the user named in the Basic Auth header is not authorized to access the requested processing facility
	 * @throws RestClientException if the request to the Facility Manager fails for some other reason
	 * @throws RuntimeException if any other exception occurs
	 */
	private String getStorageManagerUrl(String authHeader, String facilityName)
			throws IllegalArgumentException, HttpClientErrorException, Unauthorized, RestClientException, RuntimeException {
		if (logger.isTraceEnabled()) logger.trace(">>> getProduct({}, {})", authHeader, facilityName);

		// Parse authentication header
		String[] userPassword = parseAuthenticationHeader(authHeader);
		
		// Request processing facility data from Facility Manager service
		
		// Attempt connection to service
		ResponseEntity<RestProcessingFacility> entity = null;
		try {
			RestTemplate restTemplate = ( null == authHeader ? rtb.build() : rtb.basicAuthentication(userPassword[0], userPassword[1]).build() );
			String requestUrl = config.getFacilityManagerUrl() + "/facilities/" + facilityName;
			if (logger.isTraceEnabled()) logger.trace("... calling service URL {} with GET", requestUrl);
			entity = restTemplate.getForEntity(requestUrl, RestProcessingFacility.class);
		} catch (HttpClientErrorException.BadRequest | HttpClientErrorException.NotFound e) {
			logger.error(String.format(MSG_SERVICE_REQUEST_FAILED, MSG_ID_SERVICE_REQUEST_FAILED,
					e.getStatusCode().value(), e.getStatusCode().toString(), e.getResponseHeaders().getFirst(HTTP_HEADER_WARNING)));
			throw new HttpClientErrorException(e.getStatusCode(), e.getResponseHeaders().getFirst(HTTP_HEADER_WARNING));
		} catch (HttpClientErrorException.Unauthorized e) {
			logger.error(String.format(MSG_NOT_AUTHORIZED_FOR_SERVICE, MSG_ID_NOT_AUTHORIZED_FOR_SERVICE, e.getMessage()), e);
			throw e;
		} catch (RestClientException e) {
			String message = String.format(MSG_HTTP_REQUEST_FAILED, MSG_ID_HTTP_REQUEST_FAILED, e.getMessage());
			logger.error(message, e);
			throw new RestClientException(message, e);
		} catch (Exception e) {
			logger.error(e.getMessage(), e);
			throw new RuntimeException(e);
		}
		
		// All GET requests should return HTTP status OK
		if (!HttpStatus.OK.equals(entity.getStatusCode())) {
			String message = String.format(MSG_SERVICE_REQUEST_FAILED, MSG_ID_SERVICE_REQUEST_FAILED, 
					entity.getStatusCodeValue(), entity.getStatusCode().toString(), entity.getHeaders().getFirst(HTTP_HEADER_WARNING));
			logger.error(message);
			throw new RuntimeException(message);
		}
		
		RestProcessingFacility restProcessingFacility = entity.getBody();
		if (logger.isDebugEnabled()) logger.debug("... processing facility found: " + restProcessingFacility.getId());
		return restProcessingFacility.getStorageManagerUrl();
	}

	/**
	 * Download the requested product from the prosEO Storage Manager
	 * 
	 * @param authHeader the Basic Authorization header for logging in to prosEO
	 * @param productUuid the UUID of the product to retrieve
	 * @return a binary stream containing the product data
	 * @throws URISyntaxException if a valid URI cannot be generated from any product UUID
	 * @throws IllegalArgumentException if the authorization header cannot be parsed
	 */
	private Entity getProductAsEntity(String authHeader, String productUuid) throws URISyntaxException, IllegalArgumentException {
		if (logger.isTraceEnabled()) logger.trace(">>> getProductAsEntity({}, {})", authHeader, productUuid);
		
		// Get the product information from the Ingestor service
		RestProduct restProduct = getProduct(authHeader, productUuid);

		// Create output product
		Entity product = ProductUtil.toPripProduct(restProduct);

		if (logger.isTraceEnabled()) logger.trace("<<< downloadProduct()");
		return product;
	}

	/**
	 * Reads entities data from persistence and puts serialized content and status into the response.
	 * 
	 * @param request OData request object containing raw HTTP information
	 * @param response OData response object for collecting response data
	 * @param uriInfo information of a parsed OData URI
	 * @param responseFormat requested content type after content negotiation
	 * @throws ODataApplicationException if the service implementation encounters a failure
	 * @throws ODataLibraryException if an error during serialization occurs
	 */
	@Override
	public void readEntity(ODataRequest request, ODataResponse response, UriInfo uriInfo, ContentType responseFormat)
			throws ODataApplicationException, ODataLibraryException {
		if (logger.isTraceEnabled()) logger.trace(">>> readEntity({}, {}, {}, {})", request, response, uriInfo, responseFormat);
		
		// 1st we have retrieve the requested EntitySet from the uriInfo object (representation of the parsed service URI)
		List<UriResource> resourcePaths = uriInfo.getUriResourceParts();
		UriResourceEntitySet uriResourceEntitySet = (UriResourceEntitySet) resourcePaths.get(0); // in our example, the first segment is the EntitySet
		EdmEntitySet edmEntitySet = uriResourceEntitySet.getEntitySet();

		// 2nd: fetch the data from backend for this requested EntitySetName
		// it has to be delivered as Entity object
	    List<UriParameter> keyPredicates = uriResourceEntitySet.getKeyPredicates();
	    
		Entity entity;
		if (edmEntitySet.getEntityType().getFullQualifiedName().equals(ProductEdmProvider.ET_PRODUCT_FQN)) {
			try {
				// Extract UUID from keyPredicates (only one key element defined for "Products")				
				entity = getProductAsEntity(request.getHeader(HttpHeaders.AUTHORIZATION), keyPredicates.get(0).getText());
			} catch (URISyntaxException e) {
				String message = logError(MSG_URI_GENERATION_FAILED, MSG_ID_URI_GENERATION_FAILED, e.getMessage());
				response.setStatusCode(HttpStatusCode.BAD_REQUEST.getStatusCode());
				response.setHeader(HTTP_HEADER_WARNING, message);
				return;
			} catch (IllegalArgumentException e) {
				response.setStatusCode(HttpStatusCode.UNAUTHORIZED.getStatusCode());
				response.setHeader(HTTP_HEADER_WARNING, e.getMessage()); // Message already logged and formatted
				return;
			} catch (HttpClientErrorException e) {
				response.setStatusCode(e.getRawStatusCode());
				response.setHeader(HTTP_HEADER_WARNING, e.getMessage()); // Message already logged and formatted
				return;
			} catch (Exception e) {
				String message = logError(MSG_EXCEPTION, MSG_ID_EXCEPTION, e.getClass().getCanonicalName(), e.getMessage());
				e.printStackTrace();
				response.setStatusCode(HttpStatusCode.INTERNAL_SERVER_ERROR.getStatusCode());
				response.setHeader(HTTP_HEADER_WARNING, message);
				return;
			}
		} else {
			String message = logError(MSG_INVALID_ENTITY_TYPE, MSG_ID_INVALID_ENTITY_TYPE, edmEntitySet.getEntityType().getFullQualifiedName());
			response.setStatusCode(HttpStatusCode.BAD_REQUEST.getStatusCode());
			response.setHeader(HTTP_HEADER_WARNING, message);
			return;
		}

		if (logger.isDebugEnabled()) logger.debug("... preparing data for response");
		
		// 3rd: create a serializer based on the requested format (json)
		ODataSerializer serializer = odata.createSerializer(responseFormat);

		// 4th: Now serialize the content: transform from the EntitySet object to InputStream
		EdmEntityType edmEntityType = edmEntitySet.getEntityType();
		ContextURL contextUrl = ContextURL.with().entitySet(edmEntitySet).build();

		EntitySerializerOptions opts = EntitySerializerOptions.with().contextURL(contextUrl).build();
		SerializerResult serializerResult = serializer.entity(serviceMetadata, edmEntityType, entity, opts);
		InputStream serializedContent = serializerResult.getContent();

		// Finally: configure the response object: set the body, headers and status code
		response.setContent(serializedContent);
		response.setStatusCode(HttpStatusCode.OK.getStatusCode());
		response.setHeader(HttpHeader.CONTENT_TYPE, responseFormat.toContentTypeString());
		
		if (logger.isTraceEnabled()) logger.trace("<<< readEntity()");
	}

	/**
	 * Download a product from the prosEO Storage Manager (any Storage Manager instance will do, because in the case
	 * of multiple copies of the product on various facilities, these should be identical); the Storage Manager is
	 * identified via the Facility Manager component
	 * <p>
	 * This method does not actually return the data stream for the product, but rather redirects to the download
	 * URI at the Storage Manager
	 * 
	 * @param request OData request object containing raw HTTP information
	 * @param response OData response object for collecting response data
	 * @param uriInfo information of a parsed OData URI
	 * @param responseFormat requested content type after content negotiation
	 * @throws ODataApplicationException if the service implementation encounters a failure
	 * @throws ODataLibraryException if an error during serialization occurs
	 */
	@Override
	public void readMediaEntity(ODataRequest request, ODataResponse response, UriInfo uriInfo, ContentType responseFormat)
			throws ODataApplicationException, ODataLibraryException {
		if (logger.isTraceEnabled()) logger.trace(">>> readMediaEntity({}, {}, {}, {})", request, response, uriInfo, responseFormat);
		
		// Find the requested product
		UriResourceEntitySet uriResourceEntitySet = (UriResourceEntitySet) uriInfo.getUriResourceParts().get(0); // in our example, the first segment is the EntitySet
	    List<UriParameter> keyPredicates = uriResourceEntitySet.getKeyPredicates();
		RestProduct restProduct = getProduct(request.getHeader(HttpHeaders.AUTHORIZATION), keyPredicates.get(0).getText());
		
		// Check whether the product is actually available on some processing facility
		if (restProduct.getProductFile().isEmpty()) {
			response.setStatusCode(HttpStatusCode.NO_CONTENT.getStatusCode());
			response.setHeader(HTTP_HEADER_WARNING, logError(MSG_PRODUCT_NOT_AVAILABLE, MSG_ID_PRODUCT_NOT_AVAILABLE, keyPredicates.get(0).getText()));
		}
		// Select a random product file to transfer
		int randomProductIndex = (int) (Math.random() * restProduct.getProductFile().size() - 0.5);
		RestProductFile productFile = restProduct.getProductFile().get(randomProductIndex);
		
		// Get the service URI of the Storage Manager service
		String storageManagerUrl = getStorageManagerUrl(request.getHeader(HttpHeaders.AUTHORIZATION), productFile.getProcessingFacilityName());
		
		// Build the download URI
<<<<<<< HEAD
		// TODO Change to pathinfo for zipped file if available, product file otherwise
		String productDownloadUri = storageManagerUrl + "/storage/products/" + restProduct.getId();
=======
		String productDownloadUri = storageManagerUrl + "/products/" + restProduct.getId();
>>>>>>> 81a6bfd3

		// --- TEST Just download "something" ---
		// TODO Remove test code!!
		productDownloadUri = "https://www.visit-a-church.info/fileadmin/images/id/rantepao/ri_rantepao_theresia_aussen1280x960_tuk_bassler_20160413.jpg";
		
		// Redirect the request to the download URI
		response.setStatusCode(HttpStatusCode.FOUND.getStatusCode());
		response.setHeader(HttpHeader.LOCATION, productDownloadUri);
		response.setHeader(HttpHeader.CONTENT_TYPE, responseFormat.toContentTypeString());
		
		if (logger.isTraceEnabled()) logger.trace("<<< readMediaEntity()");
	}

	/* ------------------------------------------------------------------------------------
	 * The methods below are not available on the PRIP, since this is a read-only interface 
	 * ------------------------------------------------------------------------------------ */
	
	@Override
	public void createEntity(ODataRequest request, ODataResponse response, UriInfo uriInfo, ContentType requestFormat,
			ContentType responseFormat) throws ODataApplicationException, ODataLibraryException {
		if (logger.isTraceEnabled()) logger.trace(">>> createEntity({}, {}, {}, {}, {})", request, response, uriInfo, requestFormat, responseFormat);
		
		response.setStatusCode(HttpStatusCode.FORBIDDEN.getStatusCode());
		response.setHeader(HTTP_HEADER_WARNING, logError(MSG_FORBIDDEN, MSG_ID_FORBIDDEN));
	}

	@Override
	public void deleteEntity(ODataRequest request, ODataResponse response, UriInfo uriInfo)
			throws ODataApplicationException, ODataLibraryException {
		if (logger.isTraceEnabled()) logger.trace(">>> deleteEntity({}, {}, {})", request, response, uriInfo);
		
		response.setStatusCode(HttpStatusCode.FORBIDDEN.getStatusCode());
		response.setHeader(HTTP_HEADER_WARNING, logError(MSG_FORBIDDEN, MSG_ID_FORBIDDEN));
	}

	@Override
	public void updateEntity(ODataRequest request, ODataResponse response, UriInfo uriInfo, ContentType requestFormat,
			ContentType responseFormat) throws ODataApplicationException, ODataLibraryException {
		if (logger.isTraceEnabled()) logger.trace(">>> updateEntity({}, {}, {}, {}, {})", request, response, uriInfo, requestFormat, responseFormat);
		
		response.setStatusCode(HttpStatusCode.FORBIDDEN.getStatusCode());
		response.setHeader(HTTP_HEADER_WARNING, logError(MSG_FORBIDDEN, MSG_ID_FORBIDDEN));
	}

	@Override
	public void createMediaEntity(ODataRequest request, ODataResponse response, UriInfo uriInfo, ContentType requestFormat,
			ContentType responseFormat) throws ODataApplicationException, ODataLibraryException {
		if (logger.isTraceEnabled()) logger.trace(">>> createMediaEntity({}, {}, {}, {}, {})", request, response, uriInfo, requestFormat, responseFormat);
		
		response.setStatusCode(HttpStatusCode.FORBIDDEN.getStatusCode());
		response.setHeader(HTTP_HEADER_WARNING, logError(MSG_FORBIDDEN, MSG_ID_FORBIDDEN));
	}

	@Override
	public void deleteMediaEntity(ODataRequest request, ODataResponse response, UriInfo uriInfo)
			throws ODataApplicationException, ODataLibraryException {
		if (logger.isTraceEnabled()) logger.trace(">>> deleteMediaEntity({}, {}, {})", request, response, uriInfo);
		
		response.setStatusCode(HttpStatusCode.FORBIDDEN.getStatusCode());
		response.setHeader(HTTP_HEADER_WARNING, logError(MSG_FORBIDDEN, MSG_ID_FORBIDDEN));
	}

	@Override
	public void updateMediaEntity(ODataRequest request, ODataResponse response, UriInfo uriInfo, ContentType requestFormat,
			ContentType responseFormat) throws ODataApplicationException, ODataLibraryException {
		if (logger.isTraceEnabled()) logger.trace(">>> updateMediaEntity({}, {}, {}, {}, {})", request, response, uriInfo, requestFormat, responseFormat);
		
		response.setStatusCode(HttpStatusCode.FORBIDDEN.getStatusCode());
		response.setHeader(HTTP_HEADER_WARNING, logError(MSG_FORBIDDEN, MSG_ID_FORBIDDEN));
	}

}<|MERGE_RESOLUTION|>--- conflicted
+++ resolved
@@ -441,12 +441,8 @@
 		String storageManagerUrl = getStorageManagerUrl(request.getHeader(HttpHeaders.AUTHORIZATION), productFile.getProcessingFacilityName());
 		
 		// Build the download URI
-<<<<<<< HEAD
 		// TODO Change to pathinfo for zipped file if available, product file otherwise
-		String productDownloadUri = storageManagerUrl + "/storage/products/" + restProduct.getId();
-=======
 		String productDownloadUri = storageManagerUrl + "/products/" + restProduct.getId();
->>>>>>> 81a6bfd3
 
 		// --- TEST Just download "something" ---
 		// TODO Remove test code!!
