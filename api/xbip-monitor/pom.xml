<project xmlns="http://maven.apache.org/POM/4.0.0" xmlns:xsi="http://www.w3.org/2001/XMLSchema-instance" xsi:schemaLocation="http://maven.apache.org/POM/4.0.0 https://maven.apache.org/xsd/maven-4.0.0.xsd">
	<modelVersion>4.0.0</modelVersion>
	
	<parent>
		<groupId>de.dlr.proseo</groupId>
		<artifactId>proseo-api</artifactId>
<<<<<<< HEAD
		<version>1.0.0</version>
=======
		<version>1.0.1-SNAPSHOT</version>
>>>>>>> daf556ec
	</parent>
	
	<artifactId>xbip-monitor</artifactId>
	<name>prosEO XBIP Monitor</name>
	<description>Monitor process for X-band Interface Points (XBIPs)</description>
    <url>https://github.com/dlr-eoc/prosEO/api/prip</url>
    <organization>
        <name>DLR - Deutsches Zentrum für Luft- und Raumfahrt e. V.</name>
        <url>http://www.dlr.de</url>
    </organization>

    <properties>
<<<<<<< HEAD
        <module.version>1.0.0</module.version>
=======
>>>>>>> daf556ec
        <main.basedir>${basedir}/../..</main.basedir>
        <raml-path>src/main/resources/raml/xbip-monitor-api.raml</raml-path>
        <raml-base-package>de.dlr.proseo.api.xbipmon.rest</raml-base-package>
    </properties>

    <dependencies>
        <dependency>
            <groupId>org.springframework.boot</groupId>
            <artifactId>spring-boot-configuration-processor</artifactId>
            <optional>true</optional>
        </dependency>
        <dependency>
            <groupId>org.springframework.boot</groupId>
            <artifactId>spring-boot-starter-actuator</artifactId>
        </dependency>
        <dependency>
            <groupId>org.springframework.boot</groupId>
            <artifactId>spring-boot-starter-web</artifactId>
        </dependency>
        <dependency>
            <groupId>org.springframework.boot</groupId>
            <artifactId>spring-boot-starter-webflux</artifactId>
        </dependency>
        <dependency>
            <groupId>org.springframework.boot</groupId>
            <artifactId>spring-boot-starter-test</artifactId>
        </dependency>
        <dependency>
            <groupId>org.projectreactor</groupId>
            <artifactId>reactor-spring</artifactId>
            <version>1.0.1.RELEASE</version>
        </dependency>
        <dependency>
            <groupId>com.fasterxml.jackson.dataformat</groupId>
            <artifactId>jackson-dataformat-xml</artifactId>
        </dependency>
        <dependency>
            <groupId>de.dlr.proseo</groupId>
            <artifactId>proseo-base-monitor</artifactId>
            <version>${project.version}</version>
        </dependency>
        <dependency>
            <groupId>de.dlr.proseo</groupId>
            <artifactId>proseo-interfaces</artifactId>
            <version>${project.version}</version>
        </dependency>
        <dependency>
            <groupId>com.phoenixnap.oss</groupId>
            <artifactId>springmvc-raml-plugin</artifactId>
            <type>maven-plugin</type>
        </dependency>
    </dependencies>

    <build>
        <finalName>proseo-xbip-monitor</finalName>
        <plugins>
            <plugin>
                <groupId>org.springframework.boot</groupId>
                <artifactId>spring-boot-maven-plugin</artifactId>
            </plugin>

            <!-- required for adding generated sources -->
            <plugin>
                <groupId>org.codehaus.mojo</groupId>
                <artifactId>build-helper-maven-plugin</artifactId>
                <executions>
                    <execution>
                        <phase>generate-sources</phase>
                        <goals>
                            <goal>add-source</goal>
                        </goals>
                        <configuration>
                            <sources>
                                <!-- where to find the generated sources -->
                                <source>${raml-output-path}</source>
                            </sources>
                        </configuration>
                    </execution>
                </executions>
            </plugin>

            <!-- Generate Spring MVC from RAML files -->
            <plugin>
                <groupId>com.phoenixnap.oss</groupId>
                <artifactId>springmvc-raml-plugin</artifactId>
                <configuration>
                    <basePackage>${raml-base-package}</basePackage>
                    <injectHttpHeadersParameter>true</injectHttpHeadersParameter>
                    <rule>com.phoenixnap.oss.ramlplugin.raml2code.rules.Spring4ControllerDecoratorRule</rule>
                </configuration>
                <executions>
                    <execution>
                        <id>generate-springmvc-endpoints</id>
                        <phase>generate-sources</phase>
                        <goals>
                            <goal>generate-springmvc-endpoints</goal>
                        </goals>
                    </execution>
                </executions>
            </plugin>

            <!-- Create HTML documentation from RAML files -->
            <plugin>
                <groupId>org.codehaus.mojo</groupId>
                <artifactId>exec-maven-plugin</artifactId>
                <executions>
                    <execution>
                        <phase>package</phase>
                        <goals>
                            <goal>exec</goal>
                        </goals>
                    </execution>
                </executions>
                <configuration>
                    <executable>raml2html</executable>
                    <commandlineArgs>-i ${raml-path} -o src/site/resources/${project.artifactId}.html</commandlineArgs>
                </configuration>
            </plugin>

            <!-- Create JAR file to extend specific monitors from -->
            <plugin>
                <groupId>org.apache.maven.plugins</groupId>
                <artifactId>maven-jar-plugin</artifactId>
                <executions>
                    <execution>
                        <id>extendable-jar</id>
                        <goals>
                            <goal>jar</goal>
                        </goals>
                        <configuration>
                            <classifier>extendable</classifier>
                            <includes>
                                <include>de/dlr/proseo/api/xbipmon/XbipMonitor.class</include>
                                <include>de/dlr/proseo/api/xbipmon/XbipMonitor$*.class</include>
                                <include>de/dlr/proseo/api/xbipmon/XbipMonitorConfiguration.class</include>
                                <include>de/dlr/proseo/api/xbipmon/rest/**</include>
                            </includes>
                        </configuration>
                    </execution>
                </executions>
            </plugin>

            <!-- Build Docker image -->
            <plugin>
                <groupId>org.apache.maven.plugins</groupId>
                <artifactId>maven-antrun-plugin</artifactId>
                <executions>
                    <execution>
                        <phase>install</phase>
                        <configuration>
                            <target>
                                <exec executable="docker" failonerror="true">
                                    <arg value="build" />
                                    <arg value="-t" />
                                    <arg value="${docker.registry}/${project.build.finalName}:${project.version}" />
                                    <arg value="--platform" />
                                    <arg value="${project.build.platform}" />
                                    <arg value="." />
                                </exec>
                                <exec executable="docker" failonerror="true">
                                    <arg value="push" />
                                    <arg value="${docker.registry}/${project.build.finalName}:${project.version}" />
                                </exec>
                            </target>
                        </configuration>
                        <goals>
                            <goal>run</goal>
                        </goals>
                    </execution>
                </executions>
            </plugin>
        </plugins>
    </build>
</project><|MERGE_RESOLUTION|>--- conflicted
+++ resolved
@@ -4,11 +4,7 @@
 	<parent>
 		<groupId>de.dlr.proseo</groupId>
 		<artifactId>proseo-api</artifactId>
-<<<<<<< HEAD
-		<version>1.0.0</version>
-=======
 		<version>1.0.1-SNAPSHOT</version>
->>>>>>> daf556ec
 	</parent>
 	
 	<artifactId>xbip-monitor</artifactId>
@@ -21,10 +17,6 @@
     </organization>
 
     <properties>
-<<<<<<< HEAD
-        <module.version>1.0.0</module.version>
-=======
->>>>>>> daf556ec
         <main.basedir>${basedir}/../..</main.basedir>
         <raml-path>src/main/resources/raml/xbip-monitor-api.raml</raml-path>
         <raml-base-package>de.dlr.proseo.api.xbipmon.rest</raml-base-package>
