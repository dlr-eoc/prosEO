--- conflicted
+++ resolved
@@ -20,8 +20,6 @@
 
 	<properties>
 		<module.version>0.9.5-ODIP</module.version>
-<<<<<<< HEAD
-=======
 		<resteasy.version>3.14.0.Final</resteasy.version>
 		<!-- Properties below to raise dependencies from Spring Boot 2.1.6 to Resteasy 3.14.0 -->
         <commons-codec.version>1.14</commons-codec.version>
@@ -29,7 +27,6 @@
         <jackson.version>2.10.5</jackson.version>
         <jboss-logging.version>3.4.1.Final</jboss-logging.version>
         <reactive-streams.version>1.0.3</reactive-streams.version>
->>>>>>> a6c201d4
 	</properties>
 
 	<dependencies>
