/**
 * BaseWrapper.java
 * 
 *  (C) 2019 Hubert Asamer, DLR
 *  (C) 2019 Dr. Bassler & Co. Managementberatung GmbH
 */
package de.dlr.proseo.basewrap;

import java.io.File;
import java.io.IOException;
import java.lang.ProcessBuilder.Redirect;
import java.nio.file.FileVisitResult;
import java.nio.file.FileVisitor;
import java.nio.file.Files;
import java.nio.file.Path;
import java.nio.file.Paths;
import java.nio.file.attribute.BasicFileAttributes;
import java.time.Instant;
import java.util.ArrayList;
import java.util.Arrays;
import java.util.Base64;
import java.util.HashMap;
import java.util.Map;
import org.slf4j.Logger;
import org.slf4j.LoggerFactory;

import com.fasterxml.jackson.core.JsonProcessingException;
import com.fasterxml.jackson.databind.ObjectMapper;

import de.dlr.proseo.basewrap.rest.HttpResponseInfo;
import de.dlr.proseo.basewrap.rest.RestOps;
import de.dlr.proseo.interfaces.rest.model.IngestorProduct;
import de.dlr.proseo.interfaces.rest.model.RestFileInfo;
import de.dlr.proseo.interfaces.rest.model.RestProduct;
import de.dlr.proseo.interfaces.rest.model.RestProductFile;
import de.dlr.proseo.model.enums.JobOrderVersion;
import de.dlr.proseo.model.enums.StorageType;
import de.dlr.proseo.model.joborder.InputOutput;
import de.dlr.proseo.model.joborder.IpfFileName;
import de.dlr.proseo.model.joborder.JobOrder;
import de.dlr.proseo.model.joborder.Proc;
import de.dlr.proseo.model.joborder.TimeInterval;
import de.dlr.proseo.model.util.OrbitTimeFormatter;
import de.dlr.proseo.model.util.ProseoUtil;

/**
 * prosEO Base Processor Wrapper - for processors conforming to ESA's
 * "Generic IPF Interface Specification" (MMFI-GSEG-EOPG-TN-07-0003, V.1.8)
 * 
 * @author Hubert Asamer
 * @author Dr. Thomas Bassler
 *
 */
public class BaseWrapper {

	/** Exit code for successful completion */
	private static final int EXIT_CODE_OK = 0;
	/** Exit code for completion with warning */
	private static final int EXIT_CODE_WARNING = 127;
	/** Exit code for failure */
	private static final int EXIT_CODE_FAILURE = 255;
	/** Exit code explanation for successful completion */
	private static final String EXIT_TEXT_OK = "OK";
	/** Exit code explanation for failure */
	private static final String EXIT_TEXT_FAILURE = "FAILURE";
	/** CallBack-Message for failure */
	private static final String CALLBACK_STATUS_FAILURE = "FAILURE";
	/** CallBack-Message for success */
	private static final String CALLBACK_STATUS_SUCCESS = "SUCCESS";

	/** Current directory of this program is used as work-dir */
	private static final Path WORKING_DIR = Paths.get(System.getProperty("user.dir"));
	/** 
	 * Order ID for job order file (according to Generic IPF Interface Specifications, sec. 4.2.2); 
	 * limited to 31 bits (int), because some IPFs cannot handle larger order IDs (apparently they take the word "integer" literally)
	 */
	protected static final int JOB_ORDER_ID = (int) (Math.random() * Integer.MAX_VALUE);
	/** Current timestamp used for output-file prefixes */
	@Deprecated
	protected static final long WRAPPER_TIMESTAMP = JOB_ORDER_ID;
	/** Auto-created path/filename of JobOrderFile within container (according to Generic IPF Interface Specifications) */
	protected String CONTAINER_JOF_PATH =
			WORKING_DIR.toString() +
			File.separator +
			"JobOrder." +
			JOB_ORDER_ID +
			".xml";
	protected String REL_CONTAINER_JOF_PATH = CONTAINER_JOF_PATH;
	/** Directory prefix of produced output data (available for wrapper subclasses) */
	protected static final String CONTAINER_OUTPUTS_PATH_PREFIX = "processor" + File.separator + String.valueOf(JOB_ORDER_ID);

	/* Message strings */
	private static final String MSG_CHECKING_ENVIRONMENT = "Checking {} environment variables:";
	private static final String MSG_DIFFERENT_FILE_PATHS_ASSIGNED = "Different file paths assigned by Storage Manager for files of same product ID {}";
	private static final String MSG_DIFFERENT_STORAGE_TYPES_ASSIGNED = "Different storage types assigned by Storage Manager for files of same product ID {}";
	private static final String MSG_DIRECTORY_NOT_EMPTY = "Output directory {} is not empty";
	private static final String MSG_ENVIRONMENT_CHECK_PASSED = "Check of environment variables passed";
	private static final String MSG_ENVIRONMENT_CHECK_FAILED = "Check of environment variables failed";
	private static final String MSG_ERROR_CALLING_PLANNER = "Error calling Production Planner, HTTP status code {} (cause: {})";
	private static final String MSG_ERROR_CONVERTING_INGESTOR_PRODUCT = "Error converting ingestor product with ID {} to JSON (cause: {})";
	private static final String MSG_ERROR_PUSHING_OUTPUT_FILE = "Error pushing output file {}, HTTP status code {} (cause: {})";
	private static final String MSG_ERROR_REGISTERING_PRODUCT = "Error registering product with ID {} with Ingestor, HTTP status code {} (cause: {})";
	private static final String MSG_ERROR_RETRIEVING_INPUT_FILE = "Error retrieving input file {}, HTTP status code {} (cause: {})";
	private static final String MSG_ERROR_RETRIEVING_JOB_ORDER = "Error retrieving Job Order File, HTTP status code {} (cause: {})";
	private static final String MSG_EXCEPTION_RETRIEVING_JOB_ORDER = "Exception encountered retrieving Job Order File (cause: {})";
	private static final String MSG_ERROR_PARSING_JOB_ORDER = "Error parsing Job Order File";
	private static final String MSG_ERROR_RUNNING_PROCESSOR = "Error running processor (cause: {})";
	private static final String MSG_ERROR_WRITING_JOF = "Error writing Job Order document to XML file";
	private static final String MSG_FETCHED_INPUT_FILES = "Fetched {} input files and prepared directories for {} outputs -- Ready for processing using Container-JOF {}";
	private static final String MSG_INVALID_VALUE_OF_ENVVAR = "Invalid value of EnvVar: {}";
	private static final String MSG_LEAVING_BASE_WRAPPER = "Leaving base-wrapper with exit code {} ({})";
	private static final String MSG_MALFORMED_RESPONSE_FROM_STORAGE_MANAGER = "Malformed response {} from Storage Manager when pushing {}";
	private static final String MSG_NOT_A_DIRECTORY = "Output path {} is not a directory";
	private static final String MSG_PLANNER_RESPONSE = "Production Planner response for callback is {} ({})";
	private static final String MSG_PREFIX_TIMESTAMP_FOR_NAMING = "Prefix timestamp used for JobOrderFile naming and results is {}";
	private static final String MSG_PROCESSING_FINISHED_OK = "Processing finished with return code {} (OK)";
	private static final String MSG_PROCESSING_FINISHED_WARNING = "Processing finished with return code {} (WARNING)";
	private static final String MSG_PROCESSING_FINISHED_ERROR = "Processing finished with return code {} (ERROR)";
	private static final String MSG_PRODUCT_ID_NOT_PARSEABLE = "Product ID {} not parseable as long integer";
	private static final String MSG_PRODUCTS_REGISTERED = "{} products registered with Ingestor";
	private static final String MSG_PRODUCTS_UPLOADED = "{} products with {} files uploaded to Storage Manager";
	private static final String MSG_REGISTERING_PRODUCTS = "Registering {} products with prosEO-Ingestor {}";
	private static final String MSG_STARTING_BASE_WRAPPER = "\n\n{\"prosEO\" : \"A Processing System for Earth Observation Data\"}\nStarting base-wrapper with JobOrder file {}";
	private static final String MSG_STARTING_PROCESSOR = "Starting Processing using command {} and local JobOrderFile: {}";
	private static final String MSG_UNABLE_TO_CREATE_DIRECTORY = "Unable to create directory path {} (cause: {} / {})";
	private static final String MSG_UNABLE_TO_ACCESS_FILE = "Unable to access file {} (cause: {} / {})";
	private static final String MSG_FILE_NOT_FETCHED = "Requested file {} not copied";
	private static final String MSG_UNABLE_TO_DELETE_DIRECTORY = "Unable to delete directory/file path {} (cause: {})";
	private static final String MSG_UPLOADING_RESULTS = "Uploading results to Storage Manager";
	private static final String MSG_CANNOT_CALCULATE_CHECKSUM = "Cannot calculate MD5 checksum for product {} (cause: {} / {})";
	private static final String MSG_MORE_THAN_ONE_ZIP_ARCHIVE = "More than one ZIP archive given for product {}";
	private static final String MSG_SKIPPING_INPUT_ENTRY = "Skipping input entry of type {} with filename type {}";
	private static final String MSG_WARNING_INPUT_FILENAME_MISSING = "Skipping input entry of type {} without filename";
	private static final String MSG_PROCESSOR_EXECUTION_INTERRUPTED = "Processor execution interrupted (cause: {})";
	private static final String MSG_ERROR_IN_PLANNER_CALLBACK = "Error calling back Production Planner at endpoint {} (cause: {})";
	private static final String MSG_CANNOT_DETERMINE_FILE_SIZE = "Cannot determine file size for path {} (cause: {} / {}";
	private static final String MSG_WRAPPER_CANNOT_BE_LAUNCHED = "Requested wrapper class {} cannot be launched (cause: {})";
	private static final String MSG_WRAPPER_NOT_SUBCLASS_OF_BASE_WRAPPER = "Requested wrapper class {} is not a subclass of BaseWrapper";
	private static final String MSG_WRAPPER_CLASS_NOT_FOUND = "Requested wrapper class {} not found";
	private static final String MSG_CANNOT_PARSE_FILE_INFO = "Cannot parse file info response {} (cause: {} / {})";
<<<<<<< HEAD
=======
	private static final String MSG_PRODUCT_ID_MISSING = "Product ID missing in output of file type {}, product cannot be updated";
	private static final String MSG_ERROR_READING_PRODUCT = "Error reading product with ID {} from database (HTTP status code: {}, message: {})";
	private static final String MSG_ERROR_PARSING_PRODUCT = "Error converting HTTP response {} to REST product (cause: {})";
	private static final String MSG_ERROR_CONVERTING_PRODUCT = "Error converting REST product of class {} to JSON (cause: {})";
	private static final String MSG_ERROR_UPDATING_PRODUCT = "Error updating product with ID {} in database (HTTP status code: {}, message: {})";
>>>>>>> bde4df3c

	/** Logger for this class */
	private static Logger logger = LoggerFactory.getLogger(BaseWrapper.class);

	/** 
	 *  Enumeration with valid environment variable names (available for wrapper subclasses).
	 *  
	 *  At runtime-start the BaseWrapper checks the presence and values of each variable.
	 *  <ul>
	 *  <li>{@link #JOBORDER_FILE} URI of valid JobOrder-File</li>
	 *  <li>{@link #STORAGE_ENDPOINT} public API endpoint URL of prosEO Storage Manager</li>
	 *  <li>{@link #STORAGE_USER} username for connection to Storage Manager</li>
	 *  <li>{@link #STORAGE_PASSWORD} password for connection to Storage Manager</li>
	 *  <li>{@link #INGESTOR_ENDPOINT} public API endpoint URL of prosEO-Ingestor</li>
	 *  <li>{@link #STATE_CALLBACK_ENDPOINT} public API endpoint URL of prosEO-Planner for submitting the final state of the wrapper-run.</li>
	 *  <li>{@link #PROCESSOR_SHELL_COMMAND} the processor shell command to be invoked by the wrapper</li>
	 *  <li>{@link #PROCESSING_FACILITY_NAME} name of the processing-facility this wrapper runs in.</li>
	 *  <li>{@link #PROSEO_USER} username for connection to Planner and Ingestor</li>
	 *  <li>{@link #PROSEO_PW} password for connection to Planner and Ingestor</li>
	 *  <li>{@link #LOCAL_FS_MOUNT} the mount point within the container, where the shared storage is mounted</li>
	 *  </ul>
	 *  
	 */
	protected enum ENV_VARS {
		JOBORDER_FILE
		, JOBORDER_VERSION
		, STORAGE_ENDPOINT
		, STORAGE_USER
		, STORAGE_PASSWORD
		, INGESTOR_ENDPOINT
		, STATE_CALLBACK_ENDPOINT
		, PROCESSOR_SHELL_COMMAND
		, PROCESSING_FACILITY_NAME
		, PROSEO_USER
		, PROSEO_PW
		, LOCAL_FS_MOUNT
		, FILECHECK_MAX_CYCLES
		, FILECHECK_WAIT_TIME
	}

	// Environment Variables from Container (set via run-invocation or directly from docker-image)
	
	// Variables to be provided by Production Planner during invocation
	/** Path to Job Order File, format according to file system type */
	private String ENV_JOBORDER_FILE = System.getenv(ENV_VARS.JOBORDER_FILE.toString());
	/** Path to Job Order File, format according to file system type */
	private String ENV_JOBORDER_VERSION = System.getenv(ENV_VARS.JOBORDER_VERSION.toString());
	
	/** HTTP endpoint for local Storage Manager */
	private String ENV_STORAGE_ENDPOINT = System.getenv(ENV_VARS.STORAGE_ENDPOINT.toString());
	
	/** User name for local Storage Manager */
	private String ENV_STORAGE_USER = System.getenv(ENV_VARS.STORAGE_USER.toString());
	/** Password for local Storage Manager */
	private String ENV_STORAGE_PASSWORD = System.getenv(ENV_VARS.STORAGE_PASSWORD.toString());
	/** Mount point of shared local file system (available for wrapper subclasses) */
	protected String ENV_LOCAL_FS_MOUNT = System.getenv(ENV_VARS.LOCAL_FS_MOUNT.toString());
	
	/** Directory for temporary/output files created by this wrapper */
	protected String wrapperDataDirectory = ENV_LOCAL_FS_MOUNT + File.separator + CONTAINER_OUTPUTS_PATH_PREFIX;
	
	/** User name for prosEO Control Instance (available for wrapper subclasses) */
	protected String ENV_PROSEO_USER = System.getenv(ENV_VARS.PROSEO_USER.toString());
	/** Password for prosEO Control Instance (available for wrapper subclasses) */
	protected String ENV_PROSEO_PW = System.getenv(ENV_VARS.PROSEO_PW.toString());
	
	/** Variables to control max cycles and wait time to check file size of fetched input files */
	protected String ENV_FILECHECK_MAX_CYCLES = System.getenv(ENV_VARS.FILECHECK_MAX_CYCLES.toString());
	protected String ENV_FILECHECK_WAIT_TIME = System.getenv(ENV_VARS.FILECHECK_WAIT_TIME.toString());

	/**
	 * Callback address for prosEO Production Planner, format is:
	 * <planner-URL>/processingfacilities/<procFacilityName>/finish/<podName>
	 */
	private String ENV_STATE_CALLBACK_ENDPOINT = System.getenv(ENV_VARS.STATE_CALLBACK_ENDPOINT.toString());
	
	/** Name of the Processing Facility this wrapper is running in (available for wrapper subclasses) */
	protected String ENV_PROCESSING_FACILITY_NAME = System.getenv(ENV_VARS.PROCESSING_FACILITY_NAME.toString());
	
	/** HTTP endpoint for Ingestor callback (available for wrapper subclasses) */
	protected String ENV_INGESTOR_ENDPOINT = System.getenv(ENV_VARS.INGESTOR_ENDPOINT.toString());

	// Variables to be provided by the processor or wrapper image
	/** Shell command to run the processor (with path to Job Order File as sole parameter) */
	protected String ENV_PROCESSOR_SHELL_COMMAND = System.getenv(ENV_VARS.PROCESSOR_SHELL_COMMAND.toString());

	/**
	 * Class for raising wrapper-generated runtime exceptions
	 */
	@SuppressWarnings("serial")
	public static class WrapperException extends RuntimeException {};
	
	/**
	 * Extracts the prosEO-compliant message from the "Warning" header, if any
	 * 
	 * @param responseInfo the response info object received from RestOps::restApiCall
	 * @return the prosEO-compliant message, if there is one, or the unchanged warning header, if there is one,
	 * 		   or null otherwise
	 */
	protected String extractProseoMessage(HttpResponseInfo responseInfo) {
		if (logger.isTraceEnabled()) logger.trace(">>> extractProseoMessage({})", 
				(null == responseInfo ? "null" : responseInfo.getHttpWarning()));
		
		if (null == responseInfo || null == responseInfo.getHttpWarning()) {
			return null;
		}
		
		return ProseoUtil.extractProseoMessage(responseInfo.getHttpWarning());
	}
	
	/**
	 * Get the product metadata for a given output element
	 * 
	 * @param output the output element from the Job Order file to get the metadata for
	 * @return a REST interface product
	 * @throws WrapperException if an error occurs in the communication to the Ingestor,
	 *         or the output element does not contain a product ID, or the product cannot be found
	 */
	protected RestProduct retrieveProductMetadata(InputOutput output) throws WrapperException {
		if (logger.isTraceEnabled()) logger.trace(">>> retrieveProductMetadata({})",
				(null == output ? "null" : output.getProductID()));

		if (null == output.getProductID()) {
			logger.error(MSG_PRODUCT_ID_MISSING, output.getFileType());
			throw new WrapperException();
		}
		
		// Retrieve product metadata from Ingestor
		String ingestorRestUrl = "/products/" + output.getProductID();

		HttpResponseInfo responseInfo = RestOps.restApiCall(ENV_PROSEO_USER, ENV_PROSEO_PW, ENV_INGESTOR_ENDPOINT,
				ingestorRestUrl, null, null, RestOps.HttpMethod.GET);

		if (null == responseInfo || 200 != responseInfo.gethttpCode()) {
			logger.error(MSG_ERROR_READING_PRODUCT,
					output.getProductID(), (null == responseInfo ? 500 : responseInfo.gethttpCode()), 
					extractProseoMessage(responseInfo));
			throw new WrapperException();
		}
		
		// Set sensing start time to sensing stop time
		RestProduct restProduct;
		try {
			restProduct = new ObjectMapper().readValue(responseInfo.gethttpResponse(), RestProduct.class);
		} catch (Exception e) {
			logger.error(MSG_ERROR_PARSING_PRODUCT, responseInfo.gethttpResponse(), e.getMessage());
			throw new WrapperException();
		}
		
		return restProduct;
	}
	
	/**
	 * Update the metadata for the product denoted in the given output element
	 * 
	 * @param output the output element from the Job Order file to update the metadata for
	 * @param productMetadata a REST interface product specifying the updated metadata
	 * @throws WrapperException if an error occurs in the communication to the Ingestor,
	 *         or the output element does not contain a product ID
	 */
	protected void updateProductMetadata(InputOutput output, RestProduct productMetadata) throws WrapperException {
		if (logger.isTraceEnabled()) logger.trace(">>> updateProductMetadata({}, RestProduct)",
				(null == output ? "null" : output.getProductID()));
		
		if (null == output.getProductID()) {
			logger.error(MSG_PRODUCT_ID_MISSING, output.getFileType());
			throw new WrapperException();
		}
		
		// Retrieve product metadata from Ingestor
		String ingestorRestUrl = "/products/" + output.getProductID();

		String jsonRequest = null;
		try {
			jsonRequest = new ObjectMapper().writeValueAsString(productMetadata);
		} catch (JsonProcessingException e) {
			logger.error(MSG_ERROR_CONVERTING_PRODUCT, productMetadata.getProductClass(), e.getMessage());
			throw new WrapperException();
		}
		
		HttpResponseInfo responseInfo = RestOps.restApiCall(ENV_PROSEO_USER, ENV_PROSEO_PW, ENV_INGESTOR_ENDPOINT,
				ingestorRestUrl, jsonRequest, null, RestOps.HttpMethod.PATCH);
		
		if (null == responseInfo || (200 != responseInfo.gethttpCode() && 304 != responseInfo.gethttpCode())) { // 304 Not modified in case of re-runs possible
			logger.error(MSG_ERROR_UPDATING_PRODUCT,
					output.getProductID(), (null == responseInfo ? 500 : responseInfo.gethttpCode()), 
					extractProseoMessage(responseInfo));
			throw new WrapperException();
		}
	}
	
	/**
	 * Create a REST interface product for product ingestion from the given output file path;
	 * sets attributes mountPoint, filePath, productFileName, fileSize, checksum and checksumTime
	 * 
	 * @param outputFilePath path to the output file
	 * @return a REST interface product for ingestion with ingestion information set
	 */
	protected IngestorProduct createIngestorProduct(Path outputFilePath) {
		if (logger.isTraceEnabled()) logger.trace(">>> createIngestorProduct({})", outputFilePath);
		
		IngestorProduct product = new IngestorProduct();
		
		product.setMountPoint(ENV_LOCAL_FS_MOUNT);
		product.setFilePath(Path.of(ENV_LOCAL_FS_MOUNT).relativize(outputFilePath.getParent()).toString());
		product.setProductFileName(outputFilePath.getFileName().toString());
		product.setSourceStorageType(StorageType.POSIX.toString());
		product.setFileSize(outputFilePath.toFile().length());
		try {
			product.setChecksum(MD5Util.md5Digest(outputFilePath.toFile()));
		} catch (IOException e) {
			// Rather unlikely, but if we fail here, we probably also fail fatally later during ingestion
			logger.warn(MSG_CANNOT_CALCULATE_CHECKSUM, outputFilePath, e.getClass().getName(), e.getMessage());
			product.setChecksum("N/A");
		}
		product.setChecksumTime(OrbitTimeFormatter.format(Instant.now()));

		return product;
	}
	
	/**
	 * Ingest the given product into the prosEO metadata database and into the backend storage
	 * 
	 * @param product a REST interface product for product ingestion
	 * @throws WrapperException if an error occurs in the communication to the Ingestor
	 */
	protected void ingestProduct(IngestorProduct product) {
		if (logger.isTraceEnabled()) logger.trace(">>> ingestProduct({})", (null == product ? "null" : product.getId()));
		
		// Upload product via Ingestor
		String ingestorRestUrl = "/ingest/" + ENV_PROCESSING_FACILITY_NAME;

		String jsonRequest = null;
		try {
			jsonRequest = new ObjectMapper().writeValueAsString(Arrays.asList(product)); // Ingestion expects list of products
		} catch (JsonProcessingException e) {
			logger.error(MSG_ERROR_CONVERTING_PRODUCT, product.getProductClass(), e.getMessage());
			throw new WrapperException();
		} 
		HttpResponseInfo responseInfo = RestOps.restApiCall(ENV_PROSEO_USER, ENV_PROSEO_PW, ENV_INGESTOR_ENDPOINT,
				ingestorRestUrl, jsonRequest, null, RestOps.HttpMethod.POST);

		if (null == responseInfo || 201 != responseInfo.gethttpCode()) {
			logger.error(MSG_ERROR_REGISTERING_PRODUCT,
					product.getProductClass(), (null == responseInfo ? 500 : responseInfo.gethttpCode()), 
					extractProseoMessage(responseInfo));
			throw new WrapperException();
		}
	}
	
	/**
	 * Remove protocol information, leading and trailing slashes from given file name
	 * 
	 * @param fileName String
	 * @return normalized file name string or an empty string, if fileName was null or blank
	 */
	private String normalizeFileName(final String fileName) {
		if (logger.isTraceEnabled()) logger.trace(">>> normalizeFileName({})", fileName);

		if (null == fileName || fileName.isBlank()) {
			return "";
		}

		String workFileName = fileName;

		// Step 1: Remove protocol
		String[] fileNameParts = workFileName.split(":", 2);
		if (2 == fileNameParts.length) {
			workFileName = fileNameParts[1];
		}

		// Step 2: Remove any leading and trailing slashes
		workFileName.replace("^/+", "").replace("/+$", "");

		return workFileName;
	}

	/**
	 * Check presence and values of all required Environment Variables
	 * @throws WrapperException if the check does not pass for any reason
	 */
	private void checkEnvironment() {
		if (logger.isTraceEnabled()) logger.trace(">>> checkEnv()");

		logger.info(MSG_CHECKING_ENVIRONMENT, ENV_VARS.values().length);
		for (ENV_VARS e: ENV_VARS.values()) {
			if (ENV_VARS.PROSEO_PW == e || ENV_VARS.STORAGE_PASSWORD == e) {
				logger.info("... {} = {}", e, "(not disclosed)");
			} else {
				logger.info("... {} = {}", e, System.getenv(e.toString()));
			}
		}

		boolean envOK = true;
		if (ENV_JOBORDER_FILE == null || ENV_JOBORDER_FILE.isEmpty()) {
			logger.error(MSG_INVALID_VALUE_OF_ENVVAR, ENV_VARS.JOBORDER_FILE);
			envOK = false;
		}
		if (ENV_JOBORDER_VERSION == null || ENV_JOBORDER_VERSION.isEmpty()) {
			ENV_JOBORDER_VERSION = JobOrderVersion.MMFI_1_8.toString();
		}
		if (ENV_STORAGE_ENDPOINT == null || ENV_STORAGE_ENDPOINT.isEmpty()) {
			logger.error(MSG_INVALID_VALUE_OF_ENVVAR, ENV_VARS.STORAGE_ENDPOINT);
			envOK = false;
		}
		if (ENV_STORAGE_USER == null || ENV_STORAGE_USER.isEmpty()) {
			logger.error(MSG_INVALID_VALUE_OF_ENVVAR, ENV_VARS.STORAGE_USER);
			envOK = false;
		}
		if (ENV_STORAGE_PASSWORD == null || ENV_STORAGE_PASSWORD.isEmpty()) {
			logger.error(MSG_INVALID_VALUE_OF_ENVVAR, ENV_VARS.STORAGE_PASSWORD);
			envOK = false;
		}
		if (ENV_STATE_CALLBACK_ENDPOINT == null || ENV_STATE_CALLBACK_ENDPOINT.isEmpty()) {
			logger.error(MSG_INVALID_VALUE_OF_ENVVAR, ENV_VARS.STATE_CALLBACK_ENDPOINT);
			envOK = false;
		}
		if (ENV_PROCESSOR_SHELL_COMMAND == null || ENV_PROCESSOR_SHELL_COMMAND.isEmpty()) {
			logger.error(MSG_INVALID_VALUE_OF_ENVVAR, ENV_VARS.PROCESSOR_SHELL_COMMAND);
			envOK = false;
		}
		if (ENV_PROCESSING_FACILITY_NAME == null || ENV_PROCESSING_FACILITY_NAME.isEmpty()) {
			logger.error(MSG_INVALID_VALUE_OF_ENVVAR, ENV_VARS.PROCESSING_FACILITY_NAME);
			envOK = false;
		}
		if(ENV_INGESTOR_ENDPOINT==null || ENV_INGESTOR_ENDPOINT.isEmpty()) {
			logger.error(MSG_INVALID_VALUE_OF_ENVVAR, ENV_VARS.INGESTOR_ENDPOINT);
			envOK = false;
		}
		if(ENV_PROSEO_USER==null || ENV_PROSEO_USER.isEmpty()) {
			logger.error(MSG_INVALID_VALUE_OF_ENVVAR, ENV_VARS.PROSEO_USER);
			envOK = false;
		}
		if(ENV_PROSEO_PW==null || ENV_PROSEO_PW.isEmpty()) {
			logger.error(MSG_INVALID_VALUE_OF_ENVVAR, ENV_VARS.PROSEO_PW);
			envOK = false;
		}
		if(ENV_LOCAL_FS_MOUNT==null || ENV_LOCAL_FS_MOUNT.isEmpty()) {
			logger.error(MSG_INVALID_VALUE_OF_ENVVAR, ENV_VARS.LOCAL_FS_MOUNT);
			envOK = false;
		}
		if(ENV_FILECHECK_WAIT_TIME==null || ENV_FILECHECK_WAIT_TIME.isEmpty()) {
			logger.error(MSG_INVALID_VALUE_OF_ENVVAR, ENV_VARS.FILECHECK_WAIT_TIME);
			envOK = false;
		}
		try {
			Integer i = Integer.valueOf(ENV_FILECHECK_WAIT_TIME);
			if (i <= 0) {
				throw new NumberFormatException();
			}
		} catch (NumberFormatException ex) {
			logger.error(MSG_INVALID_VALUE_OF_ENVVAR, ENV_VARS.FILECHECK_WAIT_TIME);
			envOK = false;
		}
		if(ENV_FILECHECK_MAX_CYCLES==null || ENV_FILECHECK_MAX_CYCLES.isEmpty()) {
			logger.error(MSG_INVALID_VALUE_OF_ENVVAR, ENV_VARS.FILECHECK_MAX_CYCLES);
			envOK = false;
		}
		try {
			Integer i = Integer.valueOf(ENV_FILECHECK_MAX_CYCLES);
			if (i <= 0) {
				throw new NumberFormatException();
			}
		} catch (NumberFormatException ex) {
			logger.error(MSG_INVALID_VALUE_OF_ENVVAR, ENV_VARS.FILECHECK_MAX_CYCLES);
			envOK = false;
		}

		if (envOK) {
			logger.info(MSG_ENVIRONMENT_CHECK_PASSED);
			logger.info(MSG_PREFIX_TIMESTAMP_FOR_NAMING, JOB_ORDER_ID);
		} else {
			logger.error(MSG_ENVIRONMENT_CHECK_FAILED);
			throw new WrapperException();
		}
	}
	/**
	 * Fetch Job Order file from Storage Manager
	 * 
	 * @return the Job Order file as String
	 * @throws WrapperException if the Job Order file cannot be read
	 */
	private String provideInitialJOF() throws WrapperException {
		if (logger.isTraceEnabled()) logger.trace(">>> provideInitialJOF()");
		// Call Storage Manager to retrieve Job Order File as Base64-encoded string
		try {
			Map<String,String> params = new HashMap<>();
			params.put("pathInfo", ENV_JOBORDER_FILE);
			HttpResponseInfo responseInfo = RestOps.restApiCall(ENV_STORAGE_USER, ENV_STORAGE_PASSWORD, ENV_STORAGE_ENDPOINT,
					"/joborders", null, params, RestOps.HttpMethod.GET);

			if (200 == responseInfo.gethttpCode()) {
				return new String(Base64.getDecoder().decode(responseInfo.gethttpResponse()));
			} else {
				logger.error(MSG_ERROR_RETRIEVING_JOB_ORDER, responseInfo.gethttpCode(), extractProseoMessage(responseInfo));
				throw new WrapperException();
			}
		} catch (Exception e) {
			logger.error(MSG_EXCEPTION_RETRIEVING_JOB_ORDER, e.getMessage());
			throw new WrapperException();
		}
	}

	/**
	 * Parse the given JobOrder XML file
	 * 
	 * @param jobOrderFile the XML file to parse
	 * @return JobOrder Object
	 * @throws WrapperException if the Job Order string cannot be parsed into a Job Order document
	 */
	private JobOrder parseJobOrderFile(String jobOrderFile) throws WrapperException {
		if (logger.isTraceEnabled()) logger.trace(">>> parseJobOrderFile(JOF)");

		JobOrder jobOrderDoc = null;
		jobOrderDoc = new JobOrder();
		jobOrderDoc = jobOrderDoc.read(jobOrderFile);
		if (null == jobOrderDoc) {
			logger.error(MSG_ERROR_PARSING_JOB_ORDER);
			throw new WrapperException();
		}

		return jobOrderDoc;
	}

	/**
	 * Hook for mission-specific modifications to the job order document before fetching input data
	 * Intended for override by mission-specific wrapper classes, NO-OP in BaseWrapper.
	 * 
	 * @param jobOrderDoc the job order document to modify
	 * @throws WrapperException if some error occurred which forces wrapper termination
	 */
	protected void preFetchInputHook(JobOrder jobOrderDoc) throws WrapperException {
		// No operation
	}

	/**
	 * Fetch remote input-data to container-workdir and return valid JobOrder object for container-runtime-context. (=remapped file-pathes)
	 * 
	 * @param jo the JobOrder file to parse
	 * @return JobOrder object valid for container-context
	 * @throws WrapperException if input data cannot be found or output directories cannot be created
	 */
	private JobOrder fetchInputData(JobOrder jo) throws WrapperException {
		if (logger.isTraceEnabled()) logger.trace(">>> fetchInputData(JOF)");

		int numberOfInputs = 0, numberOfOutputs = 0;

		// Loop all procs -> mainly only one is present
		for(Proc item : jo.getListOfProcs()) {
			// Loop all Input
			for (InputOutput io: item.getListOfInputs()) {
				if (!InputOutput.FN_TYPE_PHYSICAL.equals(io.getFileNameType())) {
					// Only download "Physical" files
					logger.info(MSG_SKIPPING_INPUT_ENTRY, io.getFileType(), io.getFileNameType());
					continue;
				}
				// Loop List_of_File_Names
				for (IpfFileName fn: io.getFileNames()) {
					// Ensure file name exists and is not blank
					if (null == fn.getFileName() || fn.getFileName().isBlank()) {
						logger.warn(MSG_WARNING_INPUT_FILENAME_MISSING, io.getFileType());
						continue;
					}

					// Fill original filename with current val of `File_Name` --> for later use...
					fn.setOriginalFileName(fn.getFileName());
					
					// Test local availability of input file
					File f = new File(fn.getFileName());
					if (f.exists()) {
						// nothing to do
						continue;
					}
					
					// Request input file from Storage Manager
					Map<String,String> params = new HashMap<>();
					params.put("pathInfo", fn.getFileName() + (io.getFileNameType().equalsIgnoreCase("Directory")==true?"/":""));
					HttpResponseInfo responseInfo = RestOps.restApiCall(ENV_STORAGE_USER, ENV_STORAGE_PASSWORD, ENV_STORAGE_ENDPOINT,
							"/productfiles", null, params, RestOps.HttpMethod.GET);

					if (200 != responseInfo.gethttpCode()) {
						logger.error(MSG_ERROR_RETRIEVING_INPUT_FILE, fn.getFileName(), responseInfo.gethttpCode(),
								extractProseoMessage(responseInfo));
						throw new WrapperException();
					}

					// Update file name to new file name on POSIX file system
					String fileInfo = responseInfo.gethttpResponse();
					ObjectMapper objectMapper = new ObjectMapper();
					RestFileInfo rfi = null;
					try {
						 rfi = objectMapper.readValue(fileInfo, RestFileInfo.class);
					} catch (Exception ex) {
						logger.error(MSG_CANNOT_PARSE_FILE_INFO, fileInfo, ex.getClass().getName(), ex.getMessage());
						continue;
					}
					String inputFileName = rfi.getFilePath();
					
					// wait for copy completion due to NFS caching of clients
					Path fp = Path.of(inputFileName);
					if (fp.toFile().isFile()) {
						Integer wait = Integer.valueOf(ENV_FILECHECK_WAIT_TIME);
						Integer max = Integer.valueOf(ENV_FILECHECK_MAX_CYCLES);
						try {
							if (logger.isDebugEnabled())
								logger.debug("... Testing wait for download of {}, wait interval {}, max cycles {}; size is {}, expected {}",
										inputFileName, wait, max, Files.size(fp), rfi.getFileSize());
							synchronized (this) {
								int i = 0;
								while ((Files.size(fp) < rfi.getFileSize()) && (i < max)) {
									if (logger.isDebugEnabled()) {
										logger.debug("Wait for fully copied file {}", inputFileName);
									}
									i++;
									try {
										this.wait(wait);
									} catch (InterruptedException e) {
										// Do nothing (except for debug logging), we just stay in the while loop
										if (logger.isDebugEnabled())
											logger.debug("... wait interrupted, cause: " + e.getMessage());
									}
								}
								if (i >= max) {
									logger.error(MSG_FILE_NOT_FETCHED, inputFileName);
									throw new WrapperException();
								}
							}
						} catch (IOException e) {
							logger.error(MSG_UNABLE_TO_ACCESS_FILE, inputFileName, e.getClass().getName(), e.getMessage());
							throw new WrapperException();
						}
					} else {
						logger.info("Skipping wait for {}, because it's not a file", inputFileName);
					}
					fn.setFileName(inputFileName);
					// Check for time intervals for this file and update their file names, too
					for (TimeInterval ti: io.getTimeIntervals()) {
						if (ti.getFileName().equals(fn.getOriginalFileName())) {
							ti.setFileName(inputFileName);
						}
					}

					++numberOfInputs;
				}
			}

			// Loop all Output and prepare directories
			for (InputOutput io: item.getListOfOutputs()) {

				// Loop List_of_File_Names
				for (IpfFileName fn: io.getFileNames()) {

					// Fill original filename with current val of `File_Name` --> for later use --> push results step
					fn.setOriginalFileName(fn.getFileName());
					
					// Set output file_name to local work-dir path
					fn.setFileName(wrapperDataDirectory
							+ File.separator + normalizeFileName(fn.getFileName()));
					
					// Handle directories and regular files differently
					Path filePath = Paths.get(fn.getFileName());
					if (logger.isTraceEnabled()) logger.trace("... creating directory for {}, output file name type {}", fn.getFileName(), io.getFileNameType());
					if (InputOutput.FN_TYPE_DIRECTORY.equals(io.getFileNameType())) {
						if (Files.exists(filePath)) {
							if (!Files.isDirectory(filePath)) {
								logger.error(MSG_NOT_A_DIRECTORY, fn.getFileName());
								throw new WrapperException();
							}
							if (0 != filePath.toFile().list().length) {
								logger.error(MSG_DIRECTORY_NOT_EMPTY, fn.getFileName());
								throw new WrapperException();
							}
						}
						try {
							if (logger.isTraceEnabled()) logger.trace("... in 'Directory' branch: calling create directories for {}", filePath);
							Files.createDirectories(filePath);
						} 
						catch (IOException | SecurityException e) {
							logger.error(MSG_UNABLE_TO_CREATE_DIRECTORY, filePath, e.getClass().getName(), e.getMessage());
							e.printStackTrace();
							throw new WrapperException();
						}
					} else {
						try {
							if (logger.isTraceEnabled()) logger.trace("... in 'Physical' branch: deleting file {}", filePath);
							Files.deleteIfExists(filePath);
							if (logger.isTraceEnabled()) logger.trace("... in 'Physical' branch: calling create directories for {}", filePath.getParent());
							Files.createDirectories(filePath.getParent());
						} catch (IOException | SecurityException e) {
							logger.error(MSG_UNABLE_TO_CREATE_DIRECTORY, filePath.getParent(), e.getClass().getName(), e.getMessage());
							e.printStackTrace();
							throw new WrapperException();
						}
					}

					++numberOfOutputs;
				}
			}
		}

		logger.info(MSG_FETCHED_INPUT_FILES, numberOfInputs, numberOfOutputs, CONTAINER_JOF_PATH);
		return jo;
	}

	/**
	 * Hook for mission-specific modifications to the job order document after fetching input data
	 * Intended for override by mission-specific wrapper classes, NO-OP in BaseWrapper.
	 * 
	 * @param jobOrderDoc the job order document to modify
	 * @throws WrapperException if some error occurred which forces wrapper termination
	 */
	protected void postFetchInputHook(JobOrder jobOrderDoc) throws WrapperException {
		// No operation
	}

	/**
	 * Creates valid container-context JobOrderFile under given path
	 * 
	 * @param jo JobOrder remapped JobOrder object
	 * @param path file path of newly created JOF
	 * @throws WrapperException if the Job Order document cannot be written to an XML file
	 */
	protected void provideContainerJOF(JobOrder jo, String path) throws WrapperException {	
		if (logger.isTraceEnabled()) logger.trace(">>> provideContainerJOF(JOF, {})", path);

		boolean ok = jo.writeXML(path, JobOrderVersion.valueOf(ENV_JOBORDER_VERSION), false);
		if (!ok) {
			logger.error(MSG_ERROR_WRITING_JOF);
			throw new WrapperException();
		}
	}

	/**
	 * Executes the processor
	 * 
	 * @param jofPath path of re-mapped JobOrder file valid in container context
	 * @throws WrapperException if the process was interrupted or some other exception occurred during processing
	 */
	private void runProcessor(String jofPath) throws WrapperException  {
		if (logger.isTraceEnabled()) logger.trace(">>> runProcessor({}, {})", jofPath);

		logger.info(MSG_STARTING_PROCESSOR, ENV_PROCESSOR_SHELL_COMMAND, jofPath);

		ProcessBuilder processBuilder = new ProcessBuilder();
		processBuilder.redirectErrorStream(true); 

		processBuilder.command((ENV_PROCESSOR_SHELL_COMMAND + " " + jofPath).split(" "));
		processBuilder.redirectErrorStream(true);
		processBuilder.redirectOutput(Redirect.INHERIT);
		
		int exitCode = EXIT_CODE_FAILURE; // Failure
		try {
			exitCode = processBuilder.start().waitFor();
			
			if (EXIT_CODE_OK == exitCode) {
				logger.info(MSG_PROCESSING_FINISHED_OK, exitCode);
			} else if (EXIT_CODE_WARNING >= exitCode) {
				logger.warn(MSG_PROCESSING_FINISHED_WARNING, exitCode);
			} else {
				logger.error(MSG_PROCESSING_FINISHED_ERROR, exitCode);
				throw new WrapperException();
			}
		} catch (InterruptedException e) {
			logger.error(MSG_PROCESSOR_EXECUTION_INTERRUPTED, e.getMessage());
			throw new WrapperException();
		} catch (IOException e) {
			logger.error(MSG_ERROR_RUNNING_PROCESSOR, e.getMessage());
			throw new WrapperException();
		}
	}

	/**
	 * Hook for mission-specific modifications to the final job order document after execution of the processor (before push of
	 * results). Intended for
	 * <ol>
	 *   <li>Adding additional output files to the output list as desired (e. g. log files, job order file)</li>
	 *   <li>Packaging multiple files into a single ZIP file for delivery via the PRIP if desired (add an output file
	 *       with File_Name_Type "Archive", using Java constant InputOutput.FN_TYPE_ARCHIVE)</li>
	 * </ol>
	 * Note: The first (non-archive) output file is taken as the (main) product file, subsequent files are interpreted as
	 * auxiliary files.
	 * 
	 * Intended for override by mission-specific wrapper classes, NO-OP in BaseWrapper.
	 * 
	 * @param joWork the job order document to modify
	 * @throws WrapperException if some error occurred which forces wrapper termination
	 */
	protected void postProcessingHook(JobOrder joWork) throws WrapperException {
		// No operation
	}

	/**
	 * Pushes processing results to prosEO storage
	 * 
	 * @param jo jobOrder  JobOrder-Object (valid in container context)
	 * @return ArrayList all infos of pushed products
	 * @throws WrapperException if the product ID cannot be retrieved or the product upload failed
	 */
	private ArrayList<RestProductFile> pushResults(JobOrder jo) throws WrapperException {
		if (logger.isTraceEnabled()) logger.trace(">>> pushResults(JOF)");

		logger.info(MSG_UPLOADING_RESULTS);

		int numOutputs = 0;

		ArrayList<RestProductFile> pushedOutputs = new ArrayList<RestProductFile>();

		for(Proc item : jo.getListOfProcs()) {
			// Loop all Outputs
			for (InputOutput io: item.getListOfOutputs()) {
				// Ignore directories (cannot be pushed)
				if (InputOutput.FN_TYPE_DIRECTORY.equals(io.getFileNameType())) {
					continue;
				}
				
				// Prepare product file for Ingestor REST API
				RestProductFile productFile = new RestProductFile();
				try {
					productFile.setProductId(Long.parseLong((io.getProductID())));
				} catch (NumberFormatException e) {
					logger.error(MSG_PRODUCT_ID_NOT_PARSEABLE, io.getProductID());
					throw new WrapperException();
				}
				productFile.setProcessingFacilityName(ENV_PROCESSING_FACILITY_NAME);
				pushedOutputs.add(productFile);

				// Loop all output files
				for (IpfFileName fn: io.getFileNames()) {
					// Push output file to Storage Manager
					Map<String,String> params = new HashMap<>();
					params.put("pathInfo", fn.getFileName() + (io.getFileNameType().equalsIgnoreCase("Directory")==true?"/":""));
					params.put("productId", io.getProductID());
					Path fp = Path.of(fn.getFileName());
					try {
						params.put("fileSize", String.valueOf(Files.size(fp)));
					} catch (IOException e1) {
						logger.warn(MSG_CANNOT_DETERMINE_FILE_SIZE, fp, e1.getClass().getName(), e1.getMessage());
						params.put("fileSize", "0");
					}
					HttpResponseInfo responseInfo = RestOps.restApiCall(ENV_STORAGE_USER, ENV_STORAGE_PASSWORD, ENV_STORAGE_ENDPOINT,
							"/productfiles", null, params, RestOps.HttpMethod.PUT);

					if (201 != responseInfo.gethttpCode()) {
						logger.error(MSG_ERROR_PUSHING_OUTPUT_FILE, fn.getFileName(), responseInfo.gethttpCode(),
								extractProseoMessage(responseInfo));
						throw new WrapperException();
					}

					String fileInfo = responseInfo.gethttpResponse();
					ObjectMapper objectMapper = new ObjectMapper();
					RestFileInfo rfi = null;
					try {
						 rfi = objectMapper.readValue(fileInfo, RestFileInfo.class);
					} catch (Exception ex) {
						ex.printStackTrace();
					}
					if (rfi == null) {
						logger.error(MSG_MALFORMED_RESPONSE_FROM_STORAGE_MANAGER, responseInfo.gethttpResponse(), fn.getFileName());
						throw new WrapperException();
					}
					
					// Make sure all product files have the same storage tpye
					if (null == productFile.getStorageType()) {
						productFile.setStorageType(rfi.getStorageType());
					} else if (!productFile.getStorageType().equals(rfi.getStorageType())) {
						logger.error(MSG_DIFFERENT_STORAGE_TYPES_ASSIGNED, productFile.getProductId());
						throw new WrapperException();
					}
					
					// Separate the file path into a directory path and a file name
					String filePath = rfi.getFilePath(); // This is not a file path in the local (POSIX) file system; its separator is always "/"
					int lastSeparatorIndex = filePath.lastIndexOf('/');
					String parentPath = filePath.substring(0, lastSeparatorIndex);
					String fileName = filePath.substring(lastSeparatorIndex + 1);
					
					// Make sure all product files are stored in the same path
					if (null == productFile.getFilePath()) {
						productFile.setFilePath(parentPath);
					} else if (!productFile.getFilePath().equals(parentPath)) {
						logger.error(MSG_DIFFERENT_FILE_PATHS_ASSIGNED, productFile.getProductId());
						throw new WrapperException();
					}
					
					// Create metadata for this file
					if (InputOutput.FN_TYPE_ARCHIVE.equals(io.getFileNameType())) {
						// Extension to JOF specification, only to be used in "postProcessingHook()" to identify ZIP archives,
						// must only be used once
						if (null != productFile.getZipFileName()) {
							logger.error(MSG_MORE_THAN_ONE_ZIP_ARCHIVE, productFile.getProductId());
							throw new WrapperException();
						}
						productFile.setZipFileName(fileName);
						File primaryProductFile = new File(fn.getFileName()); // The full path to the file in the local file system
						productFile.setZipFileSize(primaryProductFile.length());
						try {
							productFile.setZipChecksum(MD5Util.md5Digest(primaryProductFile));
							productFile.setZipChecksumTime(OrbitTimeFormatter.format(Instant.now()));
						} catch (IOException e) {
							logger.error(MSG_CANNOT_CALCULATE_CHECKSUM, productFile.getProductId(), e.getClass().getName(), e.getMessage());
							throw new WrapperException();
						}
					} else if (null == productFile.getProductFileName()) {
						// The first (non-archive) file is taken as the main product file
						productFile.setProductFileName(fileName);
						File primaryProductFile = new File(fn.getFileName()); // The full path to the file in the local file system
						productFile.setFileSize(primaryProductFile.length());
						try {
							productFile.setChecksum(MD5Util.md5Digest(primaryProductFile));
							productFile.setChecksumTime(OrbitTimeFormatter.format(Instant.now()));
						} catch (IOException e) {
							logger.error(MSG_CANNOT_CALCULATE_CHECKSUM, productFile.getProductId(), e.getClass().getName(), e.getMessage());
							throw new WrapperException();
						}
					} else {
						// Subsequent (non-archive) files are auxiliary files
						productFile.getAuxFileNames().add(fileName);
					}

					++numOutputs;
				}

			}
		}

		logger.info(MSG_PRODUCTS_UPLOADED, pushedOutputs.size(), numOutputs);
		if (logger.isDebugEnabled()) {
			logger.debug("Upload summary: listing {} outputs of type 'RestProductFile'", pushedOutputs.size());
			for (RestProductFile p : pushedOutputs) {
				logger.debug("PRODUCT_ID = {}, FS_TYPE = {}, PATH = {}, PRODUCT FILE = {}",
						p.getProductId(), p.getStorageType(), p.getFilePath(), p.getProductFileName());
			} 
		}
		return pushedOutputs;
	}

	/**
	 * Register pushed Products using prosEO-Ingestor REST API
	 * 
	 * @param pushedProducts ArrayList
	 * @throws WrapperException if the product cannot be registered with the Ingestor
	 */
	private void ingestPushedOutputs(ArrayList<RestProductFile> pushedProducts) {
		if (logger.isTraceEnabled()) logger.trace(">>> ingestPushedOutputs(RestProductFile[{}])", pushedProducts.size());

		logger.info(MSG_REGISTERING_PRODUCTS, pushedProducts.size(), ENV_INGESTOR_ENDPOINT);

		// loop pushed products and send HTTP-POST to prosEO-Ingestor in order to register the products
		for (RestProductFile productFile : pushedProducts) {
			String ingestorRestUrl =   "/ingest/" + ENV_PROCESSING_FACILITY_NAME + "/" + productFile.getProductId();

			ObjectMapper obj = new ObjectMapper(); 
			String jsonRequest = null;
			try {
				jsonRequest = obj.writeValueAsString(productFile);
			} catch (JsonProcessingException e) {
				logger.error(MSG_ERROR_CONVERTING_INGESTOR_PRODUCT, productFile.getProductId(), e.getMessage());
				throw new WrapperException();
			} 
			HttpResponseInfo responseInfo = RestOps.restApiCall(ENV_PROSEO_USER, ENV_PROSEO_PW, ENV_INGESTOR_ENDPOINT,
					ingestorRestUrl, jsonRequest, null, RestOps.HttpMethod.POST);

			if (null == responseInfo || 201 != responseInfo.gethttpCode()) {
				logger.error(MSG_ERROR_REGISTERING_PRODUCT,
						productFile.getProductId(), (null == responseInfo ? 500 : responseInfo.gethttpCode()),
						extractProseoMessage(responseInfo));
				throw new WrapperException();
			}
		}

		logger.info(MSG_PRODUCTS_REGISTERED, pushedProducts.size());
	}

	/**
	 * Cleanup (delete) directories created by this BaseWrapper. It removes as many subdirectories and directories
	 * as it can beginning from the wrapper data directory root.
	 * 
	 * This method must not throw any exceptions!
	 */
	private void cleanup() {
		if (logger.isTraceEnabled()) logger.trace(">>> cleanup()");

		Path wrapperDataPath = Path.of(wrapperDataDirectory);
		if (!Files.exists(wrapperDataPath)) {
			// The data directory was never created, so it does not need to be cleaned up
			return;
		}
		try {
			Files.walkFileTree(wrapperDataPath, new FileVisitor<Path>() {

				@Override
				public FileVisitResult preVisitDirectory(Path dir, BasicFileAttributes attrs) throws IOException {
					// Nothing to do
					if (logger.isTraceEnabled()) logger.trace("... before visiting directory " + dir);
					return FileVisitResult.CONTINUE;
				}

				@Override
				public FileVisitResult visitFile(Path file, BasicFileAttributes attrs) throws IOException {
					try {
						if (logger.isTraceEnabled()) logger.trace("... deleting file " + file);
						Files.delete(file);
					} catch (IOException e) {
						logger.error(MSG_UNABLE_TO_DELETE_DIRECTORY, file.toString(), e.getClass().getName() + " / " + e.getMessage());
					}
					return FileVisitResult.CONTINUE;
				}

				@Override
				public FileVisitResult visitFileFailed(Path file, IOException exc) throws IOException {
					logger.error(MSG_UNABLE_TO_DELETE_DIRECTORY, file.toString(), "Call to visitFileFailed");
					return FileVisitResult.CONTINUE;
				}

				@Override
				public FileVisitResult postVisitDirectory(Path dir, IOException exc) throws IOException {
					try {
						if (logger.isTraceEnabled()) logger.trace("... deleting directory " + dir);
						Files.delete(dir);
					} catch (IOException e) {
						logger.error(MSG_UNABLE_TO_DELETE_DIRECTORY, dir.toString(), e.getClass().getName() + " / " + e.getMessage());
					}
					return FileVisitResult.CONTINUE;
				}});
		} catch (Exception e) {
			e.printStackTrace();
			logger.error(MSG_UNABLE_TO_DELETE_DIRECTORY, wrapperDataDirectory, e.getClass().getName() + " / " + e.getMessage());
		}
	}

	/**
	 * Triggers a callback to ENV_STATE_CALLBACK_ENDPOINT (prosEO Production Planner)
	 * 
	 * @param msg the callback message
	 */
	private void callBack(String msg) {
		if (logger.isTraceEnabled()) logger.trace(">>> callBack({})", msg);

		try {
			Map<String,String> params = new HashMap<>();
			params.put("status", msg);
			// queryParam status is set by wrapper
			HttpResponseInfo responseInfo = RestOps.restApiCall(ENV_PROSEO_USER, ENV_PROSEO_PW, ENV_STATE_CALLBACK_ENDPOINT,
					"", null, params, RestOps.HttpMethod.POST);

			if (null == responseInfo || 200 != responseInfo.gethttpCode()) {
				logger.error(MSG_ERROR_CALLING_PLANNER, (null == responseInfo ? 500 : responseInfo.gethttpCode()),
						extractProseoMessage(responseInfo));
			}

			logger.info(MSG_PLANNER_RESPONSE, responseInfo.gethttpResponse(), responseInfo.gethttpCode());
		} catch (Exception e) {
			logger.error(MSG_ERROR_IN_PLANNER_CALLBACK, ENV_STATE_CALLBACK_ENDPOINT, e.getMessage());
			return;
		}
		
	}

	/**
	 * Perform processing: check parameters, parse JobOrder file, fetch input files, process, push output files
	 * 
	 * @return the program exit code (OK or FAILURE)
	 */
	final public int run() {
		if (logger.isTraceEnabled()) logger.trace(">>> run()");

		/* ProcessorWrapperFlow */
		/* ==================== */

		logger.info(MSG_STARTING_BASE_WRAPPER,  ENV_JOBORDER_FILE);

		try {
			/* STEP [1] Check environment variables (acting as invocation parameters) */

			checkEnvironment();

			/* STEP [2] Fetch the JobOrder file from the Storage Manager */

			String jobOrderFile = provideInitialJOF();

			/* STEP [3] Create a Job Order document from the JobOrder file */

			JobOrder jobOrderDoc = parseJobOrderFile(jobOrderFile);

			/* STEP [4 - Optional] Modify Job Order document for processor operation */

			/* Hook for additional mission-specific pre-fetch operations on the job order document */
			preFetchInputHook(jobOrderDoc);

			/* STEP [5] Fetch input files and remap file names in Job Order */

			JobOrder joWork = fetchInputData(jobOrderDoc);

			/* STEP [6 - Optional] Modify fetched data and Job Order document for processor operation */

			/* Hook for additional mission-specific post-fetch operations on the job order document */
			postFetchInputHook(joWork);

			/* STEP [7] Create Job Order File in file system for container context */

			provideContainerJOF(joWork, CONTAINER_JOF_PATH);

			/* STEP [8] Execute Processor */

			runProcessor(REL_CONTAINER_JOF_PATH);

			/* STEP [9] Perform processor-specific updates to the Job Order document */

			/* Hook for additional post-processing operations on the job order document */
			postProcessingHook(joWork);

			/* STEP [10] Push Processing Results to prosEO Storage, if any */

			ArrayList<RestProductFile> pushedProducts = pushResults(joWork);
			if (null == pushedProducts) {
				callBack(CALLBACK_STATUS_FAILURE);
				logger.info(MSG_LEAVING_BASE_WRAPPER, EXIT_CODE_FAILURE, EXIT_TEXT_FAILURE);
				return EXIT_CODE_FAILURE;
			}
			
			/* STEP [11] Register pushed products using with prosEO Ingestor */			
			ingestPushedOutputs(pushedProducts);

		} catch (WrapperException e) {
			/* STEP [12B] Report failure to Production Planner */
			callBack(CALLBACK_STATUS_FAILURE);
			logger.info(MSG_LEAVING_BASE_WRAPPER, EXIT_CODE_FAILURE, EXIT_TEXT_FAILURE);
			return EXIT_CODE_FAILURE;
		} finally {
			/* Step [12A] Cleanup temporary files/directories; note that this is executed after catching an exception, too */
			cleanup();
		}

		/* STEP [12B] Report success to Production Planner */

		callBack(CALLBACK_STATUS_SUCCESS);

		logger.info(MSG_LEAVING_BASE_WRAPPER, EXIT_CODE_OK, EXIT_TEXT_OK);
		return EXIT_CODE_OK;
	}

	/**
	 * Main routine: Run BaseWrapper
	 * 
	 * @param args first string argument is class name of actual Wrapper class (must be a subclass of BaseWrapper or BaseWrapper
	 *        itself; default is to use BaseWrapper)
	 */
	public static void main(String[] args) {
		Class<?> clazz = null;;
		try {
			clazz = ( 0 == args.length ? BaseWrapper.class : ClassLoader.getSystemClassLoader().loadClass(args[0]) );
		} catch (ClassNotFoundException e) {
			logger.error(MSG_WRAPPER_CLASS_NOT_FOUND, args[0]);
			System.exit(EXIT_CODE_FAILURE);
		}
		if (!BaseWrapper.class.isAssignableFrom(clazz)) {
			logger.error(MSG_WRAPPER_NOT_SUBCLASS_OF_BASE_WRAPPER, clazz.getName());
			System.exit(EXIT_CODE_FAILURE);
		}
		try {
			System.exit(((BaseWrapper) clazz.getDeclaredConstructor().newInstance()).run());
		} catch (Exception e) {
			e.printStackTrace();
			logger.error(MSG_WRAPPER_CANNOT_BE_LAUNCHED, clazz.getName(), e.getMessage());
			System.exit(EXIT_CODE_FAILURE);
		}
	}

}<|MERGE_RESOLUTION|>--- conflicted
+++ resolved
@@ -138,14 +138,11 @@
 	private static final String MSG_WRAPPER_NOT_SUBCLASS_OF_BASE_WRAPPER = "Requested wrapper class {} is not a subclass of BaseWrapper";
 	private static final String MSG_WRAPPER_CLASS_NOT_FOUND = "Requested wrapper class {} not found";
 	private static final String MSG_CANNOT_PARSE_FILE_INFO = "Cannot parse file info response {} (cause: {} / {})";
-<<<<<<< HEAD
-=======
 	private static final String MSG_PRODUCT_ID_MISSING = "Product ID missing in output of file type {}, product cannot be updated";
 	private static final String MSG_ERROR_READING_PRODUCT = "Error reading product with ID {} from database (HTTP status code: {}, message: {})";
 	private static final String MSG_ERROR_PARSING_PRODUCT = "Error converting HTTP response {} to REST product (cause: {})";
 	private static final String MSG_ERROR_CONVERTING_PRODUCT = "Error converting REST product of class {} to JSON (cause: {})";
 	private static final String MSG_ERROR_UPDATING_PRODUCT = "Error updating product with ID {} in database (HTTP status code: {}, message: {})";
->>>>>>> bde4df3c
 
 	/** Logger for this class */
 	private static Logger logger = LoggerFactory.getLogger(BaseWrapper.class);
