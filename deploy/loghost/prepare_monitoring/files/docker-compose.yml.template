--- conflicted
+++ resolved
@@ -19,11 +19,7 @@
 
   monitor:
     hostname: monitor
-<<<<<<< HEAD
-    image: proseo-registry.eoc.dlr.de/proseo-monitor:1.0.0-proseo
-=======
     image: proseo-registry.eoc.dlr.de/proseo-monitor:1.0.1-SNAPSHOT-proseo
->>>>>>> daf556ec
     ports:
       - 8080:8080
     volumes:
