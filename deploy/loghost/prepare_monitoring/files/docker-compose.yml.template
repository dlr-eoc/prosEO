--- conflicted
+++ resolved
@@ -19,11 +19,7 @@
 
   monitor:
     hostname: monitor
-<<<<<<< HEAD
-    image: proseo-registry.eoc.dlr.de/proseo-monitor:0.9.4-ODIP-proseo
-=======
-    image: proseo-registry.eoc.dlr.de/proseo-monitor:0.9.4-proseo
->>>>>>> a6c201d4
+    image: proseo-registry.eoc.dlr.de/proseo-monitor:0.9.5-ODIP-proseo
     ports:
       - 8080:8080
     volumes:
