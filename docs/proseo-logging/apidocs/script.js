/*
 * Copyright (c) 2013, 2020, Oracle and/or its affiliates. All rights reserved.
<<<<<<< HEAD
 * ORACLE PROPRIETARY/CONFIDENTIAL. Use is subject to license terms.
 *
 *
 *
 *
 *
 *
 *
 *
 *
 *
 *
 *
 *
 *
 *
 *
 *
 *
 *
 *
=======
 * DO NOT ALTER OR REMOVE COPYRIGHT NOTICES OR THIS FILE HEADER.
 *
 * This code is free software; you can redistribute it and/or modify it
 * under the terms of the GNU General Public License version 2 only, as
 * published by the Free Software Foundation.  Oracle designates this
 * particular file as subject to the "Classpath" exception as provided
 * by Oracle in the LICENSE file that accompanied this code.
 *
 * This code is distributed in the hope that it will be useful, but WITHOUT
 * ANY WARRANTY; without even the implied warranty of MERCHANTABILITY or
 * FITNESS FOR A PARTICULAR PURPOSE.  See the GNU General Public License
 * version 2 for more details (a copy is included in the LICENSE file that
 * accompanied this code).
 *
 * You should have received a copy of the GNU General Public License version
 * 2 along with this work; if not, write to the Free Software Foundation,
 * Inc., 51 Franklin St, Fifth Floor, Boston, MA 02110-1301 USA.
 *
 * Please contact Oracle, 500 Oracle Parkway, Redwood Shores, CA 94065 USA
 * or visit www.oracle.com if you need additional information or have any
 * questions.
>>>>>>> a6c201d4
 */

var moduleSearchIndex;
var packageSearchIndex;
var typeSearchIndex;
var memberSearchIndex;
var tagSearchIndex;
function loadScripts(doc, tag) {
    createElem(doc, tag, 'search.js');

    createElem(doc, tag, 'module-search-index.js');
    createElem(doc, tag, 'package-search-index.js');
    createElem(doc, tag, 'type-search-index.js');
    createElem(doc, tag, 'member-search-index.js');
    createElem(doc, tag, 'tag-search-index.js');
}

function createElem(doc, tag, path) {
    var script = doc.createElement(tag);
    var scriptElement = doc.getElementsByTagName(tag)[0];
    script.src = pathtoroot + path;
    scriptElement.parentNode.insertBefore(script, scriptElement);
}

function show(tableId, selected, columns) {
    if (tableId !== selected) {
        document.querySelectorAll('div.' + tableId + ':not(.' + selected + ')')
            .forEach(function(elem) {
                elem.style.display = 'none';
            });
    }
    document.querySelectorAll('div.' + selected)
        .forEach(function(elem, index) {
            elem.style.display = '';
            var isEvenRow = index % (columns * 2) < columns;
            elem.classList.remove(isEvenRow ? oddRowColor : evenRowColor);
            elem.classList.add(isEvenRow ? evenRowColor : oddRowColor);
        });
    updateTabs(tableId, selected);
}

function updateTabs(tableId, selected) {
    document.querySelector('div#' + tableId +' .summary-table')
        .setAttribute('aria-labelledby', selected);
    document.querySelectorAll('button[id^="' + tableId + '"]')
        .forEach(function(tab, index) {
            if (selected === tab.id || (tableId === selected && index === 0)) {
                tab.className = activeTableTab;
                tab.setAttribute('aria-selected', true);
                tab.setAttribute('tabindex',0);
            } else {
                tab.className = tableTab;
                tab.setAttribute('aria-selected', false);
                tab.setAttribute('tabindex',-1);
            }
        });
}

function switchTab(e) {
    var selected = document.querySelector('[aria-selected=true]');
    if (selected) {
        if ((e.keyCode === 37 || e.keyCode === 38) && selected.previousSibling) {
            // left or up arrow key pressed: move focus to previous tab
            selected.previousSibling.click();
            selected.previousSibling.focus();
            e.preventDefault();
        } else if ((e.keyCode === 39 || e.keyCode === 40) && selected.nextSibling) {
            // right or down arrow key pressed: move focus to next tab
            selected.nextSibling.click();
            selected.nextSibling.focus();
            e.preventDefault();
        }
    }
}

var updateSearchResults = function() {};

function indexFilesLoaded() {
    return moduleSearchIndex
        && packageSearchIndex
        && typeSearchIndex
        && memberSearchIndex
        && tagSearchIndex;
}

// Workaround for scroll position not being included in browser history (8249133)
document.addEventListener("DOMContentLoaded", function(e) {
    var contentDiv = document.querySelector("div.flex-content");
    window.addEventListener("popstate", function(e) {
        if (e.state !== null) {
            contentDiv.scrollTop = e.state;
        }
    });
    window.addEventListener("hashchange", function(e) {
        history.replaceState(contentDiv.scrollTop, document.title);
    });
    contentDiv.addEventListener("scroll", function(e) {
        var timeoutID;
        if (!timeoutID) {
            timeoutID = setTimeout(function() {
                history.replaceState(contentDiv.scrollTop, document.title);
                timeoutID = null;
            }, 100);
        }
    });
    if (!location.hash) {
        history.replaceState(contentDiv.scrollTop, document.title);
    }
});<|MERGE_RESOLUTION|>--- conflicted
+++ resolved
@@ -1,28 +1,5 @@
 /*
  * Copyright (c) 2013, 2020, Oracle and/or its affiliates. All rights reserved.
-<<<<<<< HEAD
- * ORACLE PROPRIETARY/CONFIDENTIAL. Use is subject to license terms.
- *
- *
- *
- *
- *
- *
- *
- *
- *
- *
- *
- *
- *
- *
- *
- *
- *
- *
- *
- *
-=======
  * DO NOT ALTER OR REMOVE COPYRIGHT NOTICES OR THIS FILE HEADER.
  *
  * This code is free software; you can redistribute it and/or modify it
@@ -44,7 +21,6 @@
  * Please contact Oracle, 500 Oracle Parkway, Redwood Shores, CA 94065 USA
  * or visit www.oracle.com if you need additional information or have any
  * questions.
->>>>>>> a6c201d4
  */
 
 var moduleSearchIndex;
