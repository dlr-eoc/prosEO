--- conflicted
+++ resolved
@@ -1,30 +1,26 @@
 /*
  * Copyright (c) 2015, 2020, Oracle and/or its affiliates. All rights reserved.
-<<<<<<< HEAD
- * ORACLE PROPRIETARY/CONFIDENTIAL. Use is subject to license terms.
+ * DO NOT ALTER OR REMOVE COPYRIGHT NOTICES OR THIS FILE HEADER.
  *
+ * This code is free software; you can redistribute it and/or modify it
+ * under the terms of the GNU General Public License version 2 only, as
+ * published by the Free Software Foundation.  Oracle designates this
+ * particular file as subject to the "Classpath" exception as provided
+ * by Oracle in the LICENSE file that accompanied this code.
  *
+ * This code is distributed in the hope that it will be useful, but WITHOUT
+ * ANY WARRANTY; without even the implied warranty of MERCHANTABILITY or
+ * FITNESS FOR A PARTICULAR PURPOSE.  See the GNU General Public License
+ * version 2 for more details (a copy is included in the LICENSE file that
+ * accompanied this code).
  *
+ * You should have received a copy of the GNU General Public License version
+ * 2 along with this work; if not, write to the Free Software Foundation,
+ * Inc., 51 Franklin St, Fifth Floor, Boston, MA 02110-1301 USA.
  *
- *
- *
- *
- *
- *
- *
- *
- *
- *
- *
- *
- *
-=======
- * DO NOT ALTER OR REMOVE COPYRIGHT NOTICES OR THIS FILE HEADER.
->>>>>>> a6c201d4
- *
- *
- *
- *
+ * Please contact Oracle, 500 Oracle Parkway, Redwood Shores, CA 94065 USA
+ * or visit www.oracle.com if you need additional information or have any
+ * questions.
  */
 
 var noResult = {l: "No results found"};
