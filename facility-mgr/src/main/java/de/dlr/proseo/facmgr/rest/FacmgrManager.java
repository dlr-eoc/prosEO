package de.dlr.proseo.facmgr.rest;

import java.util.ArrayList;
import java.util.Arrays;
import java.util.ConcurrentModificationException;
import java.util.List;
import java.util.Optional;

import javax.persistence.EntityManager;
import javax.persistence.EntityNotFoundException;
import javax.persistence.NoResultException;
import javax.persistence.PersistenceContext;
import javax.persistence.Query;

import org.slf4j.Logger;
import org.slf4j.LoggerFactory;
import org.springframework.stereotype.Component;
import org.springframework.transaction.annotation.Transactional;

import de.dlr.proseo.facmgr.rest.model.FacmgrUtil;
import de.dlr.proseo.facmgr.rest.model.RestProcessingFacility;
import de.dlr.proseo.model.ProcessingFacility;
import de.dlr.proseo.model.service.RepositoryService;


/**
 * Service methods required to create, modify and delete processing facility in the prosEO database,
 * and to query the database about such facilities
 * 
 * @author Ranjitha Vignesh
 */
@Component
@Transactional
public class FacmgrManager {
	/* Message ID constants */
	private static final int MSG_ID_FACILITY_NOT_FOUND = 1014;
	private static final int MSG_ID_DELETION_UNSUCCESSFUL = 1015;
	//private static final int MSG_ID_NOT_IMPLEMENTED = 9000;
	private static final int MSG_ID_FACILITY_MISSING = 1016;
	private static final int MSG_ID_FACILITY_DELETED = 1017;
	private static final int MSG_ID_FACILITY_RETRIEVED = 1018;
	private static final int MSG_ID_FACILITY_MODIFIED = 1019;
	private static final int MSG_ID_FACILITY_NOT_MODIFIED = 1020;
	private static final int MSG_ID_FACILITY_CREATED = 1021;
<<<<<<< HEAD
	private static final int MSG_ID_DUPLICATE_FACILITY = 1022;
=======
	private static final int MSG_ID_FACILITY_LIST_EMPTY = 1022;
	private static final int MSG_ID_FACILITY_LIST_RETRIEVED = 1023;

>>>>>>> 75fa99f3


	/* Message string constants */
	private static final String MSG_FACILITY_NOT_FOUND = "(E%d) No facility found for ID %d";
	private static final String MSG_DELETION_UNSUCCESSFUL = "(E%d) Facility deletion unsuccessful for ID %d";
	private static final String MSG_FACILITY_LIST_EMPTY = "(E%d) No facilities found for search criteria";
	private static final String MSG_FACILITY_MISSING = "(E%d) Facility not set";
	private static final String MSG_FACILITY_DELETED = "(I%d) Facility with id %d deleted";
	private static final String MSG_FACILITY_ID_MISSING = "(E%d) Facility ID not set";
	private static final String MSG_DUPLICATE_FACILITY = "(E%d) Facility %s exists already";

	private static final String MSG_FACILITY_RETRIEVED = "(I%d) Facility with ID %s retrieved";
	private static final String MSG_FACILITY_NOT_MODIFIED = "(I%d) Facility with id %d not modified (no changes)";
	private static final String MSG_FACILITY_MODIFIED = "(I%d) Facility with id %d modified";
	private static final String MSG_FACILITY_CREATED = "(I%d) Facility with identifier %s created";
	private static final String MSG_FACILITY_LIST_RETRIEVED = "(I%d) Facility list of size %d retrieved for facility '%s'";

	/** JPA entity manager */
	@PersistenceContext
	private EntityManager em;

	/** A logger for this class */
	private static Logger logger = LoggerFactory.getLogger(FacmgrManager.class);
	
	/**
	 * Create and log a formatted informational message
	 * 
	 * @param messageFormat the message text with parameter placeholder in String.format() style
	 * @param messageId a (unique) message id
	 * @param messageParameters the message parameters (optional, depending on the message format)
	 * @return a formatted info message
	 */
	private String logInfo(String messageFormat, int messageId, Object... messageParameters) {
		// Prepend message ID to parameter list
		List<Object> messageParamList = new ArrayList<>(Arrays.asList(messageParameters));
		messageParamList.add(0, messageId);
		
		// Log the error message
		String message = String.format(messageFormat, messageParamList.toArray());
		logger.info(message);
		
		return message;
	}
	/**
	 * Create and log a formatted error message
	 * 
	 * @param messageFormat the message text with parameter placeholders in String.format() style
	 * @param messageId a (unique) message id
	 * @param messageParameters the message parameters (optional, depending on the message format)
	 * @return a formatted error message
	 */
	private String logError(String messageFormat, int messageId, Object... messageParameters) {
		// Prepend message ID to parameter list
		List<Object> messageParamList = new ArrayList<>(Arrays.asList(messageParameters));
		messageParamList.add(0, messageId);
		
		// Log the error message
		String message = String.format(messageFormat, messageParamList.toArray());
		logger.error(message);
		
		return message;
	}

	public RestProcessingFacility createFacility(RestProcessingFacility facility) throws IllegalArgumentException {
		if (logger.isTraceEnabled()) logger.trace(">>> createFacility({})", (null == facility ? "MISSING" : facility.getName()));
		
		if (null == facility) {
			throw new IllegalArgumentException(logError(MSG_FACILITY_MISSING, MSG_ID_FACILITY_MISSING));
		}
		
		// Make sure the facility does not yet exist
		ProcessingFacility modelFacility = RepositoryService.getFacilityRepository().findByName(facility.getName());
		if (null != modelFacility) {
			throw new IllegalArgumentException(logError(MSG_DUPLICATE_FACILITY, MSG_ID_DUPLICATE_FACILITY, facility.getName()));
		}
		
		modelFacility = FacmgrUtil.toModelFacility(facility);
		
		modelFacility = RepositoryService.getFacilityRepository().save(modelFacility);
		logInfo(MSG_FACILITY_CREATED, MSG_ID_FACILITY_CREATED, facility.getName());
		return FacmgrUtil.toRestFacility(modelFacility);
	}
	/**
	 * List of all facilities filtered by mission and name
	 * 
	 * @param mission the mission code
	 * @param name the name of the facility
	 * @return a list of facilities
	 * @throws NoResultException if no facilities matching the given search criteria could be found
	 */
	
	public List<RestProcessingFacility> getFacility(String name) {
		if (logger.isTraceEnabled()) logger.trace(">>> getFacilities({})", name);
		List<RestProcessingFacility> result = new ArrayList<>();
		
		if (null == name) {
			// Simple case: no search criteria set
			for (ProcessingFacility facility: RepositoryService.getFacilityRepository().findAll()) {
				if (logger.isDebugEnabled()) logger.debug("Found facility with ID {}", facility.getId());
				RestProcessingFacility resultFacility = FacmgrUtil.toRestFacility(facility);
				if (logger.isDebugEnabled()) logger.debug("Created result facilities with ID {}", resultFacility.getId());

				result.add(resultFacility);
			}
		}else {
			// Find using search parameters
			String jpqlQuery = "select p from ProcessingFacility p where 1 = 1";
			if (null != name) {
				jpqlQuery += " and p.name = :name";
			}
			Query query = em.createQuery(jpqlQuery);
			if (null != name) {
				query.setParameter("name", name);
			}
			for (Object resultObject: query.getResultList()) {
				if (resultObject instanceof ProcessingFacility) {
					result.add(FacmgrUtil.toRestFacility((ProcessingFacility) resultObject));
				}
			}

		}
		if (result.isEmpty()) {
			throw new NoResultException(logError(MSG_FACILITY_LIST_EMPTY, MSG_ID_FACILITY_LIST_EMPTY));
			
		}
		logInfo(MSG_FACILITY_LIST_RETRIEVED, MSG_ID_FACILITY_LIST_RETRIEVED, result.size(), name);

		return result;
	}

	
	/**
	 * Find the facility with the given ID
	 * 
	 * @param id the ID to look for
	 * @return a Json object corresponding to the facility found
	 * @throws IllegalArgumentException if no facility ID was given
	 * @throws NoResultException if no facility with the given ID exists
	 */
	public RestProcessingFacility getFacilityById(Long id) throws IllegalArgumentException, NoResultException {
		if (logger.isTraceEnabled()) logger.trace(">>> getFacilityById({})", id);
		
		if (null == id) {
			throw new IllegalArgumentException(logError(MSG_FACILITY_ID_MISSING, MSG_ID_FACILITY_MISSING, id));
		}	
		Optional<ProcessingFacility> modelFacility = RepositoryService.getFacilityRepository().findById(id);
		
		if (modelFacility.isEmpty()) {
			throw new NoResultException(logError(MSG_FACILITY_NOT_FOUND, MSG_ID_FACILITY_NOT_FOUND, id));
		}		
		logInfo(MSG_FACILITY_RETRIEVED, MSG_ID_FACILITY_RETRIEVED, id);
		
		return FacmgrUtil.toRestFacility(modelFacility.get());
		
	}
	
	/**
	 * Update the facility with the given ID with the attribute values of the given Json object. 	 * 
	 * @param id the ID of the facility to update
	 * @param restFacility a Json object containing the modified (and unmodified) attributes
	 * @return a Json object corresponding to the facility after modification (with ID and version for all contained objects)
	 * @throws EntityNotFoundException if no product with the given ID exists
	 * @throws IllegalArgumentException if any of the input data was invalid
	 * @throws ConcurrentModificationException if the facility has been modified since retrieval by the client
	 */
	public RestProcessingFacility modifyFacility(Long id, RestProcessingFacility restFacility) {
		if (logger.isTraceEnabled()) logger.trace(">>> modifyFacility({})", id);
		
		if (null == id) {
			throw new IllegalArgumentException(logError(MSG_FACILITY_ID_MISSING, MSG_ID_FACILITY_MISSING, id));
		}
		
		Optional<ProcessingFacility> optModelFacility = RepositoryService.getFacilityRepository().findById(id);
				
		if (optModelFacility.isEmpty()) {
			throw new EntityNotFoundException(logError(MSG_FACILITY_NOT_FOUND, MSG_ID_FACILITY_NOT_FOUND, id));
		}
		ProcessingFacility modelFacility = optModelFacility.get();
		
		// Update modified attributes
		boolean facilityChanged = false;
		ProcessingFacility changedFacility = FacmgrUtil.toModelFacility(restFacility);
		
		if (!modelFacility.getName().equals(changedFacility.getName())) {
			facilityChanged = true;
			modelFacility.setName(changedFacility.getName());
		}
		// TODO Catch null value for description
		if (!modelFacility.getDescription().equals(changedFacility.getDescription())) {
			facilityChanged = true;
			modelFacility.setDescription(changedFacility.getDescription());
		}	
		if (!modelFacility.getProcessingEngineUrl().equals(changedFacility.getProcessingEngineUrl())) {
			facilityChanged = true;
			modelFacility.setProcessingEngineUrl(changedFacility.getProcessingEngineUrl());
		}	
		if (!modelFacility.getProcessingEngineUser().equals(changedFacility.getProcessingEngineUser())) {
			facilityChanged = true;
			modelFacility.setProcessingEngineUser(changedFacility.getProcessingEngineUser());
		}	
		if (!modelFacility.getProcessingEnginePassword().equals(changedFacility.getProcessingEnginePassword())) {
			facilityChanged = true;
			modelFacility.setProcessingEnginePassword(changedFacility.getProcessingEnginePassword());
		}	
		if (!modelFacility.getStorageManagerUrl().equals(changedFacility.getStorageManagerUrl())) {
			facilityChanged = true;
			modelFacility.setStorageManagerUrl(changedFacility.getStorageManagerUrl());
		}	
<<<<<<< HEAD
		if (!modelFacility.getLocalStorageManagerUrl().equals(changedFacility.getLocalStorageManagerUrl())) {
			facilityChanged = true;
			modelFacility.setLocalStorageManagerUrl(changedFacility.getLocalStorageManagerUrl());
		}	
		if (!modelFacility.getStorageManagerUser().equals(changedFacility.getStorageManagerUser())) {
			facilityChanged = true;
			modelFacility.setStorageManagerUser(changedFacility.getStorageManagerUser());
		}	
		if (!modelFacility.getStorageManagerPassword().equals(changedFacility.getStorageManagerPassword())) {
			facilityChanged = true;
			modelFacility.setStorageManagerPassword(changedFacility.getStorageManagerPassword());
		}	
		if (!modelFacility.getDefaultStorageType().equals(changedFacility.getDefaultStorageType())) {
			facilityChanged = true;
			modelFacility.setDefaultStorageType(changedFacility.getDefaultStorageType());
		}	
		// Save order only if anything was actually changed
=======
//		if (!modelFacility.getDefaultStorageType().equals(changedFacility.getDefaultStorageType())) {
//			facilityChanged = true;
//			modelFacility.setDefaultStorageType(changedFacility.getDefaultStorageType());
//		}	
		// Save facility only if anything was actually changed
>>>>>>> 75fa99f3
		if (facilityChanged)	{
			modelFacility.incrementVersion();
			modelFacility = RepositoryService.getFacilityRepository().save(modelFacility);
			logInfo(MSG_FACILITY_MODIFIED, MSG_ID_FACILITY_MODIFIED, id);
		} else {
			logInfo(MSG_FACILITY_NOT_MODIFIED, MSG_ID_FACILITY_NOT_MODIFIED, id);
		}
		return FacmgrUtil.toRestFacility(modelFacility);
	}
	
	/**
	 * Delete an facility by ID
	 * 
	 * @param the ID of the facility to delete
	 * @throws EntityNotFoundException if the facility to delete does not exist in the database
	 * @throws RuntimeException if the deletion was not performed as expected
	 */
	public void deleteFacilityById(Long id) {
		if (logger.isTraceEnabled()) logger.trace(">>> deleteFacilityById({})", id);

		// Test whether the facility id is valid
		Optional<ProcessingFacility> modelFacility = RepositoryService.getFacilityRepository().findById(id);
		if (modelFacility.isEmpty()) {
			throw new EntityNotFoundException(logError(MSG_FACILITY_NOT_FOUND, MSG_ID_FACILITY_NOT_FOUND));
		}
		// Delete the facility
		RepositoryService.getFacilityRepository().deleteById(id);

		// Test whether the deletion was successful
		modelFacility = RepositoryService.getFacilityRepository().findById(id);
		if (!modelFacility.isEmpty()) {
			throw new RuntimeException(logError(MSG_DELETION_UNSUCCESSFUL, MSG_ID_DELETION_UNSUCCESSFUL, id));
		}
		
		logInfo(MSG_FACILITY_DELETED, MSG_ID_FACILITY_DELETED, id);
		
	}
	
}
<|MERGE_RESOLUTION|>--- conflicted
+++ resolved
@@ -1,323 +1,311 @@
-package de.dlr.proseo.facmgr.rest;
-
-import java.util.ArrayList;
-import java.util.Arrays;
-import java.util.ConcurrentModificationException;
-import java.util.List;
-import java.util.Optional;
-
-import javax.persistence.EntityManager;
-import javax.persistence.EntityNotFoundException;
-import javax.persistence.NoResultException;
-import javax.persistence.PersistenceContext;
-import javax.persistence.Query;
-
-import org.slf4j.Logger;
-import org.slf4j.LoggerFactory;
-import org.springframework.stereotype.Component;
-import org.springframework.transaction.annotation.Transactional;
-
-import de.dlr.proseo.facmgr.rest.model.FacmgrUtil;
-import de.dlr.proseo.facmgr.rest.model.RestProcessingFacility;
-import de.dlr.proseo.model.ProcessingFacility;
-import de.dlr.proseo.model.service.RepositoryService;
-
-
-/**
- * Service methods required to create, modify and delete processing facility in the prosEO database,
- * and to query the database about such facilities
- * 
- * @author Ranjitha Vignesh
- */
-@Component
-@Transactional
-public class FacmgrManager {
-	/* Message ID constants */
-	private static final int MSG_ID_FACILITY_NOT_FOUND = 1014;
-	private static final int MSG_ID_DELETION_UNSUCCESSFUL = 1015;
-	//private static final int MSG_ID_NOT_IMPLEMENTED = 9000;
-	private static final int MSG_ID_FACILITY_MISSING = 1016;
-	private static final int MSG_ID_FACILITY_DELETED = 1017;
-	private static final int MSG_ID_FACILITY_RETRIEVED = 1018;
-	private static final int MSG_ID_FACILITY_MODIFIED = 1019;
-	private static final int MSG_ID_FACILITY_NOT_MODIFIED = 1020;
-	private static final int MSG_ID_FACILITY_CREATED = 1021;
-<<<<<<< HEAD
-	private static final int MSG_ID_DUPLICATE_FACILITY = 1022;
-=======
-	private static final int MSG_ID_FACILITY_LIST_EMPTY = 1022;
-	private static final int MSG_ID_FACILITY_LIST_RETRIEVED = 1023;
-
->>>>>>> 75fa99f3
-
-
-	/* Message string constants */
-	private static final String MSG_FACILITY_NOT_FOUND = "(E%d) No facility found for ID %d";
-	private static final String MSG_DELETION_UNSUCCESSFUL = "(E%d) Facility deletion unsuccessful for ID %d";
-	private static final String MSG_FACILITY_LIST_EMPTY = "(E%d) No facilities found for search criteria";
-	private static final String MSG_FACILITY_MISSING = "(E%d) Facility not set";
-	private static final String MSG_FACILITY_DELETED = "(I%d) Facility with id %d deleted";
-	private static final String MSG_FACILITY_ID_MISSING = "(E%d) Facility ID not set";
-	private static final String MSG_DUPLICATE_FACILITY = "(E%d) Facility %s exists already";
-
-	private static final String MSG_FACILITY_RETRIEVED = "(I%d) Facility with ID %s retrieved";
-	private static final String MSG_FACILITY_NOT_MODIFIED = "(I%d) Facility with id %d not modified (no changes)";
-	private static final String MSG_FACILITY_MODIFIED = "(I%d) Facility with id %d modified";
-	private static final String MSG_FACILITY_CREATED = "(I%d) Facility with identifier %s created";
-	private static final String MSG_FACILITY_LIST_RETRIEVED = "(I%d) Facility list of size %d retrieved for facility '%s'";
-
-	/** JPA entity manager */
-	@PersistenceContext
-	private EntityManager em;
-
-	/** A logger for this class */
-	private static Logger logger = LoggerFactory.getLogger(FacmgrManager.class);
-	
-	/**
-	 * Create and log a formatted informational message
-	 * 
-	 * @param messageFormat the message text with parameter placeholder in String.format() style
-	 * @param messageId a (unique) message id
-	 * @param messageParameters the message parameters (optional, depending on the message format)
-	 * @return a formatted info message
-	 */
-	private String logInfo(String messageFormat, int messageId, Object... messageParameters) {
-		// Prepend message ID to parameter list
-		List<Object> messageParamList = new ArrayList<>(Arrays.asList(messageParameters));
-		messageParamList.add(0, messageId);
-		
-		// Log the error message
-		String message = String.format(messageFormat, messageParamList.toArray());
-		logger.info(message);
-		
-		return message;
-	}
-	/**
-	 * Create and log a formatted error message
-	 * 
-	 * @param messageFormat the message text with parameter placeholders in String.format() style
-	 * @param messageId a (unique) message id
-	 * @param messageParameters the message parameters (optional, depending on the message format)
-	 * @return a formatted error message
-	 */
-	private String logError(String messageFormat, int messageId, Object... messageParameters) {
-		// Prepend message ID to parameter list
-		List<Object> messageParamList = new ArrayList<>(Arrays.asList(messageParameters));
-		messageParamList.add(0, messageId);
-		
-		// Log the error message
-		String message = String.format(messageFormat, messageParamList.toArray());
-		logger.error(message);
-		
-		return message;
-	}
-
-	public RestProcessingFacility createFacility(RestProcessingFacility facility) throws IllegalArgumentException {
-		if (logger.isTraceEnabled()) logger.trace(">>> createFacility({})", (null == facility ? "MISSING" : facility.getName()));
-		
-		if (null == facility) {
-			throw new IllegalArgumentException(logError(MSG_FACILITY_MISSING, MSG_ID_FACILITY_MISSING));
-		}
-		
-		// Make sure the facility does not yet exist
-		ProcessingFacility modelFacility = RepositoryService.getFacilityRepository().findByName(facility.getName());
-		if (null != modelFacility) {
-			throw new IllegalArgumentException(logError(MSG_DUPLICATE_FACILITY, MSG_ID_DUPLICATE_FACILITY, facility.getName()));
-		}
-		
-		modelFacility = FacmgrUtil.toModelFacility(facility);
-		
-		modelFacility = RepositoryService.getFacilityRepository().save(modelFacility);
-		logInfo(MSG_FACILITY_CREATED, MSG_ID_FACILITY_CREATED, facility.getName());
-		return FacmgrUtil.toRestFacility(modelFacility);
-	}
-	/**
-	 * List of all facilities filtered by mission and name
-	 * 
-	 * @param mission the mission code
-	 * @param name the name of the facility
-	 * @return a list of facilities
-	 * @throws NoResultException if no facilities matching the given search criteria could be found
-	 */
-	
-	public List<RestProcessingFacility> getFacility(String name) {
-		if (logger.isTraceEnabled()) logger.trace(">>> getFacilities({})", name);
-		List<RestProcessingFacility> result = new ArrayList<>();
-		
-		if (null == name) {
-			// Simple case: no search criteria set
-			for (ProcessingFacility facility: RepositoryService.getFacilityRepository().findAll()) {
-				if (logger.isDebugEnabled()) logger.debug("Found facility with ID {}", facility.getId());
-				RestProcessingFacility resultFacility = FacmgrUtil.toRestFacility(facility);
-				if (logger.isDebugEnabled()) logger.debug("Created result facilities with ID {}", resultFacility.getId());
-
-				result.add(resultFacility);
-			}
-		}else {
-			// Find using search parameters
-			String jpqlQuery = "select p from ProcessingFacility p where 1 = 1";
-			if (null != name) {
-				jpqlQuery += " and p.name = :name";
-			}
-			Query query = em.createQuery(jpqlQuery);
-			if (null != name) {
-				query.setParameter("name", name);
-			}
-			for (Object resultObject: query.getResultList()) {
-				if (resultObject instanceof ProcessingFacility) {
-					result.add(FacmgrUtil.toRestFacility((ProcessingFacility) resultObject));
-				}
-			}
-
-		}
-		if (result.isEmpty()) {
-			throw new NoResultException(logError(MSG_FACILITY_LIST_EMPTY, MSG_ID_FACILITY_LIST_EMPTY));
-			
-		}
-		logInfo(MSG_FACILITY_LIST_RETRIEVED, MSG_ID_FACILITY_LIST_RETRIEVED, result.size(), name);
-
-		return result;
-	}
-
-	
-	/**
-	 * Find the facility with the given ID
-	 * 
-	 * @param id the ID to look for
-	 * @return a Json object corresponding to the facility found
-	 * @throws IllegalArgumentException if no facility ID was given
-	 * @throws NoResultException if no facility with the given ID exists
-	 */
-	public RestProcessingFacility getFacilityById(Long id) throws IllegalArgumentException, NoResultException {
-		if (logger.isTraceEnabled()) logger.trace(">>> getFacilityById({})", id);
-		
-		if (null == id) {
-			throw new IllegalArgumentException(logError(MSG_FACILITY_ID_MISSING, MSG_ID_FACILITY_MISSING, id));
-		}	
-		Optional<ProcessingFacility> modelFacility = RepositoryService.getFacilityRepository().findById(id);
-		
-		if (modelFacility.isEmpty()) {
-			throw new NoResultException(logError(MSG_FACILITY_NOT_FOUND, MSG_ID_FACILITY_NOT_FOUND, id));
-		}		
-		logInfo(MSG_FACILITY_RETRIEVED, MSG_ID_FACILITY_RETRIEVED, id);
-		
-		return FacmgrUtil.toRestFacility(modelFacility.get());
-		
-	}
-	
-	/**
-	 * Update the facility with the given ID with the attribute values of the given Json object. 	 * 
-	 * @param id the ID of the facility to update
-	 * @param restFacility a Json object containing the modified (and unmodified) attributes
-	 * @return a Json object corresponding to the facility after modification (with ID and version for all contained objects)
-	 * @throws EntityNotFoundException if no product with the given ID exists
-	 * @throws IllegalArgumentException if any of the input data was invalid
-	 * @throws ConcurrentModificationException if the facility has been modified since retrieval by the client
-	 */
-	public RestProcessingFacility modifyFacility(Long id, RestProcessingFacility restFacility) {
-		if (logger.isTraceEnabled()) logger.trace(">>> modifyFacility({})", id);
-		
-		if (null == id) {
-			throw new IllegalArgumentException(logError(MSG_FACILITY_ID_MISSING, MSG_ID_FACILITY_MISSING, id));
-		}
-		
-		Optional<ProcessingFacility> optModelFacility = RepositoryService.getFacilityRepository().findById(id);
-				
-		if (optModelFacility.isEmpty()) {
-			throw new EntityNotFoundException(logError(MSG_FACILITY_NOT_FOUND, MSG_ID_FACILITY_NOT_FOUND, id));
-		}
-		ProcessingFacility modelFacility = optModelFacility.get();
-		
-		// Update modified attributes
-		boolean facilityChanged = false;
-		ProcessingFacility changedFacility = FacmgrUtil.toModelFacility(restFacility);
-		
-		if (!modelFacility.getName().equals(changedFacility.getName())) {
-			facilityChanged = true;
-			modelFacility.setName(changedFacility.getName());
-		}
-		// TODO Catch null value for description
-		if (!modelFacility.getDescription().equals(changedFacility.getDescription())) {
-			facilityChanged = true;
-			modelFacility.setDescription(changedFacility.getDescription());
-		}	
-		if (!modelFacility.getProcessingEngineUrl().equals(changedFacility.getProcessingEngineUrl())) {
-			facilityChanged = true;
-			modelFacility.setProcessingEngineUrl(changedFacility.getProcessingEngineUrl());
-		}	
-		if (!modelFacility.getProcessingEngineUser().equals(changedFacility.getProcessingEngineUser())) {
-			facilityChanged = true;
-			modelFacility.setProcessingEngineUser(changedFacility.getProcessingEngineUser());
-		}	
-		if (!modelFacility.getProcessingEnginePassword().equals(changedFacility.getProcessingEnginePassword())) {
-			facilityChanged = true;
-			modelFacility.setProcessingEnginePassword(changedFacility.getProcessingEnginePassword());
-		}	
-		if (!modelFacility.getStorageManagerUrl().equals(changedFacility.getStorageManagerUrl())) {
-			facilityChanged = true;
-			modelFacility.setStorageManagerUrl(changedFacility.getStorageManagerUrl());
-		}	
-<<<<<<< HEAD
-		if (!modelFacility.getLocalStorageManagerUrl().equals(changedFacility.getLocalStorageManagerUrl())) {
-			facilityChanged = true;
-			modelFacility.setLocalStorageManagerUrl(changedFacility.getLocalStorageManagerUrl());
-		}	
-		if (!modelFacility.getStorageManagerUser().equals(changedFacility.getStorageManagerUser())) {
-			facilityChanged = true;
-			modelFacility.setStorageManagerUser(changedFacility.getStorageManagerUser());
-		}	
-		if (!modelFacility.getStorageManagerPassword().equals(changedFacility.getStorageManagerPassword())) {
-			facilityChanged = true;
-			modelFacility.setStorageManagerPassword(changedFacility.getStorageManagerPassword());
-		}	
-		if (!modelFacility.getDefaultStorageType().equals(changedFacility.getDefaultStorageType())) {
-			facilityChanged = true;
-			modelFacility.setDefaultStorageType(changedFacility.getDefaultStorageType());
-		}	
-		// Save order only if anything was actually changed
-=======
-//		if (!modelFacility.getDefaultStorageType().equals(changedFacility.getDefaultStorageType())) {
-//			facilityChanged = true;
-//			modelFacility.setDefaultStorageType(changedFacility.getDefaultStorageType());
-//		}	
-		// Save facility only if anything was actually changed
->>>>>>> 75fa99f3
-		if (facilityChanged)	{
-			modelFacility.incrementVersion();
-			modelFacility = RepositoryService.getFacilityRepository().save(modelFacility);
-			logInfo(MSG_FACILITY_MODIFIED, MSG_ID_FACILITY_MODIFIED, id);
-		} else {
-			logInfo(MSG_FACILITY_NOT_MODIFIED, MSG_ID_FACILITY_NOT_MODIFIED, id);
-		}
-		return FacmgrUtil.toRestFacility(modelFacility);
-	}
-	
-	/**
-	 * Delete an facility by ID
-	 * 
-	 * @param the ID of the facility to delete
-	 * @throws EntityNotFoundException if the facility to delete does not exist in the database
-	 * @throws RuntimeException if the deletion was not performed as expected
-	 */
-	public void deleteFacilityById(Long id) {
-		if (logger.isTraceEnabled()) logger.trace(">>> deleteFacilityById({})", id);
-
-		// Test whether the facility id is valid
-		Optional<ProcessingFacility> modelFacility = RepositoryService.getFacilityRepository().findById(id);
-		if (modelFacility.isEmpty()) {
-			throw new EntityNotFoundException(logError(MSG_FACILITY_NOT_FOUND, MSG_ID_FACILITY_NOT_FOUND));
-		}
-		// Delete the facility
-		RepositoryService.getFacilityRepository().deleteById(id);
-
-		// Test whether the deletion was successful
-		modelFacility = RepositoryService.getFacilityRepository().findById(id);
-		if (!modelFacility.isEmpty()) {
-			throw new RuntimeException(logError(MSG_DELETION_UNSUCCESSFUL, MSG_ID_DELETION_UNSUCCESSFUL, id));
-		}
-		
-		logInfo(MSG_FACILITY_DELETED, MSG_ID_FACILITY_DELETED, id);
-		
-	}
-	
-}
+package de.dlr.proseo.facmgr.rest;
+
+import java.util.ArrayList;
+import java.util.Arrays;
+import java.util.ConcurrentModificationException;
+import java.util.List;
+import java.util.Optional;
+
+import javax.persistence.EntityManager;
+import javax.persistence.EntityNotFoundException;
+import javax.persistence.NoResultException;
+import javax.persistence.PersistenceContext;
+import javax.persistence.Query;
+
+import org.slf4j.Logger;
+import org.slf4j.LoggerFactory;
+import org.springframework.stereotype.Component;
+import org.springframework.transaction.annotation.Transactional;
+
+import de.dlr.proseo.facmgr.rest.model.FacmgrUtil;
+import de.dlr.proseo.facmgr.rest.model.RestProcessingFacility;
+import de.dlr.proseo.model.ProcessingFacility;
+import de.dlr.proseo.model.service.RepositoryService;
+
+
+/**
+ * Service methods required to create, modify and delete processing facility in the prosEO database,
+ * and to query the database about such facilities
+ * 
+ * @author Ranjitha Vignesh
+ */
+@Component
+@Transactional
+public class FacmgrManager {
+	/* Message ID constants */
+	private static final int MSG_ID_FACILITY_NOT_FOUND = 1014;
+	private static final int MSG_ID_DELETION_UNSUCCESSFUL = 1015;
+	//private static final int MSG_ID_NOT_IMPLEMENTED = 9000;
+	private static final int MSG_ID_FACILITY_MISSING = 1016;
+	private static final int MSG_ID_FACILITY_DELETED = 1017;
+	private static final int MSG_ID_FACILITY_RETRIEVED = 1018;
+	private static final int MSG_ID_FACILITY_MODIFIED = 1019;
+	private static final int MSG_ID_FACILITY_NOT_MODIFIED = 1020;
+	private static final int MSG_ID_FACILITY_CREATED = 1021;
+	private static final int MSG_ID_FACILITY_LIST_EMPTY = 1022;
+	private static final int MSG_ID_FACILITY_LIST_RETRIEVED = 1023;
+	private static final int MSG_ID_DUPLICATE_FACILITY = 1024;
+
+
+	/* Message string constants */
+	private static final String MSG_FACILITY_NOT_FOUND = "(E%d) No facility found for ID %d";
+	private static final String MSG_DELETION_UNSUCCESSFUL = "(E%d) Facility deletion unsuccessful for ID %d";
+	private static final String MSG_FACILITY_LIST_EMPTY = "(E%d) No facilities found for search criteria";
+	private static final String MSG_FACILITY_MISSING = "(E%d) Facility not set";
+	private static final String MSG_FACILITY_DELETED = "(I%d) Facility with id %d deleted";
+	private static final String MSG_FACILITY_ID_MISSING = "(E%d) Facility ID not set";
+	private static final String MSG_DUPLICATE_FACILITY = "(E%d) Facility %s exists already";
+
+	private static final String MSG_FACILITY_RETRIEVED = "(I%d) Facility with ID %s retrieved";
+	private static final String MSG_FACILITY_NOT_MODIFIED = "(I%d) Facility with id %d not modified (no changes)";
+	private static final String MSG_FACILITY_MODIFIED = "(I%d) Facility with id %d modified";
+	private static final String MSG_FACILITY_CREATED = "(I%d) Facility with identifier %s created";
+	private static final String MSG_FACILITY_LIST_RETRIEVED = "(I%d) Facility list of size %d retrieved for facility '%s'";
+
+	/** JPA entity manager */
+	@PersistenceContext
+	private EntityManager em;
+
+	/** A logger for this class */
+	private static Logger logger = LoggerFactory.getLogger(FacmgrManager.class);
+	
+	/**
+	 * Create and log a formatted informational message
+	 * 
+	 * @param messageFormat the message text with parameter placeholder in String.format() style
+	 * @param messageId a (unique) message id
+	 * @param messageParameters the message parameters (optional, depending on the message format)
+	 * @return a formatted info message
+	 */
+	private String logInfo(String messageFormat, int messageId, Object... messageParameters) {
+		// Prepend message ID to parameter list
+		List<Object> messageParamList = new ArrayList<>(Arrays.asList(messageParameters));
+		messageParamList.add(0, messageId);
+		
+		// Log the error message
+		String message = String.format(messageFormat, messageParamList.toArray());
+		logger.info(message);
+		
+		return message;
+	}
+	/**
+	 * Create and log a formatted error message
+	 * 
+	 * @param messageFormat the message text with parameter placeholders in String.format() style
+	 * @param messageId a (unique) message id
+	 * @param messageParameters the message parameters (optional, depending on the message format)
+	 * @return a formatted error message
+	 */
+	private String logError(String messageFormat, int messageId, Object... messageParameters) {
+		// Prepend message ID to parameter list
+		List<Object> messageParamList = new ArrayList<>(Arrays.asList(messageParameters));
+		messageParamList.add(0, messageId);
+		
+		// Log the error message
+		String message = String.format(messageFormat, messageParamList.toArray());
+		logger.error(message);
+		
+		return message;
+	}
+
+	public RestProcessingFacility createFacility(RestProcessingFacility facility) throws IllegalArgumentException {
+		if (logger.isTraceEnabled()) logger.trace(">>> createFacility({})", (null == facility ? "MISSING" : facility.getName()));
+		
+		if (null == facility) {
+			throw new IllegalArgumentException(logError(MSG_FACILITY_MISSING, MSG_ID_FACILITY_MISSING));
+		}
+		
+		// Make sure the facility does not yet exist
+		ProcessingFacility modelFacility = RepositoryService.getFacilityRepository().findByName(facility.getName());
+		if (null != modelFacility) {
+			throw new IllegalArgumentException(logError(MSG_DUPLICATE_FACILITY, MSG_ID_DUPLICATE_FACILITY, facility.getName()));
+		}
+		
+		modelFacility = FacmgrUtil.toModelFacility(facility);
+		
+		modelFacility = RepositoryService.getFacilityRepository().save(modelFacility);
+		logInfo(MSG_FACILITY_CREATED, MSG_ID_FACILITY_CREATED, facility.getName());
+		return FacmgrUtil.toRestFacility(modelFacility);
+	}
+	/**
+	 * List of all facilities filtered by mission and name
+	 * 
+	 * @param mission the mission code
+	 * @param name the name of the facility
+	 * @return a list of facilities
+	 * @throws NoResultException if no facilities matching the given search criteria could be found
+	 */
+	
+	public List<RestProcessingFacility> getFacility(String name) {
+		if (logger.isTraceEnabled()) logger.trace(">>> getFacilities({})", name);
+		List<RestProcessingFacility> result = new ArrayList<>();
+		
+		if (null == name) {
+			// Simple case: no search criteria set
+			for (ProcessingFacility facility: RepositoryService.getFacilityRepository().findAll()) {
+				if (logger.isDebugEnabled()) logger.debug("Found facility with ID {}", facility.getId());
+				RestProcessingFacility resultFacility = FacmgrUtil.toRestFacility(facility);
+				if (logger.isDebugEnabled()) logger.debug("Created result facilities with ID {}", resultFacility.getId());
+
+				result.add(resultFacility);
+			}
+		}else {
+			// Find using search parameters
+			String jpqlQuery = "select p from ProcessingFacility p where 1 = 1";
+			if (null != name) {
+				jpqlQuery += " and p.name = :name";
+			}
+			Query query = em.createQuery(jpqlQuery);
+			if (null != name) {
+				query.setParameter("name", name);
+			}
+			for (Object resultObject: query.getResultList()) {
+				if (resultObject instanceof ProcessingFacility) {
+					result.add(FacmgrUtil.toRestFacility((ProcessingFacility) resultObject));
+				}
+			}
+
+		}
+		if (result.isEmpty()) {
+			throw new NoResultException(logError(MSG_FACILITY_LIST_EMPTY, MSG_ID_FACILITY_LIST_EMPTY));
+			
+		}
+		logInfo(MSG_FACILITY_LIST_RETRIEVED, MSG_ID_FACILITY_LIST_RETRIEVED, result.size(), name);
+
+		return result;
+	}
+
+	
+	/**
+	 * Find the facility with the given ID
+	 * 
+	 * @param id the ID to look for
+	 * @return a Json object corresponding to the facility found
+	 * @throws IllegalArgumentException if no facility ID was given
+	 * @throws NoResultException if no facility with the given ID exists
+	 */
+	public RestProcessingFacility getFacilityById(Long id) throws IllegalArgumentException, NoResultException {
+		if (logger.isTraceEnabled()) logger.trace(">>> getFacilityById({})", id);
+		
+		if (null == id) {
+			throw new IllegalArgumentException(logError(MSG_FACILITY_ID_MISSING, MSG_ID_FACILITY_MISSING, id));
+		}	
+		Optional<ProcessingFacility> modelFacility = RepositoryService.getFacilityRepository().findById(id);
+		
+		if (modelFacility.isEmpty()) {
+			throw new NoResultException(logError(MSG_FACILITY_NOT_FOUND, MSG_ID_FACILITY_NOT_FOUND, id));
+		}		
+		logInfo(MSG_FACILITY_RETRIEVED, MSG_ID_FACILITY_RETRIEVED, id);
+		
+		return FacmgrUtil.toRestFacility(modelFacility.get());
+		
+	}
+	
+	/**
+	 * Update the facility with the given ID with the attribute values of the given Json object. 	 * 
+	 * @param id the ID of the facility to update
+	 * @param restFacility a Json object containing the modified (and unmodified) attributes
+	 * @return a Json object corresponding to the facility after modification (with ID and version for all contained objects)
+	 * @throws EntityNotFoundException if no product with the given ID exists
+	 * @throws IllegalArgumentException if any of the input data was invalid
+	 * @throws ConcurrentModificationException if the facility has been modified since retrieval by the client
+	 */
+	public RestProcessingFacility modifyFacility(Long id, RestProcessingFacility restFacility) {
+		if (logger.isTraceEnabled()) logger.trace(">>> modifyFacility({})", id);
+		
+		if (null == id) {
+			throw new IllegalArgumentException(logError(MSG_FACILITY_ID_MISSING, MSG_ID_FACILITY_MISSING, id));
+		}
+		
+		Optional<ProcessingFacility> optModelFacility = RepositoryService.getFacilityRepository().findById(id);
+				
+		if (optModelFacility.isEmpty()) {
+			throw new EntityNotFoundException(logError(MSG_FACILITY_NOT_FOUND, MSG_ID_FACILITY_NOT_FOUND, id));
+		}
+		ProcessingFacility modelFacility = optModelFacility.get();
+		
+		// Update modified attributes
+		boolean facilityChanged = false;
+		ProcessingFacility changedFacility = FacmgrUtil.toModelFacility(restFacility);
+		
+		if (!modelFacility.getName().equals(changedFacility.getName())) {
+			facilityChanged = true;
+			modelFacility.setName(changedFacility.getName());
+		}
+		// TODO Catch null value for description
+		if (!modelFacility.getDescription().equals(changedFacility.getDescription())) {
+			facilityChanged = true;
+			modelFacility.setDescription(changedFacility.getDescription());
+		}	
+		if (!modelFacility.getProcessingEngineUrl().equals(changedFacility.getProcessingEngineUrl())) {
+			facilityChanged = true;
+			modelFacility.setProcessingEngineUrl(changedFacility.getProcessingEngineUrl());
+		}	
+		if (!modelFacility.getProcessingEngineUser().equals(changedFacility.getProcessingEngineUser())) {
+			facilityChanged = true;
+			modelFacility.setProcessingEngineUser(changedFacility.getProcessingEngineUser());
+		}	
+		if (!modelFacility.getProcessingEnginePassword().equals(changedFacility.getProcessingEnginePassword())) {
+			facilityChanged = true;
+			modelFacility.setProcessingEnginePassword(changedFacility.getProcessingEnginePassword());
+		}	
+		if (!modelFacility.getStorageManagerUrl().equals(changedFacility.getStorageManagerUrl())) {
+			facilityChanged = true;
+			modelFacility.setStorageManagerUrl(changedFacility.getStorageManagerUrl());
+		}	
+		if (!modelFacility.getLocalStorageManagerUrl().equals(changedFacility.getLocalStorageManagerUrl())) {
+			facilityChanged = true;
+			modelFacility.setLocalStorageManagerUrl(changedFacility.getLocalStorageManagerUrl());
+		}	
+		if (!modelFacility.getStorageManagerUser().equals(changedFacility.getStorageManagerUser())) {
+			facilityChanged = true;
+			modelFacility.setStorageManagerUser(changedFacility.getStorageManagerUser());
+		}	
+		if (!modelFacility.getStorageManagerPassword().equals(changedFacility.getStorageManagerPassword())) {
+			facilityChanged = true;
+			modelFacility.setStorageManagerPassword(changedFacility.getStorageManagerPassword());
+		}	
+		if (!modelFacility.getDefaultStorageType().equals(changedFacility.getDefaultStorageType())) {
+			facilityChanged = true;
+			modelFacility.setDefaultStorageType(changedFacility.getDefaultStorageType());
+		}	
+		// Save order only if anything was actually changed
+		if (facilityChanged)	{
+			modelFacility.incrementVersion();
+			modelFacility = RepositoryService.getFacilityRepository().save(modelFacility);
+			logInfo(MSG_FACILITY_MODIFIED, MSG_ID_FACILITY_MODIFIED, id);
+		} else {
+			logInfo(MSG_FACILITY_NOT_MODIFIED, MSG_ID_FACILITY_NOT_MODIFIED, id);
+		}
+		return FacmgrUtil.toRestFacility(modelFacility);
+	}
+	
+	/**
+	 * Delete an facility by ID
+	 * 
+	 * @param the ID of the facility to delete
+	 * @throws EntityNotFoundException if the facility to delete does not exist in the database
+	 * @throws RuntimeException if the deletion was not performed as expected
+	 */
+	public void deleteFacilityById(Long id) {
+		if (logger.isTraceEnabled()) logger.trace(">>> deleteFacilityById({})", id);
+
+		// Test whether the facility id is valid
+		Optional<ProcessingFacility> modelFacility = RepositoryService.getFacilityRepository().findById(id);
+		if (modelFacility.isEmpty()) {
+			throw new EntityNotFoundException(logError(MSG_FACILITY_NOT_FOUND, MSG_ID_FACILITY_NOT_FOUND));
+		}
+		// Delete the facility
+		RepositoryService.getFacilityRepository().deleteById(id);
+
+		// Test whether the deletion was successful
+		modelFacility = RepositoryService.getFacilityRepository().findById(id);
+		if (!modelFacility.isEmpty()) {
+			throw new RuntimeException(logError(MSG_DELETION_UNSUCCESSFUL, MSG_ID_DELETION_UNSUCCESSFUL, id));
+		}
+		
+		logInfo(MSG_FACILITY_DELETED, MSG_ID_FACILITY_DELETED, id);
+		
+	}
+	
+}