/**
 * ProductControllerImpl.java
 * 
 * (C) 2019 Dr. Bassler & Co. Managementberatung GmbH
 */
package de.dlr.proseo.ingestor.rest;

import java.util.ArrayList;
import java.util.Arrays;
import java.util.Date;
import java.util.List;
import java.util.Optional;

import javax.validation.Valid;

import org.slf4j.LoggerFactory;
import org.slf4j.Logger;
import org.springframework.http.HttpHeaders;
import org.springframework.http.HttpStatus;
import org.springframework.http.ResponseEntity;
import org.springframework.stereotype.Component;

import de.dlr.proseo.ingestor.rest.model.ProductUtil;
<<<<<<< HEAD
=======
import de.dlr.proseo.ingestor.rest.model.RestProduct;
>>>>>>> d2eb133a
import de.dlr.proseo.model.Product;
import de.dlr.proseo.model.ProductClass;
import de.dlr.proseo.model.service.RepositoryService;
import de.dlr.proseo.model.Parameter;

/**
 * Spring MVC controller for the prosEO Ingestor; implements the services required to ingest
 * products from pickup points into the prosEO database, and to query the database about such products
 * 
 * @author Dr. Thomas Bassler
 */
@Component
public class ProductControllerImpl implements ProductController {
	
	/* Message ID constants */
<<<<<<< HEAD
=======
	private static final int MSG_ID_PRODUCT_MISSING = 2000;
>>>>>>> d2eb133a
	private static final int MSG_ID_PRODUCT_NOT_FOUND = 2001;
	private static final int MSG_ID_ENCLOSING_PRODUCT_NOT_FOUND = 2002;
	private static final int MSG_ID_COMPONENT_PRODUCT_NOT_FOUND = 2003;
	private static final int MSG_ID_DELETION_UNSUCCESSFUL = 2004;
<<<<<<< HEAD
	private static final int MSG_ID_NOT_IMPLEMENTED = 9000;
	
	/* Message string constants */
	private static final String MSG_PRODUCT_NOT_FOUND = "No product found for ID %d (%d)";
	private static final String MSG_ENCLOSING_PRODUCT_NOT_FOUND = "Enclosing product with ID %d not found (%d)";
	private static final String MSG_COMPONENT_PRODUCT_NOT_FOUND = "Component product with ID %d not found (%d)";
	private static final String MSG_DELETION_UNSUCCESSFUL = "Product deletion unsuccessful for ID %d (%d)";
	private static final String HTTP_HEADER_WARNING = "Warning";
	private static final String MSG_PREFIX = "199 proseo-ingestor ";
=======
	private static final int MSG_ID_PRODUCT_DELETED = 2005;
	private static final int MSG_ID_PRODUCT_LIST_RETRIEVED = 2006;
	private static final int MSG_ID_PRODUCT_CREATED = 2007;
	private static final int MSG_ID_PRODUCT_RETRIEVED = 2008;
	private static final int MSG_ID_PRODUCT_MODIFIED = 2009;
	private static final int MSG_ID_PRODUCT_NOT_MODIFIED = 2010;
	private static final int MSG_ID_NOT_IMPLEMENTED = 9000;
	
	/* Message string constants */
	private static final String MSG_PRODUCT_MISSING = "(E%d) Product not set";
	private static final String MSG_PRODUCT_NOT_FOUND = "(E%d) No product found for ID %d";
	private static final String MSG_ENCLOSING_PRODUCT_NOT_FOUND = "(E%d) Enclosing product with ID %d not found";
	private static final String MSG_COMPONENT_PRODUCT_NOT_FOUND = "(E%d) Component product with ID %d not found";
	private static final String MSG_DELETION_UNSUCCESSFUL = "(E%d) Product deletion unsuccessful for ID %d";
	private static final String MSG_PRODUCT_DELETED = "(I%d) Product with id %d deleted";
	private static final String MSG_PRODUCT_LIST_RETRIEVED = "(I%d) Product list of size %d retrieved for mission '%s', product classes '%s', start time '%s', stop time '%s'";
	private static final String MSG_PRODUCT_CREATED = "(I%d) Product of type %s created for mission %s";
	private static final String MSG_PRODUCT_RETRIEVED = "(I%d) Product with id %d retrieved";
	private static final String MSG_PRODUCT_MODIFIED = "(I%d) Product with id %d modified";
	private static final String MSG_PRODUCT_NOT_MODIFIED = "(I%d) Product with id %d not modified (no changes)";
	private static final String HTTP_HEADER_WARNING = "Warning";
	private static final String HTTP_MSG_PREFIX = "199 proseo-ingestor ";
>>>>>>> d2eb133a
	
	/** A logger for this class */
	private static Logger logger = LoggerFactory.getLogger(ProductControllerImpl.class);
	
	/**
<<<<<<< HEAD
=======
	 * Log an informational message with the prosEO message prefix
	 * 
	 * @param messageFormat the message text with parameter placeholders in String.format() style
	 * @param messageId a (unique) message id
	 * @param messageParameters the message parameters (optional, depending on the message format)
	 */
	private void logInfo(String messageFormat, int messageId, Object... messageParameters) {
		// Prepend message ID to parameter list
		List<Object> messageParamList = new ArrayList<>(Arrays.asList(messageParameters));
		messageParamList.add(0, messageId);
		
		// Log the error message
		logger.info(String.format(messageFormat, messageParamList.toArray()));
	}
	
	/**
	 * Log an error and return the corresponding HTTP message header
	 * 
	 * @param messageFormat the message text with parameter placeholders in String.format() style
	 * @param messageId a (unique) message id
	 * @param messageParameters the message parameters (optional, depending on the message format)
	 * @return an HttpHeaders object with a formatted error message
	 */
	private HttpHeaders errorHeaders(String messageFormat, int messageId, Object... messageParameters) {
		// Prepend message ID to parameter list
		List<Object> messageParamList = new ArrayList<>(Arrays.asList(messageParameters));
		messageParamList.add(0, messageId);
		
		// Log the error message
		String message = String.format(messageFormat, messageParamList.toArray());
		logger.error(message);
		
		// Create an HTTP "Warning" header
		HttpHeaders responseHeaders = new HttpHeaders();
		responseHeaders.set(HTTP_HEADER_WARNING, HTTP_MSG_PREFIX + message);
		return responseHeaders;
	}
	
	/**
>>>>>>> d2eb133a
	 * Delete a product by ID
	 * 
	 * @param the ID of the product to delete
	 * @return a response entity with HTTP status "NO_CONTENT", if the deletion was successful, "NOT_FOUND", if the product did not
	 *         exist, or "NOT_MODIFIED", if the deletion was unsuccessful
	 */
	@Override
	public ResponseEntity<?> deleteProductById(Long id) {
		if (logger.isTraceEnabled()) logger.trace(">>> deleteProductById({})", id);
		
		// Test whether the product id is valid
		Optional<Product> modelProduct = RepositoryService.getProductRepository().findById(id);
		if (modelProduct.isEmpty()) {
<<<<<<< HEAD
			String message = String.format(MSG_PREFIX + MSG_PRODUCT_NOT_FOUND, id, MSG_ID_PRODUCT_NOT_FOUND);
			logger.error(message);
			HttpHeaders responseHeaders = new HttpHeaders();
			responseHeaders.set(HTTP_HEADER_WARNING, message);
			return new ResponseEntity<>(responseHeaders, HttpStatus.NOT_FOUND);
=======
			return new ResponseEntity<>(
					errorHeaders(MSG_PRODUCT_NOT_FOUND, MSG_ID_PRODUCT_NOT_FOUND), HttpStatus.NOT_FOUND);
>>>>>>> d2eb133a
		}
		
		// Delete the product
		RepositoryService.getProductRepository().deleteById(id);

		// Test whether the deletion was successful
		modelProduct = RepositoryService.getProductRepository().findById(id);
		if (!modelProduct.isEmpty()) {
<<<<<<< HEAD
			String message = String.format(MSG_PREFIX + MSG_DELETION_UNSUCCESSFUL, id, MSG_ID_DELETION_UNSUCCESSFUL);
			logger.error(message);
			HttpHeaders responseHeaders = new HttpHeaders();
			responseHeaders.set(HTTP_HEADER_WARNING, message);
			return new ResponseEntity<>(responseHeaders, HttpStatus.NOT_FOUND);
		}
		
=======
			return new ResponseEntity<>(
					errorHeaders(MSG_DELETION_UNSUCCESSFUL, MSG_ID_DELETION_UNSUCCESSFUL, id), HttpStatus.NOT_MODIFIED);
		}
		
		logInfo(MSG_PRODUCT_DELETED, MSG_ID_PRODUCT_DELETED, id);
		
>>>>>>> d2eb133a
		HttpHeaders responseHeaders = new HttpHeaders();
		return new ResponseEntity<>(responseHeaders, HttpStatus.NO_CONTENT);
	}

	/**
	 * List of all products filtered by mission, product class, start time range
	 * 
	 * @param mission the mission code
	 * @param productClass an array of product types
	 * @param startTimeFrom earliest sensing start time
	 * @param startTimeTo latest sensing start time
	 * @return a response entity with either a list of products and HTTP status OK or an error message and an HTTP status indicating failure
	 */
	@Override
	public ResponseEntity<List<RestProduct>> getProducts(String mission, String[] productClass,
			Date startTimeFrom, Date startTimeTo) {
		if (logger.isTraceEnabled()) logger.trace(">>> getProducts({}, {}, {}, {})", mission, productClass, startTimeFrom, startTimeTo);
		
<<<<<<< HEAD
		List<de.dlr.proseo.ingestor.rest.model.Product> result = new ArrayList<>();
=======
		List<RestProduct> result = new ArrayList<>();
>>>>>>> d2eb133a
		
		// Simple case: no search criteria set
		if (null == mission && (null == productClass || 0 == productClass.length) && null == startTimeFrom && null == startTimeTo) {
			for (Product product: RepositoryService.getProductRepository().findAll()) {
				if (logger.isDebugEnabled()) logger.debug("Found product with ID {}", product.getId());
<<<<<<< HEAD
				de.dlr.proseo.ingestor.rest.model.Product resultProduct = ProductUtil.toRestProduct(product);
				if (logger.isDebugEnabled()) logger.debug("Created result product with ID {}", resultProduct.getId());
				result.add(resultProduct);
			}
			return new ResponseEntity<>(result, HttpStatus.OK);
		}
		
		// Find using search parameters
		
		
		
		// TODO Auto-generated method stub
		String message = String.format(MSG_PREFIX + "GET with search parameters not implemented (%d)", MSG_ID_NOT_IMPLEMENTED);
		logger.error(message);
		HttpHeaders responseHeaders = new HttpHeaders();
		responseHeaders.set(HTTP_HEADER_WARNING, message);
		return new ResponseEntity<>(responseHeaders, HttpStatus.NOT_IMPLEMENTED);
	}

	/**
	 * Create a product from the given Json object (does NOT create associated product files!)
	 * 
	 * @param product the Json object to create the product from
	 * @return a response containing a Json object corresponding to the product after persistence (with ID and version for all 
	 * 		   contained objects) and HTTP status "CREATED"
	 */
	@Override
	public ResponseEntity<de.dlr.proseo.ingestor.rest.model.Product> createProduct(
			de.dlr.proseo.ingestor.rest.model.@Valid Product product) {
		if (logger.isTraceEnabled()) logger.trace(">>> createProduct({})", product.getProductClass());
		
		Product modelProduct = ProductUtil.toModelProduct(product);
		
		ProductClass modelProductClass = RepositoryService.getProductClassRepository().findByMissionCodeAndProductType(
				product.getMissionCode(), product.getProductClass());
		modelProduct.setProductClass(modelProductClass);
		
		for (Long componentProductId: product.getComponentProductIds()) {
			Optional<Product> componentProduct = RepositoryService.getProductRepository().findById(componentProductId);
			if (componentProduct.isEmpty()) {
				String message = String.format(MSG_PREFIX + MSG_COMPONENT_PRODUCT_NOT_FOUND,
						componentProductId, MSG_ID_COMPONENT_PRODUCT_NOT_FOUND);
				logger.error(message);
				HttpHeaders responseHeaders = new HttpHeaders();
				responseHeaders.set(HTTP_HEADER_WARNING, message);
				return new ResponseEntity<>(responseHeaders, HttpStatus.NOT_FOUND);
			} else {
				modelProduct.getComponentProducts().add(componentProduct.get());
			}
		}
		
		if (null != product.getEnclosingProductId()) {
			Optional<Product> enclosingProduct = RepositoryService.getProductRepository().findById(product.getEnclosingProductId());
			if (enclosingProduct.isEmpty()) {
				String message = String.format(MSG_PREFIX + MSG_ENCLOSING_PRODUCT_NOT_FOUND, product.getEnclosingProductId(),
						MSG_ID_ENCLOSING_PRODUCT_NOT_FOUND);
				logger.error(message);
				HttpHeaders responseHeaders = new HttpHeaders();
				responseHeaders.set(HTTP_HEADER_WARNING, message);
				return new ResponseEntity<>(responseHeaders, HttpStatus.NOT_FOUND);
			} else {
				modelProduct.setEnclosingProduct(enclosingProduct.get());
			} 
		}
		modelProduct = RepositoryService.getProductRepository().save(modelProduct);
		
		return new ResponseEntity<>(ProductUtil.toRestProduct(modelProduct), HttpStatus.CREATED);
	}

	/**
	 * Find the product with the given ID
	 * 
	 * @param id the ID to look for
	 * @return a Json object corresponding to the found product and HTTP status "OK" or an error message and
	 * 		   HTTP status "NOT_FOUND", if no product with the given ID exists
	 */
	@Override
	public ResponseEntity<de.dlr.proseo.ingestor.rest.model.Product> getProductById(Long id) {
		if (logger.isTraceEnabled()) logger.trace(">>> getProductById({})", id);
		
		Optional<Product> modelProduct = RepositoryService.getProductRepository().findById(id);
		
		if (modelProduct.isEmpty()) {
			String message = String.format(MSG_PREFIX + MSG_PRODUCT_NOT_FOUND, id, MSG_ID_PRODUCT_NOT_FOUND);
			logger.error(message);
			HttpHeaders responseHeaders = new HttpHeaders();
			responseHeaders.set(HTTP_HEADER_WARNING, message);
			return new ResponseEntity<>(responseHeaders, HttpStatus.NOT_FOUND);
		}
		
		return new ResponseEntity<>(ProductUtil.toRestProduct(modelProduct.get()), HttpStatus.OK);
	}

	/**
	 * Update the product with the given ID with the attribute values of the given Json object. This method will NOT modify
	 * associated product files.
	 * 
	 * @param id the ID of the product to update
	 * @param product a Json object containing the modified (and unmodified) attributes
	 * @return a response containing a Json object corresponding to the product after modification (with ID and version for all 
	 * 		   contained objects) and HTTP status "OK" or an error message and
	 * 		   HTTP status "NOT_FOUND", if no product with the given ID exists
	 */
	@Override
	public ResponseEntity<de.dlr.proseo.ingestor.rest.model.Product> modifyProduct(Long id,
			de.dlr.proseo.ingestor.rest.model.Product product) {
=======
				RestProduct resultProduct = ProductUtil.toRestProduct(product);
				if (logger.isDebugEnabled()) logger.debug("Created result product with ID {}", resultProduct.getId());

				result.add(resultProduct);
			}
			
			logInfo(MSG_PRODUCT_LIST_RETRIEVED, MSG_ID_PRODUCT_LIST_RETRIEVED, result.size(), "null", "null", "null", "null");
			
			return new ResponseEntity<>(result, HttpStatus.OK);
		}
		
		// Find using search parameters
		
		
		
		// TODO Auto-generated method stub
		return new ResponseEntity<>(
				errorHeaders("GET with search parameters not implemented (%d)", MSG_ID_NOT_IMPLEMENTED), HttpStatus.NOT_IMPLEMENTED);
	}

	/**
	 * Create a product from the given Json object (does NOT create associated product files!)
	 * 
	 * @param product the Json object to create the product from
	 * @return a response containing a Json object corresponding to the product after persistence (with ID and version for all 
	 * 		   contained objects) and HTTP status "CREATED"
	 */
	@Override
	public ResponseEntity<RestProduct> createProduct(
			de.dlr.proseo.ingestor.rest.model.@Valid RestProduct product) {
		if (logger.isTraceEnabled()) logger.trace(">>> createProduct({})", (null == product ? "MISSING" : product.getProductClass()));
		
		if (null == product) {
			return new ResponseEntity<>(
					errorHeaders(MSG_PRODUCT_MISSING, MSG_ID_PRODUCT_MISSING), HttpStatus.BAD_REQUEST);
		}

		Product modelProduct = ProductUtil.toModelProduct(product);
		
		ProductClass modelProductClass = RepositoryService.getProductClassRepository().findByMissionCodeAndProductType(
				product.getMissionCode(), product.getProductClass());
		modelProduct.setProductClass(modelProductClass);
		
		for (Long componentProductId: product.getComponentProductIds()) {
			Optional<Product> componentProduct = RepositoryService.getProductRepository().findById(componentProductId);
			if (componentProduct.isEmpty()) {
				return new ResponseEntity<>(
						errorHeaders(MSG_COMPONENT_PRODUCT_NOT_FOUND, MSG_ID_COMPONENT_PRODUCT_NOT_FOUND, componentProductId), 
						HttpStatus.NOT_FOUND);
			} else {
				modelProduct.getComponentProducts().add(componentProduct.get());
			}
		}
		
		if (null != product.getEnclosingProductId()) {
			Optional<Product> enclosingProduct = RepositoryService.getProductRepository().findById(product.getEnclosingProductId());
			if (enclosingProduct.isEmpty()) {
				return new ResponseEntity<>(
						errorHeaders(MSG_ENCLOSING_PRODUCT_NOT_FOUND, MSG_ID_ENCLOSING_PRODUCT_NOT_FOUND, product.getEnclosingProductId()), 
						HttpStatus.NOT_FOUND);
			} else {
				modelProduct.setEnclosingProduct(enclosingProduct.get());
			} 
		}
		modelProduct = RepositoryService.getProductRepository().save(modelProduct);
		
		logInfo(MSG_PRODUCT_CREATED, MSG_ID_PRODUCT_CREATED, product.getProductClass(), product.getMissionCode());
		
		return new ResponseEntity<>(ProductUtil.toRestProduct(modelProduct), HttpStatus.CREATED);
	}

	/**
	 * Find the product with the given ID
	 * 
	 * @param id the ID to look for
	 * @return a Json object corresponding to the found product and HTTP status "OK" or an error message and
	 * 		   HTTP status "NOT_FOUND", if no product with the given ID exists
	 */
	@Override
	public ResponseEntity<RestProduct> getProductById(Long id) {
		if (logger.isTraceEnabled()) logger.trace(">>> getProductById({})", id);
		
		Optional<Product> modelProduct = RepositoryService.getProductRepository().findById(id);
		
		if (modelProduct.isEmpty()) {
			return new ResponseEntity<>(
					errorHeaders(MSG_PRODUCT_NOT_FOUND, MSG_ID_PRODUCT_NOT_FOUND, id), 
					HttpStatus.NOT_FOUND);
		}
		
		logInfo(MSG_PRODUCT_RETRIEVED, MSG_ID_PRODUCT_RETRIEVED, id);
		
		return new ResponseEntity<>(ProductUtil.toRestProduct(modelProduct.get()), HttpStatus.OK);
	}

	/**
	 * Update the product with the given ID with the attribute values of the given Json object. This method will NOT modify
	 * associated product files.
	 * 
	 * @param id the ID of the product to update
	 * @param product a Json object containing the modified (and unmodified) attributes
	 * @return a response containing a Json object corresponding to the product after modification (with ID and version for all 
	 * 		   contained objects) and HTTP status "OK" or an error message and
	 * 		   HTTP status "NOT_FOUND", if no product with the given ID exists
	 */
	@Override
	public ResponseEntity<RestProduct> modifyProduct(Long id,
			RestProduct product) {
>>>>>>> d2eb133a
		if (logger.isTraceEnabled()) logger.trace(">>> modifyProduct({})", id);
		
		Optional<Product> optModelProduct = RepositoryService.getProductRepository().findById(id);
		
		if (optModelProduct.isEmpty()) {
<<<<<<< HEAD
			String message = String.format(MSG_PREFIX + MSG_PRODUCT_NOT_FOUND, id, MSG_ID_PRODUCT_NOT_FOUND);
			logger.error(message);
			HttpHeaders responseHeaders = new HttpHeaders();
			responseHeaders.set(HTTP_HEADER_WARNING, message);
			return new ResponseEntity<>(responseHeaders, HttpStatus.NOT_FOUND);
=======
			return new ResponseEntity<>(
					errorHeaders(MSG_PRODUCT_NOT_FOUND, MSG_ID_PRODUCT_NOT_FOUND, id), 
					HttpStatus.NOT_FOUND);
>>>>>>> d2eb133a
		}
		Product modelProduct = optModelProduct.get();
		
		// Update modified attributes
		boolean productChanged = false;
		Product changedProduct = ProductUtil.toModelProduct(product);
		
		if (!modelProduct.getProductClass().getMission().getCode().equals(product.getMissionCode())
			|| !modelProduct.getProductClass().getProductType().equals(product.getProductClass())) {
			productChanged = true;
			ProductClass modelProductClass = RepositoryService.getProductClassRepository().findByMissionCodeAndProductType(
					product.getMissionCode(), product.getProductClass());
			modelProduct.setProductClass(modelProductClass);
		}
		if (!modelProduct.getMode().equals(changedProduct.getMode())) {
			productChanged = true;
			if (logger.isDebugEnabled()) logger.debug("Changing mode from {} to {}", modelProduct.getMode(), changedProduct.getMode());
			modelProduct.setMode(changedProduct.getMode());
		}
		if (!modelProduct.getSensingStartTime().equals(changedProduct.getSensingStartTime())) {
			productChanged = true;
			modelProduct.setSensingStartTime(changedProduct.getSensingStartTime());
		}
		if (!modelProduct.getSensingStopTime().equals(changedProduct.getSensingStopTime())) {
			productChanged = true;
			modelProduct.setSensingStopTime(changedProduct.getSensingStopTime());
		}
		
		// Update relationship to enclosing product
		if (null == modelProduct.getEnclosingProduct() && null == product.getEnclosingProductId()) {
			// OK - no enclosing product on both sides
		} else if (null == product.getEnclosingProductId()) {
			// Enclosing product was set, but is no more
			productChanged = true;
			Product modelEnclosingProduct = modelProduct.getEnclosingProduct();
			modelEnclosingProduct.getComponentProducts().remove(modelProduct);
			RepositoryService.getProductRepository().save(modelEnclosingProduct);
			modelProduct.setEnclosingProduct(null);
		} else {
			// Enclosing product shall be set, check whether it has been changed
			if (null == modelProduct.getEnclosingProduct() /* new */
					|| modelProduct.getEnclosingProduct().getId() != product.getEnclosingProductId().longValue() /* changed */) {
				Optional<Product> enclosingProduct = RepositoryService.getProductRepository().findById(product.getEnclosingProductId());
				if (enclosingProduct.isEmpty()) {
<<<<<<< HEAD
					String message = String.format(MSG_PREFIX + MSG_ENCLOSING_PRODUCT_NOT_FOUND,
							product.getEnclosingProductId(), MSG_ID_ENCLOSING_PRODUCT_NOT_FOUND);
					logger.error(message);
					HttpHeaders responseHeaders = new HttpHeaders();
					responseHeaders.set(HTTP_HEADER_WARNING, message);
					return new ResponseEntity<>(responseHeaders, HttpStatus.NOT_FOUND);
=======
					return new ResponseEntity<>(
							errorHeaders(MSG_ENCLOSING_PRODUCT_NOT_FOUND, MSG_ID_ENCLOSING_PRODUCT_NOT_FOUND, product.getEnclosingProductId()), 
							HttpStatus.NOT_FOUND);
>>>>>>> d2eb133a
				} else {
					productChanged = true;
					if (null != modelProduct.getEnclosingProduct()) {
						// Enclosing product has changed, remove this product from old enclosing product
						Product modelEnclosingProduct = modelProduct.getEnclosingProduct();
						modelEnclosingProduct.getComponentProducts().remove(modelProduct);
						RepositoryService.getProductRepository().save(modelEnclosingProduct);
					}
					// Add this product to new enclosing product
					enclosingProduct.get().getComponentProducts().add(modelProduct);
					RepositoryService.getProductRepository().save(enclosingProduct.get());
					modelProduct.setEnclosingProduct(enclosingProduct.get());
				}
			}
		}
		
		// Check for added component products
		ADDED_PRODUCTS:
		for (Long componentProductId: product.getComponentProductIds()) {
			for (Product modelComponentProduct: modelProduct.getComponentProducts()) {
				if (modelComponentProduct.getId() == componentProductId.longValue()) {
					continue ADDED_PRODUCTS;
				}
			}
			// Fall through, so there is a new component product
			Optional<Product> componentProduct = RepositoryService.getProductRepository().findById(componentProductId);
			if (componentProduct.isEmpty()) {
<<<<<<< HEAD
				String message = String.format(MSG_PREFIX + MSG_COMPONENT_PRODUCT_NOT_FOUND, componentProductId,
						MSG_ID_COMPONENT_PRODUCT_NOT_FOUND);
				logger.error(message);
				HttpHeaders responseHeaders = new HttpHeaders();
				responseHeaders.set(HTTP_HEADER_WARNING, message);
				return new ResponseEntity<>(responseHeaders, HttpStatus.NOT_FOUND);
=======
				return new ResponseEntity<>(
						errorHeaders(MSG_COMPONENT_PRODUCT_NOT_FOUND, MSG_ID_COMPONENT_PRODUCT_NOT_FOUND, componentProductId), 
						HttpStatus.NOT_FOUND);
>>>>>>> d2eb133a
			} else {
				productChanged = true;
				// Set enclosing product for new component product
				componentProduct.get().setEnclosingProduct(modelProduct);
				RepositoryService.getProductRepository().save(componentProduct.get());
				modelProduct.getComponentProducts().add(componentProduct.get());
			} 
		}
		// Check for removed component products
		for (Product modelComponentProduct: modelProduct.getComponentProducts()) {
			if (product.getComponentProductIds().contains(modelComponentProduct.getId())) {
				continue;
			}
			productChanged = true;
			// Remove enclosing product from component product
			modelComponentProduct.setEnclosingProduct(null);
			RepositoryService.getProductRepository().save(modelComponentProduct);
			modelProduct.getComponentProducts().remove(modelComponentProduct);
		}
		
		// Check for added or changed parameters
		for (String changedParamKey: changedProduct.getParameters().keySet()) {
			Parameter changedParam = changedProduct.getParameters().get(changedParamKey);
			if (modelProduct.getParameters().containsKey(changedParamKey)) {
				Parameter modelParam = modelProduct.getParameters().get(changedParamKey);
				if (modelParam.equals(changedParam)) {
					continue;
				}
			}
			productChanged = true;
			modelProduct.getParameters().put(changedParamKey, changedParam);
		}
		// Check for removed parameters
		for (String modelParamKey: modelProduct.getParameters().keySet()) {
			if (changedProduct.getParameters().containsKey(modelParamKey)) {
				// If found, must be equal after checking for added/changed parameters
				continue;
			}
			productChanged = true;
			modelProduct.getParameters().remove(modelParamKey);
		}
		
		// Save product only if anything was actually changed
<<<<<<< HEAD
		if (productChanged)	{
			modelProduct.incrementVersion();
			modelProduct = RepositoryService.getProductRepository().save(modelProduct);
		}
		
		return new ResponseEntity<>(ProductUtil.toRestProduct(modelProduct), HttpStatus.OK);
=======
		HttpStatus httpStatus = null;
		if (productChanged)	{
			modelProduct.incrementVersion();
			modelProduct = RepositoryService.getProductRepository().save(modelProduct);
			httpStatus = HttpStatus.OK;
			logInfo(MSG_PRODUCT_MODIFIED, MSG_ID_PRODUCT_MODIFIED, id);
		} else {
			httpStatus = HttpStatus.NOT_MODIFIED;
			logInfo(MSG_PRODUCT_NOT_MODIFIED, MSG_ID_PRODUCT_NOT_MODIFIED, id);
		}
		
		return new ResponseEntity<>(ProductUtil.toRestProduct(modelProduct), httpStatus);
>>>>>>> d2eb133a
	}

}<|MERGE_RESOLUTION|>--- conflicted
+++ resolved
@@ -21,10 +21,7 @@
 import org.springframework.stereotype.Component;
 
 import de.dlr.proseo.ingestor.rest.model.ProductUtil;
-<<<<<<< HEAD
-=======
 import de.dlr.proseo.ingestor.rest.model.RestProduct;
->>>>>>> d2eb133a
 import de.dlr.proseo.model.Product;
 import de.dlr.proseo.model.ProductClass;
 import de.dlr.proseo.model.service.RepositoryService;
@@ -40,25 +37,11 @@
 public class ProductControllerImpl implements ProductController {
 	
 	/* Message ID constants */
-<<<<<<< HEAD
-=======
 	private static final int MSG_ID_PRODUCT_MISSING = 2000;
->>>>>>> d2eb133a
 	private static final int MSG_ID_PRODUCT_NOT_FOUND = 2001;
 	private static final int MSG_ID_ENCLOSING_PRODUCT_NOT_FOUND = 2002;
 	private static final int MSG_ID_COMPONENT_PRODUCT_NOT_FOUND = 2003;
 	private static final int MSG_ID_DELETION_UNSUCCESSFUL = 2004;
-<<<<<<< HEAD
-	private static final int MSG_ID_NOT_IMPLEMENTED = 9000;
-	
-	/* Message string constants */
-	private static final String MSG_PRODUCT_NOT_FOUND = "No product found for ID %d (%d)";
-	private static final String MSG_ENCLOSING_PRODUCT_NOT_FOUND = "Enclosing product with ID %d not found (%d)";
-	private static final String MSG_COMPONENT_PRODUCT_NOT_FOUND = "Component product with ID %d not found (%d)";
-	private static final String MSG_DELETION_UNSUCCESSFUL = "Product deletion unsuccessful for ID %d (%d)";
-	private static final String HTTP_HEADER_WARNING = "Warning";
-	private static final String MSG_PREFIX = "199 proseo-ingestor ";
-=======
 	private static final int MSG_ID_PRODUCT_DELETED = 2005;
 	private static final int MSG_ID_PRODUCT_LIST_RETRIEVED = 2006;
 	private static final int MSG_ID_PRODUCT_CREATED = 2007;
@@ -81,14 +64,11 @@
 	private static final String MSG_PRODUCT_NOT_MODIFIED = "(I%d) Product with id %d not modified (no changes)";
 	private static final String HTTP_HEADER_WARNING = "Warning";
 	private static final String HTTP_MSG_PREFIX = "199 proseo-ingestor ";
->>>>>>> d2eb133a
 	
 	/** A logger for this class */
 	private static Logger logger = LoggerFactory.getLogger(ProductControllerImpl.class);
 	
 	/**
-<<<<<<< HEAD
-=======
 	 * Log an informational message with the prosEO message prefix
 	 * 
 	 * @param messageFormat the message text with parameter placeholders in String.format() style
@@ -128,7 +108,6 @@
 	}
 	
 	/**
->>>>>>> d2eb133a
 	 * Delete a product by ID
 	 * 
 	 * @param the ID of the product to delete
@@ -142,16 +121,8 @@
 		// Test whether the product id is valid
 		Optional<Product> modelProduct = RepositoryService.getProductRepository().findById(id);
 		if (modelProduct.isEmpty()) {
-<<<<<<< HEAD
-			String message = String.format(MSG_PREFIX + MSG_PRODUCT_NOT_FOUND, id, MSG_ID_PRODUCT_NOT_FOUND);
-			logger.error(message);
-			HttpHeaders responseHeaders = new HttpHeaders();
-			responseHeaders.set(HTTP_HEADER_WARNING, message);
-			return new ResponseEntity<>(responseHeaders, HttpStatus.NOT_FOUND);
-=======
 			return new ResponseEntity<>(
 					errorHeaders(MSG_PRODUCT_NOT_FOUND, MSG_ID_PRODUCT_NOT_FOUND), HttpStatus.NOT_FOUND);
->>>>>>> d2eb133a
 		}
 		
 		// Delete the product
@@ -160,22 +131,12 @@
 		// Test whether the deletion was successful
 		modelProduct = RepositoryService.getProductRepository().findById(id);
 		if (!modelProduct.isEmpty()) {
-<<<<<<< HEAD
-			String message = String.format(MSG_PREFIX + MSG_DELETION_UNSUCCESSFUL, id, MSG_ID_DELETION_UNSUCCESSFUL);
-			logger.error(message);
-			HttpHeaders responseHeaders = new HttpHeaders();
-			responseHeaders.set(HTTP_HEADER_WARNING, message);
-			return new ResponseEntity<>(responseHeaders, HttpStatus.NOT_FOUND);
-		}
-		
-=======
 			return new ResponseEntity<>(
 					errorHeaders(MSG_DELETION_UNSUCCESSFUL, MSG_ID_DELETION_UNSUCCESSFUL, id), HttpStatus.NOT_MODIFIED);
 		}
 		
 		logInfo(MSG_PRODUCT_DELETED, MSG_ID_PRODUCT_DELETED, id);
 		
->>>>>>> d2eb133a
 		HttpHeaders responseHeaders = new HttpHeaders();
 		return new ResponseEntity<>(responseHeaders, HttpStatus.NO_CONTENT);
 	}
@@ -194,124 +155,12 @@
 			Date startTimeFrom, Date startTimeTo) {
 		if (logger.isTraceEnabled()) logger.trace(">>> getProducts({}, {}, {}, {})", mission, productClass, startTimeFrom, startTimeTo);
 		
-<<<<<<< HEAD
-		List<de.dlr.proseo.ingestor.rest.model.Product> result = new ArrayList<>();
-=======
 		List<RestProduct> result = new ArrayList<>();
->>>>>>> d2eb133a
 		
 		// Simple case: no search criteria set
 		if (null == mission && (null == productClass || 0 == productClass.length) && null == startTimeFrom && null == startTimeTo) {
 			for (Product product: RepositoryService.getProductRepository().findAll()) {
 				if (logger.isDebugEnabled()) logger.debug("Found product with ID {}", product.getId());
-<<<<<<< HEAD
-				de.dlr.proseo.ingestor.rest.model.Product resultProduct = ProductUtil.toRestProduct(product);
-				if (logger.isDebugEnabled()) logger.debug("Created result product with ID {}", resultProduct.getId());
-				result.add(resultProduct);
-			}
-			return new ResponseEntity<>(result, HttpStatus.OK);
-		}
-		
-		// Find using search parameters
-		
-		
-		
-		// TODO Auto-generated method stub
-		String message = String.format(MSG_PREFIX + "GET with search parameters not implemented (%d)", MSG_ID_NOT_IMPLEMENTED);
-		logger.error(message);
-		HttpHeaders responseHeaders = new HttpHeaders();
-		responseHeaders.set(HTTP_HEADER_WARNING, message);
-		return new ResponseEntity<>(responseHeaders, HttpStatus.NOT_IMPLEMENTED);
-	}
-
-	/**
-	 * Create a product from the given Json object (does NOT create associated product files!)
-	 * 
-	 * @param product the Json object to create the product from
-	 * @return a response containing a Json object corresponding to the product after persistence (with ID and version for all 
-	 * 		   contained objects) and HTTP status "CREATED"
-	 */
-	@Override
-	public ResponseEntity<de.dlr.proseo.ingestor.rest.model.Product> createProduct(
-			de.dlr.proseo.ingestor.rest.model.@Valid Product product) {
-		if (logger.isTraceEnabled()) logger.trace(">>> createProduct({})", product.getProductClass());
-		
-		Product modelProduct = ProductUtil.toModelProduct(product);
-		
-		ProductClass modelProductClass = RepositoryService.getProductClassRepository().findByMissionCodeAndProductType(
-				product.getMissionCode(), product.getProductClass());
-		modelProduct.setProductClass(modelProductClass);
-		
-		for (Long componentProductId: product.getComponentProductIds()) {
-			Optional<Product> componentProduct = RepositoryService.getProductRepository().findById(componentProductId);
-			if (componentProduct.isEmpty()) {
-				String message = String.format(MSG_PREFIX + MSG_COMPONENT_PRODUCT_NOT_FOUND,
-						componentProductId, MSG_ID_COMPONENT_PRODUCT_NOT_FOUND);
-				logger.error(message);
-				HttpHeaders responseHeaders = new HttpHeaders();
-				responseHeaders.set(HTTP_HEADER_WARNING, message);
-				return new ResponseEntity<>(responseHeaders, HttpStatus.NOT_FOUND);
-			} else {
-				modelProduct.getComponentProducts().add(componentProduct.get());
-			}
-		}
-		
-		if (null != product.getEnclosingProductId()) {
-			Optional<Product> enclosingProduct = RepositoryService.getProductRepository().findById(product.getEnclosingProductId());
-			if (enclosingProduct.isEmpty()) {
-				String message = String.format(MSG_PREFIX + MSG_ENCLOSING_PRODUCT_NOT_FOUND, product.getEnclosingProductId(),
-						MSG_ID_ENCLOSING_PRODUCT_NOT_FOUND);
-				logger.error(message);
-				HttpHeaders responseHeaders = new HttpHeaders();
-				responseHeaders.set(HTTP_HEADER_WARNING, message);
-				return new ResponseEntity<>(responseHeaders, HttpStatus.NOT_FOUND);
-			} else {
-				modelProduct.setEnclosingProduct(enclosingProduct.get());
-			} 
-		}
-		modelProduct = RepositoryService.getProductRepository().save(modelProduct);
-		
-		return new ResponseEntity<>(ProductUtil.toRestProduct(modelProduct), HttpStatus.CREATED);
-	}
-
-	/**
-	 * Find the product with the given ID
-	 * 
-	 * @param id the ID to look for
-	 * @return a Json object corresponding to the found product and HTTP status "OK" or an error message and
-	 * 		   HTTP status "NOT_FOUND", if no product with the given ID exists
-	 */
-	@Override
-	public ResponseEntity<de.dlr.proseo.ingestor.rest.model.Product> getProductById(Long id) {
-		if (logger.isTraceEnabled()) logger.trace(">>> getProductById({})", id);
-		
-		Optional<Product> modelProduct = RepositoryService.getProductRepository().findById(id);
-		
-		if (modelProduct.isEmpty()) {
-			String message = String.format(MSG_PREFIX + MSG_PRODUCT_NOT_FOUND, id, MSG_ID_PRODUCT_NOT_FOUND);
-			logger.error(message);
-			HttpHeaders responseHeaders = new HttpHeaders();
-			responseHeaders.set(HTTP_HEADER_WARNING, message);
-			return new ResponseEntity<>(responseHeaders, HttpStatus.NOT_FOUND);
-		}
-		
-		return new ResponseEntity<>(ProductUtil.toRestProduct(modelProduct.get()), HttpStatus.OK);
-	}
-
-	/**
-	 * Update the product with the given ID with the attribute values of the given Json object. This method will NOT modify
-	 * associated product files.
-	 * 
-	 * @param id the ID of the product to update
-	 * @param product a Json object containing the modified (and unmodified) attributes
-	 * @return a response containing a Json object corresponding to the product after modification (with ID and version for all 
-	 * 		   contained objects) and HTTP status "OK" or an error message and
-	 * 		   HTTP status "NOT_FOUND", if no product with the given ID exists
-	 */
-	@Override
-	public ResponseEntity<de.dlr.proseo.ingestor.rest.model.Product> modifyProduct(Long id,
-			de.dlr.proseo.ingestor.rest.model.Product product) {
-=======
 				RestProduct resultProduct = ProductUtil.toRestProduct(product);
 				if (logger.isDebugEnabled()) logger.debug("Created result product with ID {}", resultProduct.getId());
 
@@ -420,23 +269,14 @@
 	@Override
 	public ResponseEntity<RestProduct> modifyProduct(Long id,
 			RestProduct product) {
->>>>>>> d2eb133a
 		if (logger.isTraceEnabled()) logger.trace(">>> modifyProduct({})", id);
 		
 		Optional<Product> optModelProduct = RepositoryService.getProductRepository().findById(id);
 		
 		if (optModelProduct.isEmpty()) {
-<<<<<<< HEAD
-			String message = String.format(MSG_PREFIX + MSG_PRODUCT_NOT_FOUND, id, MSG_ID_PRODUCT_NOT_FOUND);
-			logger.error(message);
-			HttpHeaders responseHeaders = new HttpHeaders();
-			responseHeaders.set(HTTP_HEADER_WARNING, message);
-			return new ResponseEntity<>(responseHeaders, HttpStatus.NOT_FOUND);
-=======
 			return new ResponseEntity<>(
 					errorHeaders(MSG_PRODUCT_NOT_FOUND, MSG_ID_PRODUCT_NOT_FOUND, id), 
 					HttpStatus.NOT_FOUND);
->>>>>>> d2eb133a
 		}
 		Product modelProduct = optModelProduct.get();
 		
@@ -481,18 +321,9 @@
 					|| modelProduct.getEnclosingProduct().getId() != product.getEnclosingProductId().longValue() /* changed */) {
 				Optional<Product> enclosingProduct = RepositoryService.getProductRepository().findById(product.getEnclosingProductId());
 				if (enclosingProduct.isEmpty()) {
-<<<<<<< HEAD
-					String message = String.format(MSG_PREFIX + MSG_ENCLOSING_PRODUCT_NOT_FOUND,
-							product.getEnclosingProductId(), MSG_ID_ENCLOSING_PRODUCT_NOT_FOUND);
-					logger.error(message);
-					HttpHeaders responseHeaders = new HttpHeaders();
-					responseHeaders.set(HTTP_HEADER_WARNING, message);
-					return new ResponseEntity<>(responseHeaders, HttpStatus.NOT_FOUND);
-=======
 					return new ResponseEntity<>(
 							errorHeaders(MSG_ENCLOSING_PRODUCT_NOT_FOUND, MSG_ID_ENCLOSING_PRODUCT_NOT_FOUND, product.getEnclosingProductId()), 
 							HttpStatus.NOT_FOUND);
->>>>>>> d2eb133a
 				} else {
 					productChanged = true;
 					if (null != modelProduct.getEnclosingProduct()) {
@@ -520,18 +351,9 @@
 			// Fall through, so there is a new component product
 			Optional<Product> componentProduct = RepositoryService.getProductRepository().findById(componentProductId);
 			if (componentProduct.isEmpty()) {
-<<<<<<< HEAD
-				String message = String.format(MSG_PREFIX + MSG_COMPONENT_PRODUCT_NOT_FOUND, componentProductId,
-						MSG_ID_COMPONENT_PRODUCT_NOT_FOUND);
-				logger.error(message);
-				HttpHeaders responseHeaders = new HttpHeaders();
-				responseHeaders.set(HTTP_HEADER_WARNING, message);
-				return new ResponseEntity<>(responseHeaders, HttpStatus.NOT_FOUND);
-=======
 				return new ResponseEntity<>(
 						errorHeaders(MSG_COMPONENT_PRODUCT_NOT_FOUND, MSG_ID_COMPONENT_PRODUCT_NOT_FOUND, componentProductId), 
 						HttpStatus.NOT_FOUND);
->>>>>>> d2eb133a
 			} else {
 				productChanged = true;
 				// Set enclosing product for new component product
@@ -575,14 +397,6 @@
 		}
 		
 		// Save product only if anything was actually changed
-<<<<<<< HEAD
-		if (productChanged)	{
-			modelProduct.incrementVersion();
-			modelProduct = RepositoryService.getProductRepository().save(modelProduct);
-		}
-		
-		return new ResponseEntity<>(ProductUtil.toRestProduct(modelProduct), HttpStatus.OK);
-=======
 		HttpStatus httpStatus = null;
 		if (productChanged)	{
 			modelProduct.incrementVersion();
@@ -595,7 +409,6 @@
 		}
 		
 		return new ResponseEntity<>(ProductUtil.toRestProduct(modelProduct), httpStatus);
->>>>>>> d2eb133a
 	}
 
 }