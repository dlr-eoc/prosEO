--- conflicted
+++ resolved
@@ -3,11 +3,7 @@
         database-platform: org.hibernate.dialect.PostgreSQLDialect
         hibernate.ddl-auto: update
     datasource:
-<<<<<<< HEAD
-        url: jdbc:postgresql://proseo-db:5432/proseo
-=======
         url: jdbc:postgresql://brainhost:5432/proseo
->>>>>>> 95869111
         username: postgres
         password: sequel09Master
     packagesToScan: de.dlr.proseo.model
@@ -25,11 +21,7 @@
                             client: DEBUG
 proseo:
     productionPlanner:
-<<<<<<< HEAD
-        url: http://proseo-prodplanner:8090/castlemock/mock/rest/project/DB3vth/application/5SS2aW/planner
-=======
         url: https://brainhost:8081/proseo/planner/v0.1
->>>>>>> 95869111
         user: none
         password: none
     storageManager:
