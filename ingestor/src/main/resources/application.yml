spring:
    jpa:
        database-platform: org.hibernate.dialect.PostgreSQLDialect
        hibernate.ddl-auto: update
        open-in-view: false
        properties.hibernate.jdbc.time_zone: UTC
    datasource:
        url: jdbc:postgresql://proseo-db:5432/proseo
        username: <db_user>
        password: <db_pwd>
logging:
    level:
        root: INFO
        de.dlr.proseo: TRACE
proseo:
    productionPlanner:
        url: http://proseo-prodplanner:8080/proseo/planner/v0.1
        # Connection timeout in ms
        timeout: 10000
        # Variables to control max cycles and wait time (in milliseconds) to check file size of fetched input files
        filecheckwaittime: 1000
        filecheckmaxcycles: 50
    storageManager:
        # Connection timeout in ms
        timeout: 30000
<<<<<<< HEAD
        # Shared secred for download token
        secret: MyVeryLongSecretMustBeAtLeast32Bytes
        # Validity period for download token
        validity: 60000

=======
        # Variables to control max cycles and wait time (in milliseconds) to check file size of fetched input files
        filecheckwaittime: 1000
        filecheckmaxcycles: 50

>>>>>>> 848a9abe
<|MERGE_RESOLUTION|>--- conflicted
+++ resolved
@@ -1,37 +1,29 @@
-spring:
-    jpa:
-        database-platform: org.hibernate.dialect.PostgreSQLDialect
-        hibernate.ddl-auto: update
-        open-in-view: false
-        properties.hibernate.jdbc.time_zone: UTC
-    datasource:
-        url: jdbc:postgresql://proseo-db:5432/proseo
-        username: <db_user>
-        password: <db_pwd>
-logging:
-    level:
-        root: INFO
-        de.dlr.proseo: TRACE
-proseo:
-    productionPlanner:
-        url: http://proseo-prodplanner:8080/proseo/planner/v0.1
-        # Connection timeout in ms
-        timeout: 10000
-        # Variables to control max cycles and wait time (in milliseconds) to check file size of fetched input files
-        filecheckwaittime: 1000
-        filecheckmaxcycles: 50
-    storageManager:
-        # Connection timeout in ms
-        timeout: 30000
-<<<<<<< HEAD
-        # Shared secred for download token
-        secret: MyVeryLongSecretMustBeAtLeast32Bytes
-        # Validity period for download token
-        validity: 60000
-
-=======
-        # Variables to control max cycles and wait time (in milliseconds) to check file size of fetched input files
-        filecheckwaittime: 1000
-        filecheckmaxcycles: 50
-
->>>>>>> 848a9abe
+spring:
+    jpa:
+        database-platform: org.hibernate.dialect.PostgreSQLDialect
+        hibernate.ddl-auto: update
+        open-in-view: false
+        properties.hibernate.jdbc.time_zone: UTC
+    datasource:
+        url: jdbc:postgresql://proseo-db:5432/proseo
+        username: <db_user>
+        password: <db_pwd>
+logging:
+    level:
+        root: INFO
+        de.dlr.proseo: TRACE
+proseo:
+    productionPlanner:
+        url: http://proseo-prodplanner:8080/proseo/planner/v0.1
+        # Connection timeout in ms
+        timeout: 10000
+        # Variables to control max cycles and wait time (in milliseconds) to check file size of fetched input files
+        filecheckwaittime: 1000
+        filecheckmaxcycles: 50
+    storageManager:
+        # Connection timeout in ms
+        timeout: 30000
+        # Shared secred for download token
+        secret: MyVeryLongSecretMustBeAtLeast32Bytes
+        # Validity period for download token
+        validity: 60000