--- conflicted
+++ resolved
@@ -1,46 +1,38 @@
-spring:
-    jpa:
-        database-platform: org.hibernate.dialect.PostgreSQLDialect
-        hibernate.ddl-auto: update
-    datasource:
-<<<<<<< HEAD
-        url: jdbc:postgresql://proseo-db:5432/proseo
-=======
-        url: jdbc:postgresql://brainhost:5432/proseo
->>>>>>> 95869111
-        username: postgres
-        password: sequel09Master
-    packagesToScan: de.dlr.proseo.model
-logging:
-    level:
-        root: INFO
-        de:
-            dlr:
-                proseo: TRACE
-        org:
-            springframework:
-                boot:
-                    test:
-                        web:
-                            client: DEBUG
-proseo:
-    productionPlanner:
-<<<<<<< HEAD
-        url: http://proseo-prodplanner:8090/castlemock/mock/rest/project/DB3vth/application/5SS2aW/planner
-=======
-        url: https://brainhost:8081/proseo/planner/v0.1
->>>>>>> 95869111
-        user: none
-        password: none
-    storageManager:
-        url: http://proseo-stmgr:8090/castlemock/mock/rest/project/DB3vth/application/VYrwNF/storage-mgr
-        user: none
-        password: none
-    user:
-        name: test
-        password: test
-    testinput:
-        directory: src/test/resources/IDA_test
-        files:
-            - /L2/2018/07/21/03982/OFFL/S5P_OFFL_L2__CLOUD__20180721T000328_20180721T000828_03982_01_010100_20180721T010233.nc
-            - /L2/2018/07/21/03982/OFFL/S5P_OFFL_L2__FRESCO_20180721T000328_20180721T000828_03982_01_010100_20180721T010233.nc+spring:
+    jpa:
+        database-platform: org.hibernate.dialect.PostgreSQLDialect
+        hibernate.ddl-auto: update
+    datasource:
+        url: jdbc:postgresql://brainhost:5432/proseo
+        username: postgres
+        password: sequel09Master
+    packagesToScan: de.dlr.proseo.model
+logging:
+    level:
+        root: INFO
+        de:
+            dlr:
+                proseo: TRACE
+        org:
+            springframework:
+                boot:
+                    test:
+                        web:
+                            client: DEBUG
+proseo:
+    productionPlanner:
+        url: https://brainhost:8081/proseo/planner/v0.1
+        user: none
+        password: none
+    storageManager:
+        url: http://proseo-stmgr:8090/castlemock/mock/rest/project/DB3vth/application/VYrwNF/storage-mgr
+        user: none
+        password: none
+    user:
+        name: test
+        password: test
+    testinput:
+        directory: src/test/resources/IDA_test
+        files:
+            - /L2/2018/07/21/03982/OFFL/S5P_OFFL_L2__CLOUD__20180721T000328_20180721T000828_03982_01_010100_20180721T010233.nc
+            - /L2/2018/07/21/03982/OFFL/S5P_OFFL_L2__FRESCO_20180721T000328_20180721T000828_03982_01_010100_20180721T010233.nc