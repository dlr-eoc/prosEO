--- conflicted
+++ resolved
@@ -12,9 +12,6 @@
         root: INFO
         de:
             dlr:
-<<<<<<< HEAD
-                proseo: TRACE
-=======
                 proseo: TRACE
 proseo:
     productionPlanner:
@@ -23,5 +20,4 @@
         password: none
     storageManager:
         user: none
-        password: none
->>>>>>> d2eb133a
+        password: none