#%RAML 1.0
title: prosEO Ingestor REST Services API
version: v0.1
protocols: [ HTTPS ] 
baseUri: /proseo/ingestor/{version}
baseUriParameters:
  port:
    description: The port the application is running on
mediaType: application/json

securitySchemes:
  basicAuth:
    description: Each request must contain the headers necessary for
                 basic authentication
    type: Basic Authentication
    describedBy:
      headers:
        Authorization:
          description: Used to send the Base64-encoded "username:password"
                       credentials
          type: string
      responses:
        401:
          description: |
            Unauthorized. Either the provided username and password
            combination is invalid, or the user is not allowed to access
            the content provided by the requested URL.

types:
<<<<<<< HEAD
  Product: !include ../../../../../model/src/main/resources/raml/types/product.raml
=======
  RestProduct: !include ../../../../../model/src/main/resources/raml/types/product.raml
>>>>>>> d2eb133a
  ProductFile: !include ../../../../../model/src/main/resources/raml/types/productfile.raml
  Parameter: !include ../../../../../model/src/main/resources/raml/types/parameter.raml
  IngestorProduct:
    type: RestProduct
    description: Variant of the RestProduct type with a reference to the data file location
    properties:
      mountPoint:
        type: string
        description: The POSIX mount point of the storage system to ingest from
      filePath:
        type: string
        description: The POSIX path to the product files
      productFileName:
        type: string
        description: File name of the main product file
      auxFileNames?:
        type: string[]
        description: Names of auxiliary files being part of the product

resourceTypes:
  standard:
    get?:
      responses:          
        400:
          description: |
            The request sent to the server contains data which is not as expected e.g. invalid location URI
          headers:
            Warning: !include types/error.raml
        404:
          description: |
            The requested resource was not found                     
          headers:
            Warning: !include types/error.raml
    put?:
      responses:          
        404:
          description: |
            The requested resource on which the modification is being attempted was not found              
          headers:
            Warning: !include types/error.raml
    patch?:
      responses:          
        404:
          description: |
            The requested resource on which the modification is being attempted was not found              
          headers:
            Warning: !include types/error.raml
    delete?:
      responses:          
        404:
          description: | 
            The requested resource to delete was not found 
          headers:
            Warning: !include types/error.raml
              
/products:
  type: standard
  description: Methods to manage product metadata in the database
  get:
    description: List of all products by mission, product class, start time range
    displayName: getProducts
    queryParameters:
      mission?: string
      productClass?: string[]
      startTimeFrom?: datetime
      startTimeTo?: datetime
    responses:
      200:
        body:
          application/json:
            type: RestProduct[]
            example: !include ../../../../../model/src/main/resources/raml/examples/product-list.json
  post:
    description: Create a new product
    displayName: createProduct
    body:
      application/json:
        type: RestProduct
        example: !include ../../../../../model/src/main/resources/raml/examples/product.json
    responses:
      201:
        body:
          application/json:
            type: RestProduct
            example: !include ../../../../../model/src/main/resources/raml/examples/product.json
  /{id}:
    uriParameters:
      id:
        type: integer
        format: long
    get:
      description: Get a product by ID
      displayName: getProductById
      responses:
        200:
          body:
            application/json:
              type: RestProduct
              example: !include ../../../../../model/src/main/resources/raml/examples/product.json
    patch:
      description: Update a product by ID
<<<<<<< HEAD
=======
      displayName: modifyProduct
>>>>>>> d2eb133a
      body:
        application/json:
          type: RestProduct
          example: !include ../../../../../model/src/main/resources/raml/examples/product.json
      responses:
        200:
          body:
            application/json:
              type: RestProduct
              example: !include ../../../../../model/src/main/resources/raml/examples/product.json
    delete:
      description: Delete a product by ID
      responses:
        204:
        
/ingest:
<<<<<<< HEAD
=======
  type: standard
  description: Methods to manage product files in the processing facility and in the database
>>>>>>> d2eb133a
  /{processingFacility}:
    uriParameters:
      processingFacility:
        type: string
        description: The name of the facility to ingest the products to
    post:
      description: Ingest all given products into the storage manager of the given processing facility
      displayName: ingestProducts
      body:
        application/json:
          type: IngestorProduct[]
          example: !include examples/ingestorproduct-list.json
      responses:
        201:
          body:
            application/json:
<<<<<<< HEAD
              type: Product[]
=======
              type: RestProduct[]
>>>>>>> d2eb133a
              example: !include ../../../../../model/src/main/resources/raml/examples/product-list.json
    /{productId}:
      uriParameters:
        productId:
          type: integer
          format: long
          description: The ID of the product to ingest product files for
      get:
        description: Get the product file for a product at a given processing facility
        responses:
          200:
            body:
              application/json:
                type: ProductFile
                example: !include ../../../../../model/src/main/resources/raml/examples/productfile.json
      post:
        description: Create a new product file for a product at a given processing facility
        displayName: ingestProductFile
        body:
          application/json:
            type: ProductFile
            example: !include ../../../../../model/src/main/resources/raml/examples/productfile.json
        responses:
          201:
            body:
              application/json:
                type: ProductFile
                example: !include ../../../../../model/src/main/resources/raml/examples/productfile.json
      patch:
        description: Update a product file for a product at a given processing facility
        body:
          application/json:
            type: ProductFile
            example: !include ../../../../../model/src/main/resources/raml/examples/productfile.json
        responses:
          200:
            body:
              application/json:
                type: ProductFile
                example: !include ../../../../../model/src/main/resources/raml/examples/productfile.json
      delete:
        description: Delete a product file for a product from a given processing facility
        displayName: deleteProductFile
        responses:
          204:
        <|MERGE_RESOLUTION|>--- conflicted
+++ resolved
@@ -27,11 +27,7 @@
             the content provided by the requested URL.
 
 types:
-<<<<<<< HEAD
-  Product: !include ../../../../../model/src/main/resources/raml/types/product.raml
-=======
   RestProduct: !include ../../../../../model/src/main/resources/raml/types/product.raml
->>>>>>> d2eb133a
   ProductFile: !include ../../../../../model/src/main/resources/raml/types/productfile.raml
   Parameter: !include ../../../../../model/src/main/resources/raml/types/parameter.raml
   IngestorProduct:
@@ -133,10 +129,7 @@
               example: !include ../../../../../model/src/main/resources/raml/examples/product.json
     patch:
       description: Update a product by ID
-<<<<<<< HEAD
-=======
       displayName: modifyProduct
->>>>>>> d2eb133a
       body:
         application/json:
           type: RestProduct
@@ -153,11 +146,8 @@
         204:
         
 /ingest:
-<<<<<<< HEAD
-=======
   type: standard
   description: Methods to manage product files in the processing facility and in the database
->>>>>>> d2eb133a
   /{processingFacility}:
     uriParameters:
       processingFacility:
@@ -174,11 +164,7 @@
         201:
           body:
             application/json:
-<<<<<<< HEAD
-              type: Product[]
-=======
               type: RestProduct[]
->>>>>>> d2eb133a
               example: !include ../../../../../model/src/main/resources/raml/examples/product-list.json
     /{productId}:
       uriParameters:
