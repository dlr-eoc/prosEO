/**
 * ProductControllerTest.java
 * 
 * (c) 2019 Dr. Bassler & Co. Managementberatung GmbH
 */
package de.dlr.proseo.ingestor.rest;

import static org.junit.Assert.*;

import java.time.Instant;
import java.util.ArrayList;
import java.util.Arrays;
import java.util.List;
import java.util.Map;

import org.junit.After;
import org.junit.AfterClass;
import org.junit.Before;
import org.junit.BeforeClass;
import org.junit.Test;
import org.junit.runner.RunWith;
import org.slf4j.Logger;
import org.slf4j.LoggerFactory;
import org.springframework.beans.factory.annotation.Autowired;
<<<<<<< HEAD
import org.springframework.boot.autoconfigure.security.SecurityProperties;
=======
>>>>>>> d2eb133a
import org.springframework.boot.test.autoconfigure.orm.jpa.AutoConfigureTestEntityManager;
import org.springframework.boot.test.context.SpringBootTest;
import org.springframework.boot.test.context.SpringBootTest.WebEnvironment;
import org.springframework.boot.test.web.client.TestRestTemplate;
import org.springframework.boot.web.client.RestTemplateBuilder;
import org.springframework.boot.web.server.LocalServerPort;
import org.springframework.http.HttpStatus;
import org.springframework.http.ResponseEntity;
import org.springframework.test.annotation.DirtiesContext;
import org.springframework.test.context.junit4.SpringJUnit4ClassRunner;
import org.springframework.transaction.annotation.Transactional;
import org.springframework.web.client.RestTemplate;

import de.dlr.proseo.ingestor.Ingestor;
import de.dlr.proseo.ingestor.IngestorSecurityConfig;
import de.dlr.proseo.ingestor.IngestorTestConfiguration;
import de.dlr.proseo.ingestor.rest.model.ProductUtil;
<<<<<<< HEAD
=======
import de.dlr.proseo.ingestor.rest.model.RestProduct;
>>>>>>> d2eb133a
import de.dlr.proseo.model.Orbit;
import de.dlr.proseo.model.Parameter;
import de.dlr.proseo.model.Product;
import de.dlr.proseo.model.Parameter.ParameterType;
<<<<<<< HEAD
import de.dlr.proseo.model.dao.ProductClassRepository;
import de.dlr.proseo.model.dao.ProductRepository;
=======
>>>>>>> d2eb133a
import de.dlr.proseo.model.service.RepositoryService;

/**
 * Test class for the REST API of ProductControllerImpl
 * 
 * @author Dr. Thomas Bassler
 */
@RunWith(SpringJUnit4ClassRunner.class)
@SpringBootTest(classes = Ingestor.class, webEnvironment = WebEnvironment.RANDOM_PORT)
<<<<<<< HEAD
@DirtiesContext
=======
//@DirtiesContext
>>>>>>> d2eb133a
//@Transactional
@AutoConfigureTestEntityManager
public class ProductControllerTest {
	
	/* The base URI of the Ingestor */
	private static String INGESTOR_BASE_URI = "/proseo/ingestor/v0.1";
	
	/* Test products */
	private static String[][] testProductData = {
<<<<<<< HEAD
		// id, version, mission code, product class, mode, sensing start, sensing stop, revision (parameter)
		{ "0", "1", "S5P", "L1B", "NRTI", "2019-08-29T22:49:21.074395", "2019-08-30T00:19:33.946628", "01" },
		{ "0", "1", "S5P", "L1B", "NRTI", "2019-08-30T00:19:33.946628", "2019-08-30T01:49:46.482753", "01" },
		{ "0", "1", "TDM", "DEM", null, "2019-08-30T00:19:33.946628", "2019-08-30T01:49:46.482753", "02" }
=======
		// id, version, mission code, product class, mode, sensing start, sensing stop, generation, revision (parameter)
		{ "0", "1", "S5P", "L1B", "NRTI", "2019-08-29T22:49:21.074395", "2019-08-30T00:19:33.946628", "2019-10-05T10:12:39.000000", "01" },
		{ "0", "1", "S5P", "L1B", "NRTI", "2019-08-30T00:19:33.946628", "2019-08-30T01:49:46.482753", "2019-10-05T10:13:22.000000", "01" },
		{ "0", "1", "TDM", "DEM", null, "2019-08-30T00:19:33.946628", "2019-08-30T01:49:46.482753", "2019-10-05T10:13:22.000000", "02" }
>>>>>>> d2eb133a
	};

	/** Test configuration */
	@Autowired
	IngestorTestConfiguration config;
	
	/** The security environment for this test */
	@Autowired
	IngestorSecurityConfig ingestorSecurityConfig;
	
	/** REST template builder */
	@Autowired
	RestTemplateBuilder rtb;

	/** The (random) port on which the Ingestor was started */
	@LocalServerPort
	private int port;
	
	/** A logger for this class */
	private static Logger logger = LoggerFactory.getLogger(ProductControllerTest.class);
	
	/**
	 * Prepare the test environment
	 * 
	 * @throws java.lang.Exception
	 */
	@BeforeClass
	public static void setUpBeforeClass() throws Exception {
	}

	/**
	 * Clean up the test environment
	 * 
	 * @throws java.lang.Exception
	 */
	@AfterClass
	public static void tearDownAfterClass() throws Exception {
	}

	/**
	 * Before every test: NOP (cannot use JPA here)
	 * 
	 * @throws java.lang.Exception
	 */
	@Before
	public void setUp() throws Exception {
	}

	/**
	 * After every test: NOP (cannot use JPA here)
	 * 
	 * @throws java.lang.Exception
	 */
	@After
	public void tearDown() throws Exception {
	}
	
	/**
	 * Create a product from a data array
	 * 
	 * @param testData an array of Strings representing the product to create
	 * @return a Product with its attributes set to the input data
	 */
	private Product createProduct(String[] testData) {
		Product testProduct = new Product();
		
		testProduct.setProductClass(
				RepositoryService.getProductClassRepository().findByMissionCodeAndProductType(testData[2], testData[3]));

		logger.info("... creating product with product type {}", (null == testProduct.getProductClass() ? null : testProduct.getProductClass().getProductType()));
		testProduct.setMode(testData[4]);
		testProduct.setSensingStartTime(Instant.from(Orbit.orbitTimeFormatter.parse(testData[5])));
		testProduct.setSensingStopTime(Instant.from(Orbit.orbitTimeFormatter.parse(testData[6])));
<<<<<<< HEAD
		testProduct.getParameters().put(
				"revision", new Parameter().init(ParameterType.INTEGER, Integer.parseInt(testData[7])));
=======
		testProduct.setGenerationTime(Instant.from(Orbit.orbitTimeFormatter.parse(testData[7])));
		testProduct.getParameters().put(
				"revision", new Parameter().init(ParameterType.INTEGER, Integer.parseInt(testData[8])));
>>>>>>> d2eb133a
		testProduct = RepositoryService.getProductRepository().save(testProduct);
		
		logger.info("Created test product {}", testProduct.getId());
		return testProduct;
	}
	
	/**
	 * Create test products in the database
	 * 
	 * @return a list of test product generated
	 */
	private List<Product> createTestProducts() {
		logger.info("Creating test products");
		List<Product> testProducts = new ArrayList<>();
		for (int i = 0; i < testProductData.length; ++i) {
			testProducts.add(createProduct(testProductData[i]));
		}
		return testProducts;
	}
	
	/**
	 * Remove all (remaining) test products
	 * 
	 * @param testProducts a list of test products to delete 
	 */
	private void deleteTestProducts(List<Product> testProducts) {
		for (Product testProduct: testProducts) {
			RepositoryService.getProductRepository().delete(testProduct);
		}
	}

	/**
	 * Test method for {@link de.dlr.proseo.ingestor.rest.ProductControllerImpl#deleteProductById(java.lang.Long)}.
	 * 
	 * Test: Delete a product by ID
	 * Precondition: A product in the database
	 */
	@Test
	public final void testDeleteProductById() {
		// Make sure test products exist
		List<Product> testProducts = createTestProducts();
		Product productToDelete = testProducts.get(0);
		testProducts.remove(0);
		
		// Delete the first test product
		String testUrl = "http://localhost:" + this.port + INGESTOR_BASE_URI + "/products/" + productToDelete.getId();
		logger.info("Testing URL {} / DELETE", testUrl);
		
		new TestRestTemplate(config.getUserName(), config.getUserPassword()).delete(testUrl);
		
		// Test that the product is gone
<<<<<<< HEAD
		ResponseEntity<de.dlr.proseo.ingestor.rest.model.Product> entity = new TestRestTemplate(config.getUserName(), config.getUserPassword())
				.getForEntity(testUrl, de.dlr.proseo.ingestor.rest.model.Product.class);
=======
		ResponseEntity<RestProduct> entity = new TestRestTemplate(config.getUserName(), config.getUserPassword())
				.getForEntity(testUrl, RestProduct.class);
>>>>>>> d2eb133a
		assertEquals("Wrong HTTP status: ", HttpStatus.NOT_FOUND, entity.getStatusCode());
		
		// Clean up database
		deleteTestProducts(testProducts);

		logger.info("Test OK: Delete Product By ID");
	}

	/**
	 * Test method for {@link de.dlr.proseo.ingestor.rest.ProductControllerImpl#getProducts(java.lang.String, java.lang.String[], java.util.Date, java.util.Date)}.
	 * 
	 * Test: List of all products by mission, product class, start time range
	 * Precondition: For all selection criteria products within and without a search value exist
	 */
	@Test
	public final void testGetProducts() {
		// Make sure test products exist
		List<Product> testProducts = createTestProducts();
		
		// Get products using different selection criteria (also combined)
		String testUrl = "http://localhost:" + this.port + INGESTOR_BASE_URI + "/products";
		logger.info("Testing URL {} / GET, no params, with user {} and password {}", testUrl, config.getUserName(), config.getUserPassword());
		
//		@SuppressWarnings("rawtypes")
//		ResponseEntity<List> entity = new TestRestTemplate(config.getUserName(), config.getUserPassword())
//				.getForEntity(testUrl, List.class);
		
		// Just as an example of how to use RestTemplate (does the same as commented code above)
		RestTemplate restTemplate = rtb.basicAuthentication(config.getUserName(), config.getUserPassword()).build();
		@SuppressWarnings("rawtypes")
		ResponseEntity<List> entity = restTemplate.getForEntity(testUrl, List.class);
		
		assertEquals("Wrong HTTP status: ", HttpStatus.OK, entity.getStatusCode());
		
		// Test that the correct products provided above are in the results
		@SuppressWarnings("unchecked")
		List<Map<String, Object>> body = entity.getBody();
		logger.info("Found {} products", body.size());
		
		boolean[] productFound = new boolean[testProducts.size()];
		Arrays.fill(productFound, false);
		for (Map<String, Object> product: body) {
			// Check, if any of the test products was returned
			long productId = (Integer) product.get("id");
			logger.info("... found product with ID {}", productId);
			for (int i = 0; i < testProducts.size(); ++i) {
				Product testProduct = testProducts.get(i);
				if (productId == testProduct.getId()) {
					productFound[i] = true;
					assertEquals("Wrong product class for test product " + i, testProduct.getProductClass().getProductType(), product.get("productClass"));
					assertEquals("Wrong mode for test product " + i, testProduct.getMode(), product.get("mode"));
					assertEquals("Wrong start time for test product " + i,
							testProduct.getSensingStartTime(), Instant.from(Orbit.orbitTimeFormatter.parse((String) product.get("sensingStartTime"))));
					assertEquals("Wrong stop time for test product " + i,
							testProduct.getSensingStopTime(), Instant.from(Orbit.orbitTimeFormatter.parse((String) product.get("sensingStopTime"))));
<<<<<<< HEAD
=======
					assertEquals("Wrong generation time for test product " + i,
							testProduct.getGenerationTime(), Instant.from(Orbit.orbitTimeFormatter.parse((String) product.get("generationTime"))));
>>>>>>> d2eb133a
				}
			}
		}
		boolean[] expectedProductFound = new boolean[testProducts.size()];
		Arrays.fill(expectedProductFound, true);
		assertArrayEquals("Not all products found", expectedProductFound, productFound);
		
		// TODO Tests with different selection criteria
		
		// Clean up database
		deleteTestProducts(testProducts);

		logger.info("Test OK: Get Products");
	}

	/**
<<<<<<< HEAD
	 * Test method for {@link de.dlr.proseo.ingestor.rest.ProductControllerImpl#createProduct(de.dlr.proseo.ingestor.rest.model.Product)}.
=======
	 * Test method for {@link de.dlr.proseo.ingestor.rest.ProductControllerImpl#createProduct(RestProduct)}.
>>>>>>> d2eb133a
	 * 
	 * Test: Create a new product
	 * Precondition: A (mockup) Production Planner exists, which can be informed of the new product
	 */
	@Test
	public final void testCreateProduct() {
		// Create a product in the database
		Product productToCreate = createProduct(testProductData[0]);
<<<<<<< HEAD
		de.dlr.proseo.ingestor.rest.model.Product restProduct = ProductUtil.toRestProduct(productToCreate);
=======
		RestProduct restProduct = ProductUtil.toRestProduct(productToCreate);
>>>>>>> d2eb133a

		String testUrl = "http://localhost:" + this.port + INGESTOR_BASE_URI + "/products";
		logger.info("Testing URL {} / POST", testUrl);
		
<<<<<<< HEAD
		ResponseEntity<de.dlr.proseo.ingestor.rest.model.Product> postEntity = new TestRestTemplate(config.getUserName(), config.getUserPassword())
				.postForEntity(testUrl, restProduct, de.dlr.proseo.ingestor.rest.model.Product.class);
=======
		ResponseEntity<RestProduct> postEntity = new TestRestTemplate(config.getUserName(), config.getUserPassword())
				.postForEntity(testUrl, restProduct, RestProduct.class);
>>>>>>> d2eb133a
		assertEquals("Wrong HTTP status: ", HttpStatus.CREATED, postEntity.getStatusCode());
		restProduct = postEntity.getBody();
		assertNotEquals("Id should not be 0 (zero): ", 0L, restProduct.getId().longValue());
		assertEquals("Wrong sensing start time: ", testProductData[0][5], restProduct.getSensingStartTime());
		
		// Test that the product exists
		testUrl += "/" + restProduct.getId();
<<<<<<< HEAD
		ResponseEntity<de.dlr.proseo.ingestor.rest.model.Product> getEntity = new TestRestTemplate(config.getUserName(), config.getUserPassword())
				.getForEntity(testUrl, de.dlr.proseo.ingestor.rest.model.Product.class);
=======
		ResponseEntity<RestProduct> getEntity = new TestRestTemplate(config.getUserName(), config.getUserPassword())
				.getForEntity(testUrl, RestProduct.class);
>>>>>>> d2eb133a
		assertEquals("Wrong HTTP status: ", HttpStatus.OK, getEntity.getStatusCode());
		
		// Test that the Production Planner was informed
		// TODO Using mock production planner
		
		// Clean up database
		ArrayList<Product> testProducts = new ArrayList<>();
		testProducts.add(productToCreate);
		deleteTestProducts(testProducts);

		logger.info("Test OK: Create Product");
	}

	/**
	 * Test method for {@link de.dlr.proseo.ingestor.rest.ProductControllerImpl#getProductById(java.lang.Long)}.
	 * 
	 * Test: Get a product by ID
	 * Precondition: At least one product with a known ID is in the database
	 */
	@Test
	public final void testGetProductById() {
		// Make sure test products exist
		List<Product> testProducts = createTestProducts();
		Product productToFind = testProducts.get(0);

		// Test that a product can be read
		String testUrl = "http://localhost:" + this.port + INGESTOR_BASE_URI + "/products/" + productToFind.getId();
		logger.info("Testing URL {} / GET", testUrl);

<<<<<<< HEAD
		ResponseEntity<de.dlr.proseo.ingestor.rest.model.Product> getEntity = new TestRestTemplate(config.getUserName(), config.getUserPassword())
				.getForEntity(testUrl, de.dlr.proseo.ingestor.rest.model.Product.class);
=======
		ResponseEntity<RestProduct> getEntity = new TestRestTemplate(config.getUserName(), config.getUserPassword())
				.getForEntity(testUrl, RestProduct.class);
>>>>>>> d2eb133a
		assertEquals("Wrong HTTP status: ", HttpStatus.OK, getEntity.getStatusCode());
		assertEquals("Wrong product ID: ", productToFind.getId(), getEntity.getBody().getId().longValue());
		
		// Clean up database
		deleteTestProducts(testProducts);

		logger.info("Test OK: Get Product By ID");
	}

	/**
<<<<<<< HEAD
	 * Test method for {@link de.dlr.proseo.ingestor.rest.ProductControllerImpl#modifyProduct(java.lang.Long, de.dlr.proseo.ingestor.rest.model.Product)}.
=======
	 * Test method for {@link de.dlr.proseo.ingestor.rest.ProductControllerImpl#modifyProduct(java.lang.Long, RestProduct)}.
>>>>>>> d2eb133a
	 * 
	 * Test: Update a product by ID
	 * Precondition: At least one product with a known ID is in the database 
	 */
	@Test
	public final void testModifyProduct() {
		// Make sure test products exist
		List<Product> testProducts = createTestProducts();
		Product productToModify = testProducts.get(0);
		
		// Update a product attribute
		productToModify.setMode("OFFL");

<<<<<<< HEAD
		de.dlr.proseo.ingestor.rest.model.Product restProduct = ProductUtil.toRestProduct(productToModify);
=======
		RestProduct restProduct = ProductUtil.toRestProduct(productToModify);
>>>>>>> d2eb133a
		
		String testUrl = "http://localhost:" + this.port + INGESTOR_BASE_URI + "/products/" + productToModify.getId();
		logger.info("Testing URL {} / PATCH", testUrl);

		restProduct = new TestRestTemplate(config.getUserName(), config.getUserPassword())
<<<<<<< HEAD
				.patchForObject(testUrl, restProduct, de.dlr.proseo.ingestor.rest.model.Product.class);
		assertNotNull("Modified product not set", restProduct);
		
		// Test that the product attribute was changed as expected
		ResponseEntity<de.dlr.proseo.ingestor.rest.model.Product> getEntity = new TestRestTemplate(config.getUserName(), config.getUserPassword())
				.getForEntity(testUrl, de.dlr.proseo.ingestor.rest.model.Product.class);
=======
				.patchForObject(testUrl, restProduct, RestProduct.class);
		assertNotNull("Modified product not set", restProduct);
		
		// Test that the product attribute was changed as expected
		ResponseEntity<RestProduct> getEntity = new TestRestTemplate(config.getUserName(), config.getUserPassword())
				.getForEntity(testUrl, RestProduct.class);
>>>>>>> d2eb133a
		assertEquals("Wrong HTTP status: ", HttpStatus.OK, getEntity.getStatusCode());
		assertEquals("Wrong mode: ", productToModify.getMode(), getEntity.getBody().getMode());
		
		// Clean up database
		deleteTestProducts(testProducts);

		logger.info("Test OK: Modify Product");
	}

}<|MERGE_RESOLUTION|>--- conflicted
+++ resolved
@@ -22,10 +22,6 @@
 import org.slf4j.Logger;
 import org.slf4j.LoggerFactory;
 import org.springframework.beans.factory.annotation.Autowired;
-<<<<<<< HEAD
-import org.springframework.boot.autoconfigure.security.SecurityProperties;
-=======
->>>>>>> d2eb133a
 import org.springframework.boot.test.autoconfigure.orm.jpa.AutoConfigureTestEntityManager;
 import org.springframework.boot.test.context.SpringBootTest;
 import org.springframework.boot.test.context.SpringBootTest.WebEnvironment;
@@ -43,19 +39,11 @@
 import de.dlr.proseo.ingestor.IngestorSecurityConfig;
 import de.dlr.proseo.ingestor.IngestorTestConfiguration;
 import de.dlr.proseo.ingestor.rest.model.ProductUtil;
-<<<<<<< HEAD
-=======
 import de.dlr.proseo.ingestor.rest.model.RestProduct;
->>>>>>> d2eb133a
 import de.dlr.proseo.model.Orbit;
 import de.dlr.proseo.model.Parameter;
 import de.dlr.proseo.model.Product;
 import de.dlr.proseo.model.Parameter.ParameterType;
-<<<<<<< HEAD
-import de.dlr.proseo.model.dao.ProductClassRepository;
-import de.dlr.proseo.model.dao.ProductRepository;
-=======
->>>>>>> d2eb133a
 import de.dlr.proseo.model.service.RepositoryService;
 
 /**
@@ -65,11 +53,7 @@
  */
 @RunWith(SpringJUnit4ClassRunner.class)
 @SpringBootTest(classes = Ingestor.class, webEnvironment = WebEnvironment.RANDOM_PORT)
-<<<<<<< HEAD
-@DirtiesContext
-=======
 //@DirtiesContext
->>>>>>> d2eb133a
 //@Transactional
 @AutoConfigureTestEntityManager
 public class ProductControllerTest {
@@ -79,17 +63,10 @@
 	
 	/* Test products */
 	private static String[][] testProductData = {
-<<<<<<< HEAD
-		// id, version, mission code, product class, mode, sensing start, sensing stop, revision (parameter)
-		{ "0", "1", "S5P", "L1B", "NRTI", "2019-08-29T22:49:21.074395", "2019-08-30T00:19:33.946628", "01" },
-		{ "0", "1", "S5P", "L1B", "NRTI", "2019-08-30T00:19:33.946628", "2019-08-30T01:49:46.482753", "01" },
-		{ "0", "1", "TDM", "DEM", null, "2019-08-30T00:19:33.946628", "2019-08-30T01:49:46.482753", "02" }
-=======
 		// id, version, mission code, product class, mode, sensing start, sensing stop, generation, revision (parameter)
 		{ "0", "1", "S5P", "L1B", "NRTI", "2019-08-29T22:49:21.074395", "2019-08-30T00:19:33.946628", "2019-10-05T10:12:39.000000", "01" },
 		{ "0", "1", "S5P", "L1B", "NRTI", "2019-08-30T00:19:33.946628", "2019-08-30T01:49:46.482753", "2019-10-05T10:13:22.000000", "01" },
 		{ "0", "1", "TDM", "DEM", null, "2019-08-30T00:19:33.946628", "2019-08-30T01:49:46.482753", "2019-10-05T10:13:22.000000", "02" }
->>>>>>> d2eb133a
 	};
 
 	/** Test configuration */
@@ -163,14 +140,9 @@
 		testProduct.setMode(testData[4]);
 		testProduct.setSensingStartTime(Instant.from(Orbit.orbitTimeFormatter.parse(testData[5])));
 		testProduct.setSensingStopTime(Instant.from(Orbit.orbitTimeFormatter.parse(testData[6])));
-<<<<<<< HEAD
-		testProduct.getParameters().put(
-				"revision", new Parameter().init(ParameterType.INTEGER, Integer.parseInt(testData[7])));
-=======
 		testProduct.setGenerationTime(Instant.from(Orbit.orbitTimeFormatter.parse(testData[7])));
 		testProduct.getParameters().put(
 				"revision", new Parameter().init(ParameterType.INTEGER, Integer.parseInt(testData[8])));
->>>>>>> d2eb133a
 		testProduct = RepositoryService.getProductRepository().save(testProduct);
 		
 		logger.info("Created test product {}", testProduct.getId());
@@ -222,13 +194,8 @@
 		new TestRestTemplate(config.getUserName(), config.getUserPassword()).delete(testUrl);
 		
 		// Test that the product is gone
-<<<<<<< HEAD
-		ResponseEntity<de.dlr.proseo.ingestor.rest.model.Product> entity = new TestRestTemplate(config.getUserName(), config.getUserPassword())
-				.getForEntity(testUrl, de.dlr.proseo.ingestor.rest.model.Product.class);
-=======
 		ResponseEntity<RestProduct> entity = new TestRestTemplate(config.getUserName(), config.getUserPassword())
 				.getForEntity(testUrl, RestProduct.class);
->>>>>>> d2eb133a
 		assertEquals("Wrong HTTP status: ", HttpStatus.NOT_FOUND, entity.getStatusCode());
 		
 		// Clean up database
@@ -284,11 +251,8 @@
 							testProduct.getSensingStartTime(), Instant.from(Orbit.orbitTimeFormatter.parse((String) product.get("sensingStartTime"))));
 					assertEquals("Wrong stop time for test product " + i,
 							testProduct.getSensingStopTime(), Instant.from(Orbit.orbitTimeFormatter.parse((String) product.get("sensingStopTime"))));
-<<<<<<< HEAD
-=======
 					assertEquals("Wrong generation time for test product " + i,
 							testProduct.getGenerationTime(), Instant.from(Orbit.orbitTimeFormatter.parse((String) product.get("generationTime"))));
->>>>>>> d2eb133a
 				}
 			}
 		}
@@ -305,11 +269,7 @@
 	}
 
 	/**
-<<<<<<< HEAD
-	 * Test method for {@link de.dlr.proseo.ingestor.rest.ProductControllerImpl#createProduct(de.dlr.proseo.ingestor.rest.model.Product)}.
-=======
 	 * Test method for {@link de.dlr.proseo.ingestor.rest.ProductControllerImpl#createProduct(RestProduct)}.
->>>>>>> d2eb133a
 	 * 
 	 * Test: Create a new product
 	 * Precondition: A (mockup) Production Planner exists, which can be informed of the new product
@@ -318,22 +278,13 @@
 	public final void testCreateProduct() {
 		// Create a product in the database
 		Product productToCreate = createProduct(testProductData[0]);
-<<<<<<< HEAD
-		de.dlr.proseo.ingestor.rest.model.Product restProduct = ProductUtil.toRestProduct(productToCreate);
-=======
 		RestProduct restProduct = ProductUtil.toRestProduct(productToCreate);
->>>>>>> d2eb133a
 
 		String testUrl = "http://localhost:" + this.port + INGESTOR_BASE_URI + "/products";
 		logger.info("Testing URL {} / POST", testUrl);
 		
-<<<<<<< HEAD
-		ResponseEntity<de.dlr.proseo.ingestor.rest.model.Product> postEntity = new TestRestTemplate(config.getUserName(), config.getUserPassword())
-				.postForEntity(testUrl, restProduct, de.dlr.proseo.ingestor.rest.model.Product.class);
-=======
 		ResponseEntity<RestProduct> postEntity = new TestRestTemplate(config.getUserName(), config.getUserPassword())
 				.postForEntity(testUrl, restProduct, RestProduct.class);
->>>>>>> d2eb133a
 		assertEquals("Wrong HTTP status: ", HttpStatus.CREATED, postEntity.getStatusCode());
 		restProduct = postEntity.getBody();
 		assertNotEquals("Id should not be 0 (zero): ", 0L, restProduct.getId().longValue());
@@ -341,13 +292,8 @@
 		
 		// Test that the product exists
 		testUrl += "/" + restProduct.getId();
-<<<<<<< HEAD
-		ResponseEntity<de.dlr.proseo.ingestor.rest.model.Product> getEntity = new TestRestTemplate(config.getUserName(), config.getUserPassword())
-				.getForEntity(testUrl, de.dlr.proseo.ingestor.rest.model.Product.class);
-=======
 		ResponseEntity<RestProduct> getEntity = new TestRestTemplate(config.getUserName(), config.getUserPassword())
 				.getForEntity(testUrl, RestProduct.class);
->>>>>>> d2eb133a
 		assertEquals("Wrong HTTP status: ", HttpStatus.OK, getEntity.getStatusCode());
 		
 		// Test that the Production Planner was informed
@@ -377,13 +323,8 @@
 		String testUrl = "http://localhost:" + this.port + INGESTOR_BASE_URI + "/products/" + productToFind.getId();
 		logger.info("Testing URL {} / GET", testUrl);
 
-<<<<<<< HEAD
-		ResponseEntity<de.dlr.proseo.ingestor.rest.model.Product> getEntity = new TestRestTemplate(config.getUserName(), config.getUserPassword())
-				.getForEntity(testUrl, de.dlr.proseo.ingestor.rest.model.Product.class);
-=======
 		ResponseEntity<RestProduct> getEntity = new TestRestTemplate(config.getUserName(), config.getUserPassword())
 				.getForEntity(testUrl, RestProduct.class);
->>>>>>> d2eb133a
 		assertEquals("Wrong HTTP status: ", HttpStatus.OK, getEntity.getStatusCode());
 		assertEquals("Wrong product ID: ", productToFind.getId(), getEntity.getBody().getId().longValue());
 		
@@ -394,11 +335,7 @@
 	}
 
 	/**
-<<<<<<< HEAD
-	 * Test method for {@link de.dlr.proseo.ingestor.rest.ProductControllerImpl#modifyProduct(java.lang.Long, de.dlr.proseo.ingestor.rest.model.Product)}.
-=======
 	 * Test method for {@link de.dlr.proseo.ingestor.rest.ProductControllerImpl#modifyProduct(java.lang.Long, RestProduct)}.
->>>>>>> d2eb133a
 	 * 
 	 * Test: Update a product by ID
 	 * Precondition: At least one product with a known ID is in the database 
@@ -412,31 +349,18 @@
 		// Update a product attribute
 		productToModify.setMode("OFFL");
 
-<<<<<<< HEAD
-		de.dlr.proseo.ingestor.rest.model.Product restProduct = ProductUtil.toRestProduct(productToModify);
-=======
 		RestProduct restProduct = ProductUtil.toRestProduct(productToModify);
->>>>>>> d2eb133a
 		
 		String testUrl = "http://localhost:" + this.port + INGESTOR_BASE_URI + "/products/" + productToModify.getId();
 		logger.info("Testing URL {} / PATCH", testUrl);
 
 		restProduct = new TestRestTemplate(config.getUserName(), config.getUserPassword())
-<<<<<<< HEAD
-				.patchForObject(testUrl, restProduct, de.dlr.proseo.ingestor.rest.model.Product.class);
-		assertNotNull("Modified product not set", restProduct);
-		
-		// Test that the product attribute was changed as expected
-		ResponseEntity<de.dlr.proseo.ingestor.rest.model.Product> getEntity = new TestRestTemplate(config.getUserName(), config.getUserPassword())
-				.getForEntity(testUrl, de.dlr.proseo.ingestor.rest.model.Product.class);
-=======
 				.patchForObject(testUrl, restProduct, RestProduct.class);
 		assertNotNull("Modified product not set", restProduct);
 		
 		// Test that the product attribute was changed as expected
 		ResponseEntity<RestProduct> getEntity = new TestRestTemplate(config.getUserName(), config.getUserPassword())
 				.getForEntity(testUrl, RestProduct.class);
->>>>>>> d2eb133a
 		assertEquals("Wrong HTTP status: ", HttpStatus.OK, getEntity.getStatusCode());
 		assertEquals("Wrong mode: ", productToModify.getMode(), getEntity.getBody().getMode());
 		
