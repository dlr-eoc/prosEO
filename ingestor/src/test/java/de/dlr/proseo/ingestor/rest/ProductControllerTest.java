<<<<<<< HEAD
/**
 * ProductControllerTest.java
 * 
 * (c) 2019 Dr. Bassler & Co. Managementberatung GmbH
 */
package de.dlr.proseo.ingestor.rest;

import static org.junit.Assert.*;

import java.time.Instant;
import java.util.ArrayList;
import java.util.Arrays;
import java.util.List;
import java.util.Map;

import org.junit.After;
import org.junit.AfterClass;
import org.junit.Before;
import org.junit.BeforeClass;
import org.junit.Test;
import org.junit.runner.RunWith;
import org.slf4j.Logger;
import org.slf4j.LoggerFactory;
import org.springframework.beans.factory.annotation.Autowired;
import org.springframework.boot.test.autoconfigure.orm.jpa.AutoConfigureTestEntityManager;
import org.springframework.boot.test.context.SpringBootTest;
import org.springframework.boot.test.context.SpringBootTest.WebEnvironment;
import org.springframework.boot.test.web.client.TestRestTemplate;
import org.springframework.boot.web.client.RestTemplateBuilder;
import org.springframework.boot.web.server.LocalServerPort;
import org.springframework.http.HttpStatus;
import org.springframework.http.ResponseEntity;
import org.springframework.test.annotation.DirtiesContext;
import org.springframework.test.context.junit4.SpringJUnit4ClassRunner;
import org.springframework.transaction.annotation.Transactional;
import org.springframework.web.client.RestTemplate;

import de.dlr.proseo.ingestor.Ingestor;
import de.dlr.proseo.ingestor.IngestorSecurityConfig;
import de.dlr.proseo.ingestor.IngestorTestConfiguration;
import de.dlr.proseo.ingestor.rest.model.ProductUtil;
import de.dlr.proseo.ingestor.rest.model.RestProduct;
import de.dlr.proseo.model.Mission;
import de.dlr.proseo.model.Orbit;
import de.dlr.proseo.model.Parameter;
import de.dlr.proseo.model.Product;
import de.dlr.proseo.model.ProductClass;
import de.dlr.proseo.model.Parameter.ParameterType;
import de.dlr.proseo.model.service.RepositoryService;

/**
 * Test class for the REST API of ProductControllerImpl
 * 
 * @author Dr. Thomas Bassler
 */
@RunWith(SpringJUnit4ClassRunner.class)
@SpringBootTest(classes = Ingestor.class, webEnvironment = WebEnvironment.RANDOM_PORT)
//@DirtiesContext
//@Transactional
@AutoConfigureTestEntityManager
public class ProductControllerTest {
	
	/* The base URI of the Ingestor */
	private static String INGESTOR_BASE_URI = "/proseo/ingestor/v0.1";
	
	/* Test products */
	private static final String TEST_CODE = "S5P";
	private static final String TEST_PRODUCT_TYPE = "L1B";
	private static final String TEST_MISSION_TYPE = "L1B_______";
	private static final String TEST_FILE_CLASS = "OPER";
	private static final String TEST_MODE = "NRTI";
	private static final String TEST_ALT_CODE = "TDM";
	private static final String TEST_ALT_PRODUCT_TYPE = "DEM";
	private static final String TEST_ALT_MISSION_TYPE = "TDM.DEM.DEM";
	private static String[][] testProductData = {
		// id, version, mission code, product class, file class, mode, sensing start, sensing stop, generation, revision (parameter)
		{ "0", "1", TEST_CODE, TEST_PRODUCT_TYPE, TEST_FILE_CLASS, TEST_MODE, "2019-08-29T22:49:21.074395", "2019-08-30T00:19:33.946628", "2019-10-05T10:12:39.000000", "01" },
		{ "0", "1", TEST_CODE, TEST_PRODUCT_TYPE, TEST_FILE_CLASS, TEST_MODE, "2019-08-30T00:19:33.946628", "2019-08-30T01:49:46.482753", "2019-10-05T10:13:22.000000", "01" },
		{ "0", "1", TEST_ALT_CODE, TEST_ALT_PRODUCT_TYPE, TEST_FILE_CLASS, null, "2019-08-30T00:19:33.946628", "2019-08-30T01:49:46.482753", "2019-10-05T10:13:22.000000", "02" }
	};

	/** Test configuration */
	@Autowired
	IngestorTestConfiguration config;
	
	/** The security environment for this test */
	@Autowired
	IngestorSecurityConfig ingestorSecurityConfig;
	
	/** REST template builder */
	@Autowired
	RestTemplateBuilder rtb;

	/** The (random) port on which the Ingestor was started */
	@LocalServerPort
	private int port;
	
	/** A logger for this class */
	private static Logger logger = LoggerFactory.getLogger(ProductControllerTest.class);
	
	/**
	 * Prepare the test environment
	 * 
	 * @throws java.lang.Exception
	 */
	@BeforeClass
	public static void setUpBeforeClass() throws Exception {
	}

	/**
	 * Clean up the test environment
	 * 
	 * @throws java.lang.Exception
	 */
	@AfterClass
	public static void tearDownAfterClass() throws Exception {
	}

	/**
	 * Before every test: NOP (cannot use JPA here)
	 * 
	 * @throws java.lang.Exception
	 */
	@Before
	public void setUp() throws Exception {
	}

	/**
	 * After every test: NOP (cannot use JPA here)
	 * 
	 * @throws java.lang.Exception
	 */
	@After
	public void tearDown() throws Exception {
	}
	
	/**
	 * Create a product from a data array
	 * 
	 * @param testData an array of Strings representing the product to create
	 * @return a Product with its attributes set to the input data
	 */
	private Product createProduct(String[] testData) {
		Product testProduct = new Product();
		
		testProduct.setProductClass(
				RepositoryService.getProductClassRepository().findByMissionCodeAndProductType(testData[2], testData[3]));

		logger.info("... creating product with product type {}", (null == testProduct.getProductClass() ? null : testProduct.getProductClass().getProductType()));
		testProduct.setFileClass(testData[4]);
		testProduct.setMode(testData[5]);
		testProduct.setSensingStartTime(Instant.from(Orbit.orbitTimeFormatter.parse(testData[6])));
		testProduct.setSensingStopTime(Instant.from(Orbit.orbitTimeFormatter.parse(testData[7])));
		testProduct.setGenerationTime(Instant.from(Orbit.orbitTimeFormatter.parse(testData[8])));
		testProduct.getParameters().put(
				"revision", new Parameter().init(ParameterType.INTEGER, Integer.parseInt(testData[9])));
		testProduct = RepositoryService.getProductRepository().save(testProduct);
		
		logger.info("Created test product {}", testProduct.getId());
		return testProduct;
	}
	
	/**
	 * Create test products in the database
	 * 
	 * @return a list of test product generated
	 */
	private List<Product> createTestProducts() {
		logger.info("Creating test products");
		List<Product> testProducts = new ArrayList<>();
		for (int i = 0; i < testProductData.length; ++i) {
			testProducts.add(createProduct(testProductData[i]));
		}
		return testProducts;
	}
	
	/**
	 * Remove all (remaining) test products
	 * 
	 * @param testProducts a list of test products to delete 
	 */
	private void deleteTestProducts(List<Product> testProducts) {
		for (Product testProduct: testProducts) {
			RepositoryService.getProductRepository().delete(testProduct);
		}
	}

	/**
	 * Test method for {@link de.dlr.proseo.ingestor.rest.ProductControllerImpl#deleteProductById(java.lang.Long)}.
	 * 
	 * Test: Delete a product by ID
	 * Precondition: A product in the database
	 */
	@Test
	public final void testDeleteProductById() {
		// Make sure test products exist
		Product productToDelete = createProduct(testProductData[0]);
		
		// Delete the first test product
		String testUrl = "http://localhost:" + this.port + INGESTOR_BASE_URI + "/products/" + productToDelete.getId();
		logger.info("Testing URL {} / DELETE", testUrl);
		
		new TestRestTemplate(config.getUserName(), config.getUserPassword()).delete(testUrl);
		
		// Test that the product is gone
		ResponseEntity<RestProduct> entity = new TestRestTemplate(config.getUserName(), config.getUserPassword())
				.getForEntity(testUrl, RestProduct.class);
		assertEquals("Wrong HTTP status: ", HttpStatus.NOT_FOUND, entity.getStatusCode());
		
		logger.info("Test OK: Delete Product By ID");
	}

	/**
	 * Test method for {@link de.dlr.proseo.ingestor.rest.ProductControllerImpl#getProducts(java.lang.String, java.lang.String[], java.util.Date, java.util.Date)}.
	 * 
	 * Test: List of all products by mission, product class, start time range
	 * Precondition: For all selection criteria products within and without a search value exist
	 */
	@Test
	public final void testGetProducts() {
		// Make sure missions and product classes exist
		Mission mission = RepositoryService.getMissionRepository().findByCode(TEST_CODE);
		if (null == mission) {
			mission = new Mission();
			mission.setCode(TEST_CODE);
			mission.getFileClasses().add(TEST_FILE_CLASS);
			mission.getProcessingModes().add(TEST_MODE);
			mission = RepositoryService.getMissionRepository().save(mission);
		}
		logger.info("Using mission " + mission.getCode() + " with id " + mission.getId());
		
		ProductClass prodClass = RepositoryService.getProductClassRepository().findByMissionCodeAndProductType(TEST_CODE, TEST_PRODUCT_TYPE);
		if (null == prodClass) {
			prodClass = new ProductClass();
			prodClass.setMission(mission);
			prodClass.setProductType(TEST_PRODUCT_TYPE);
			prodClass.setMissionType(TEST_MISSION_TYPE);
			prodClass = RepositoryService.getProductClassRepository().save(prodClass);
			//mission.getProductClasses().add(prodClass);
			//mission = RepositoryService.getMissionRepository().save(mission);
		}
		logger.info("Using product class " + prodClass.getProductType() + " with id " + prodClass.getId());
		
		Mission altMission = RepositoryService.getMissionRepository().findByCode(TEST_ALT_CODE);
		if (null == altMission) {
			altMission = new Mission();
			altMission.setCode(TEST_ALT_CODE);
			altMission = RepositoryService.getMissionRepository().save(altMission);
		}
		logger.info("Using alternate mission " + altMission.getCode() + " with id " + altMission.getId());
		
		ProductClass altProdClass = RepositoryService.getProductClassRepository().findByMissionCodeAndProductType(TEST_ALT_CODE, TEST_ALT_PRODUCT_TYPE);
		if (null == altProdClass) {
			altProdClass = new ProductClass();
			altProdClass.setMission(altMission);
			altProdClass.setProductType(TEST_ALT_PRODUCT_TYPE);
			altProdClass.setMissionType(TEST_ALT_MISSION_TYPE);
			altProdClass = RepositoryService.getProductClassRepository().save(altProdClass);
			//altMission.getProductClasses().add(altProdClass);
			//altMission = RepositoryService.getMissionRepository().save(altMission);
		}
		logger.info("Using alternate product class " + altProdClass.getProductType() + " with id " + altProdClass.getId());
		
		// Make sure test products exist
		List<Product> testProducts = createTestProducts();
		
		// Get products using different selection criteria (also combined)
		String testUrl = "http://localhost:" + this.port + INGESTOR_BASE_URI + "/products";
		logger.info("Testing URL {} / GET, no params, with user {} and password {}", testUrl, config.getUserName(), config.getUserPassword());
		
//		@SuppressWarnings("rawtypes")
//		ResponseEntity<List> entity = new TestRestTemplate(config.getUserName(), config.getUserPassword())
//				.getForEntity(testUrl, List.class);
		
		// Just as an example of how to use RestTemplate (does the same as commented code above)
		RestTemplate restTemplate = rtb.basicAuthentication(config.getUserName(), config.getUserPassword()).build();
		@SuppressWarnings("rawtypes")
		ResponseEntity<List> entity = restTemplate.getForEntity(testUrl, List.class);
		
		assertEquals("Wrong HTTP status: ", HttpStatus.OK, entity.getStatusCode());
		
		// Test that the correct products provided above are in the results
		@SuppressWarnings("unchecked")
		List<Map<String, Object>> body = entity.getBody();
		logger.info("Found {} products", body.size());
		
		boolean[] productFound = new boolean[testProducts.size()];
		Arrays.fill(productFound, false);
		for (Map<String, Object> product: body) {
			// Check, if any of the test products was returned
			long productId = (Integer) product.get("id");
			logger.info("... found product with ID {}", productId);
			for (int i = 0; i < testProducts.size(); ++i) {
				Product testProduct = testProducts.get(i);
				if (productId == testProduct.getId()) {
					productFound[i] = true;
					assertEquals("Wrong product class for test product " + i, testProduct.getProductClass().getProductType(), product.get("productClass"));
					assertEquals("Wrong mode for test product " + i, testProduct.getMode(), product.get("mode"));
					assertEquals("Wrong start time for test product " + i,
							testProduct.getSensingStartTime(), Instant.from(Orbit.orbitTimeFormatter.parse((String) product.get("sensingStartTime"))));
					assertEquals("Wrong stop time for test product " + i,
							testProduct.getSensingStopTime(), Instant.from(Orbit.orbitTimeFormatter.parse((String) product.get("sensingStopTime"))));
					assertEquals("Wrong generation time for test product " + i,
							testProduct.getGenerationTime(), Instant.from(Orbit.orbitTimeFormatter.parse((String) product.get("generationTime"))));
				}
			}
		}
		boolean[] expectedProductFound = new boolean[testProducts.size()];
		Arrays.fill(expectedProductFound, true);
		assertArrayEquals("Not all products found", expectedProductFound, productFound);
		
		// TODO Tests with different selection criteria
		
		// Clean up database
		deleteTestProducts(testProducts);

		logger.info("Test OK: Get Products");
	}

	/**
	 * Test method for {@link de.dlr.proseo.ingestor.rest.ProductControllerImpl#createProduct(RestProduct)}.
	 * 
	 * Test: Create a new product
	 * Precondition: A (mockup) Production Planner exists, which can be informed of the new product
	 */
	@Test
	public final void testCreateProduct() {
		// Make sure a mission and a product class exist
		Mission mission = RepositoryService.getMissionRepository().findByCode(TEST_CODE);
		if (null == mission) {
			mission = new Mission();
			mission.setCode(TEST_CODE);
			mission.getFileClasses().add(TEST_FILE_CLASS);
			mission.getProcessingModes().add(TEST_MODE);
			mission = RepositoryService.getMissionRepository().save(mission);
		}
		logger.info("Using mission " + mission.getCode() + " with id " + mission.getId());
		
		ProductClass prodClass = RepositoryService.getProductClassRepository().findByMissionCodeAndProductType(TEST_CODE, TEST_PRODUCT_TYPE);
		if (null == prodClass) {
			prodClass = new ProductClass();
			prodClass.setMission(mission);
			prodClass.setProductType(TEST_PRODUCT_TYPE);
			prodClass.setMissionType(TEST_MISSION_TYPE);
			prodClass = RepositoryService.getProductClassRepository().save(prodClass);
			//mission.getProductClasses().add(prodClass);
			//mission = RepositoryService.getMissionRepository().save(mission);
		}
		logger.info("Using product class " + prodClass.getProductType() + " with id " + prodClass.getId());
		
		// Create a product in the database
		Product productToCreate = createProduct(testProductData[0]);
		RestProduct restProduct = ProductUtil.toRestProduct(productToCreate);

		String testUrl = "http://localhost:" + this.port + INGESTOR_BASE_URI + "/products";
		logger.info("Testing URL {} / POST : {}", testUrl, restProduct.toString());
		
		ResponseEntity<RestProduct> postEntity = new TestRestTemplate(config.getUserName(), config.getUserPassword())
				.postForEntity(testUrl, restProduct, RestProduct.class);
		assertEquals("Wrong HTTP status: ", HttpStatus.CREATED, postEntity.getStatusCode());
		restProduct = postEntity.getBody();
		assertNotEquals("Id should not be 0 (zero): ", 0L, restProduct.getId().longValue());
		assertEquals("Wrong sensing start time: ", testProductData[0][6], restProduct.getSensingStartTime());
		
		// Test that the product exists
		testUrl += "/" + restProduct.getId();
		ResponseEntity<RestProduct> getEntity = new TestRestTemplate(config.getUserName(), config.getUserPassword())
				.getForEntity(testUrl, RestProduct.class);
		assertEquals("Wrong HTTP status: ", HttpStatus.OK, getEntity.getStatusCode());
		
		// Test that the Production Planner was informed
		// TODO Using mock production planner
		
		// Clean up database
		ArrayList<Product> testProducts = new ArrayList<>();
		testProducts.add(productToCreate);
		deleteTestProducts(testProducts);

		logger.info("Test OK: Create Product");
	}

	/**
	 * Test method for {@link de.dlr.proseo.ingestor.rest.ProductControllerImpl#getProductById(java.lang.Long)}.
	 * 
	 * Test: Get a product by ID
	 * Precondition: At least one product with a known ID is in the database
	 */
	@Test
	public final void testGetProductById() {
		// Make sure missions and product classes exist
		Mission mission = RepositoryService.getMissionRepository().findByCode(TEST_CODE);
		if (null == mission) {
			mission = new Mission();
			mission.setCode(TEST_CODE);
			mission.getFileClasses().add(TEST_FILE_CLASS);
			mission.getProcessingModes().add(TEST_MODE);
			mission = RepositoryService.getMissionRepository().save(mission);
		}
		logger.info("Using mission " + mission.getCode() + " with id " + mission.getId());
		
		ProductClass prodClass = RepositoryService.getProductClassRepository().findByMissionCodeAndProductType(TEST_CODE, TEST_PRODUCT_TYPE);
		if (null == prodClass) {
			prodClass = new ProductClass();
			prodClass.setMission(mission);
			prodClass.setProductType(TEST_PRODUCT_TYPE);
			prodClass.setMissionType(TEST_MISSION_TYPE);
			prodClass = RepositoryService.getProductClassRepository().save(prodClass);
			//mission.getProductClasses().add(prodClass);
			//mission = RepositoryService.getMissionRepository().save(mission);
		}
		logger.info("Using product class " + prodClass.getProductType() + " with id " + prodClass.getId());
		
		Mission altMission = RepositoryService.getMissionRepository().findByCode(TEST_CODE);
		if (null == altMission) {
			altMission = new Mission();
			altMission.setCode(TEST_ALT_CODE);
			altMission = RepositoryService.getMissionRepository().save(altMission);
		}
		logger.info("Using alternate mission " + altMission.getCode() + " with id " + altMission.getId());
		
		ProductClass altProdClass = RepositoryService.getProductClassRepository().findByMissionCodeAndProductType(TEST_CODE, TEST_PRODUCT_TYPE);
		if (null == altProdClass) {
			altProdClass = new ProductClass();
			altProdClass.setMission(altMission);
			altProdClass.setProductType(TEST_PRODUCT_TYPE);
			altProdClass.setMissionType(TEST_MISSION_TYPE);
			altProdClass = RepositoryService.getProductClassRepository().save(altProdClass);
			//altMission.getProductClasses().add(altProdClass);
			//altMission = RepositoryService.getMissionRepository().save(altMission);
		}
		logger.info("Using alternate product class " + altProdClass.getProductType() + " with id " + altProdClass.getId());
		
		// Make sure test products exist
		List<Product> testProducts = createTestProducts();
		Product productToFind = testProducts.get(0);

		// Test that a product can be read
		String testUrl = "http://localhost:" + this.port + INGESTOR_BASE_URI + "/products/" + productToFind.getId();
		logger.info("Testing URL {} / GET", testUrl);

		ResponseEntity<RestProduct> getEntity = new TestRestTemplate(config.getUserName(), config.getUserPassword())
				.getForEntity(testUrl, RestProduct.class);
		assertEquals("Wrong HTTP status: ", HttpStatus.OK, getEntity.getStatusCode());
		assertEquals("Wrong product ID: ", productToFind.getId(), getEntity.getBody().getId().longValue());
		
		// Clean up database
		deleteTestProducts(testProducts);

		logger.info("Test OK: Get Product By ID");
	}

	/**
	 * Test method for {@link de.dlr.proseo.ingestor.rest.ProductControllerImpl#modifyProduct(java.lang.Long, RestProduct)}.
	 * 
	 * Test: Update a product by ID
	 * Precondition: At least one product with a known ID is in the database 
	 */
	@Test
	public final void testModifyProduct() {
		// Make sure a mission and a product class exist
		Mission mission = RepositoryService.getMissionRepository().findByCode(TEST_CODE);
		if (null == mission) {
			mission = new Mission();
			mission.setCode(TEST_CODE);
			mission.getFileClasses().add(TEST_FILE_CLASS);
			mission.getProcessingModes().add(TEST_MODE);
			mission = RepositoryService.getMissionRepository().save(mission);
		}
		logger.info("Using mission " + mission.getCode() + " with id " + mission.getId());
		
		ProductClass prodClass = RepositoryService.getProductClassRepository().findByMissionCodeAndProductType(TEST_CODE, TEST_PRODUCT_TYPE);
		if (null == prodClass) {
			prodClass = new ProductClass();
			prodClass.setMission(mission);
			prodClass.setProductType(TEST_PRODUCT_TYPE);
			prodClass.setMissionType(TEST_MISSION_TYPE);
			prodClass = RepositoryService.getProductClassRepository().save(prodClass);
			//mission.getProductClasses().add(prodClass);
			//mission = RepositoryService.getMissionRepository().save(mission);
		}
		logger.info("Using product class " + prodClass.getProductType() + " with id " + prodClass.getId());
		
		// Make sure test products exist
		Product productToModify = createProduct(testProductData[0]);
		
		// Update a product attribute
		productToModify.setMode("OFFL");

		RestProduct restProduct = ProductUtil.toRestProduct(productToModify);
		
		String testUrl = "http://localhost:" + this.port + INGESTOR_BASE_URI + "/products/" + productToModify.getId();
		logger.info("Testing URL {} / PATCH : {}", testUrl, restProduct.toString());

		restProduct = new TestRestTemplate(config.getUserName(), config.getUserPassword())
				.patchForObject(testUrl, restProduct, RestProduct.class);
		assertNotNull("Modified product not set", restProduct);
		
		// Test that the product attribute was changed as expected
		ResponseEntity<RestProduct> getEntity = new TestRestTemplate(config.getUserName(), config.getUserPassword())
				.getForEntity(testUrl, RestProduct.class);
		assertEquals("Wrong HTTP status: ", HttpStatus.OK, getEntity.getStatusCode());
		assertEquals("Wrong mode: ", productToModify.getMode(), getEntity.getBody().getMode());
		
		// Clean up database
		deleteTestProducts(Arrays.asList(productToModify));

		logger.info("Test OK: Modify Product");
	}

}
=======
/**
 * ProductControllerTest.java
 * 
 * (c) 2019 Dr. Bassler & Co. Managementberatung GmbH
 */
package de.dlr.proseo.ingestor.rest;

import static org.junit.Assert.*;

import java.time.Instant;
import java.util.ArrayList;
import java.util.Arrays;
import java.util.List;
import java.util.Map;

import org.junit.After;
import org.junit.AfterClass;
import org.junit.Before;
import org.junit.BeforeClass;
import org.junit.Test;
import org.junit.runner.RunWith;
import org.slf4j.Logger;
import org.slf4j.LoggerFactory;
import org.springframework.beans.factory.annotation.Autowired;
import org.springframework.boot.test.autoconfigure.orm.jpa.AutoConfigureTestEntityManager;
import org.springframework.boot.test.context.SpringBootTest;
import org.springframework.boot.test.context.SpringBootTest.WebEnvironment;
import org.springframework.boot.test.web.client.TestRestTemplate;
import org.springframework.boot.web.client.RestTemplateBuilder;
import org.springframework.boot.web.server.LocalServerPort;
import org.springframework.http.HttpStatus;
import org.springframework.http.ResponseEntity;
import org.springframework.test.context.junit4.SpringJUnit4ClassRunner;
import org.springframework.web.client.RestTemplate;

import de.dlr.proseo.ingestor.Ingestor;
import de.dlr.proseo.ingestor.IngestorSecurityConfig;
import de.dlr.proseo.ingestor.IngestorTestConfiguration;
import de.dlr.proseo.ingestor.rest.model.ProductUtil;
import de.dlr.proseo.ingestor.rest.model.RestProduct;
import de.dlr.proseo.model.Mission;
import de.dlr.proseo.model.Orbit;
import de.dlr.proseo.model.Parameter;
import de.dlr.proseo.model.Product;
import de.dlr.proseo.model.ProductClass;
import de.dlr.proseo.model.Parameter.ParameterType;
import de.dlr.proseo.model.service.RepositoryService;

/**
 * Test class for the REST API of ProductControllerImpl
 * 
 * @author Dr. Thomas Bassler
 */
@RunWith(SpringJUnit4ClassRunner.class)
@SpringBootTest(classes = Ingestor.class, webEnvironment = WebEnvironment.RANDOM_PORT)
//@DirtiesContext
//@Transactional
@AutoConfigureTestEntityManager
public class ProductControllerTest {
	
	/* The base URI of the Ingestor */
	private static String INGESTOR_BASE_URI = "/proseo/ingestor/v0.1";
	
	/* Test products */
	private static final String TEST_CODE = "S5P";
	private static final String TEST_PRODUCT_TYPE = "L1B";
	private static final String TEST_MISSION_TYPE = "L1B_______";
	private static final String TEST_FILE_CLASS = "OPER";
	private static final String TEST_MODE = "NRTI";
	private static final String TEST_ALT_CODE = "TDM";
	private static final String TEST_ALT_PRODUCT_TYPE = "DEM";
	private static final String TEST_ALT_MISSION_TYPE = "TDM.DEM.DEM";
	private static String[][] testProductData = {
		// id, version, mission code, product class, file class, mode, sensing start, sensing stop, generation, revision (parameter)
		{ "0", "1", TEST_CODE, TEST_PRODUCT_TYPE, TEST_FILE_CLASS, TEST_MODE, "2019-08-29T22:49:21.074395", "2019-08-30T00:19:33.946628", "2019-10-05T10:12:39.000000", "01" },
		{ "0", "1", TEST_CODE, TEST_PRODUCT_TYPE, TEST_FILE_CLASS, TEST_MODE, "2019-08-30T00:19:33.946628", "2019-08-30T01:49:46.482753", "2019-10-05T10:13:22.000000", "01" },
		{ "0", "1", TEST_ALT_CODE, TEST_ALT_PRODUCT_TYPE, TEST_FILE_CLASS, null, "2019-08-30T00:19:33.946628", "2019-08-30T01:49:46.482753", "2019-10-05T10:13:22.000000", "02" }
	};

	/** Test configuration */
	@Autowired
	IngestorTestConfiguration config;
	
	/** The security environment for this test */
	@Autowired
	IngestorSecurityConfig ingestorSecurityConfig;
	
	/** REST template builder */
	@Autowired
	RestTemplateBuilder rtb;

	/** The (random) port on which the Ingestor was started */
	@LocalServerPort
	private int port;
	
	/** A logger for this class */
	private static Logger logger = LoggerFactory.getLogger(ProductControllerTest.class);
	
	/**
	 * Prepare the test environment
	 * 
	 * @throws java.lang.Exception
	 */
	@BeforeClass
	public static void setUpBeforeClass() throws Exception {
	}

	/**
	 * Clean up the test environment
	 * 
	 * @throws java.lang.Exception
	 */
	@AfterClass
	public static void tearDownAfterClass() throws Exception {
	}

	/**
	 * Before every test: NOP (cannot use JPA here)
	 * 
	 * @throws java.lang.Exception
	 */
	@Before
	public void setUp() throws Exception {
	}

	/**
	 * After every test: NOP (cannot use JPA here)
	 * 
	 * @throws java.lang.Exception
	 */
	@After
	public void tearDown() throws Exception {
	}
	
	/**
	 * Create a product from a data array
	 * 
	 * @param testData an array of Strings representing the product to create
	 * @return a Product with its attributes set to the input data
	 */
	private Product createProduct(String[] testData) {
		Product testProduct = new Product();
		
		testProduct.setProductClass(
				RepositoryService.getProductClassRepository().findByMissionCodeAndProductType(testData[2], testData[3]));

		logger.info("... creating product with product type {}", (null == testProduct.getProductClass() ? null : testProduct.getProductClass().getProductType()));
		testProduct.setFileClass(testData[4]);
		testProduct.setMode(testData[5]);
		testProduct.setSensingStartTime(Instant.from(Orbit.orbitTimeFormatter.parse(testData[6])));
		testProduct.setSensingStopTime(Instant.from(Orbit.orbitTimeFormatter.parse(testData[7])));
		testProduct.setGenerationTime(Instant.from(Orbit.orbitTimeFormatter.parse(testData[8])));
		testProduct.getParameters().put(
				"revision", new Parameter().init(ParameterType.INTEGER, Integer.parseInt(testData[9])));
		testProduct = RepositoryService.getProductRepository().save(testProduct);
		
		logger.info("Created test product {}", testProduct.getId());
		return testProduct;
	}
	
	/**
	 * Create test products in the database
	 * 
	 * @return a list of test product generated
	 */
	private List<Product> createTestProducts() {
		logger.info("Creating test products");
		List<Product> testProducts = new ArrayList<>();
		for (int i = 0; i < testProductData.length; ++i) {
			testProducts.add(createProduct(testProductData[i]));
		}
		return testProducts;
	}
	
	/**
	 * Remove all (remaining) test products
	 * 
	 * @param testProducts a list of test products to delete 
	 */
	private void deleteTestProducts(List<Product> testProducts) {
		for (Product testProduct: testProducts) {
			RepositoryService.getProductRepository().delete(testProduct);
		}
	}

	/**
	 * Test method for {@link de.dlr.proseo.ingestor.rest.ProductControllerImpl#deleteProductById(java.lang.Long)}.
	 * 
	 * Test: Delete a product by ID
	 * Precondition: A product in the database
	 */
	@Test
	public final void testDeleteProductById() {
		// Make sure test products exist
		Product productToDelete = createProduct(testProductData[0]);
		
		// Delete the first test product
		String testUrl = "http://localhost:" + this.port + INGESTOR_BASE_URI + "/products/" + productToDelete.getId();
		logger.info("Testing URL {} / DELETE", testUrl);
		
		new TestRestTemplate(config.getUserName(), config.getUserPassword()).delete(testUrl);
		
		// Test that the product is gone
		ResponseEntity<RestProduct> entity = new TestRestTemplate(config.getUserName(), config.getUserPassword())
				.getForEntity(testUrl, RestProduct.class);
		assertEquals("Wrong HTTP status: ", HttpStatus.NOT_FOUND, entity.getStatusCode());
		
		logger.info("Test OK: Delete Product By ID");
	}

	/**
	 * Test method for {@link de.dlr.proseo.ingestor.rest.ProductControllerImpl#getProducts(java.lang.String, java.lang.String[], java.util.Date, java.util.Date)}.
	 * 
	 * Test: List of all products by mission, product class, start time range
	 * Precondition: For all selection criteria products within and without a search value exist
	 */
	@Test
	public final void testGetProducts() {
		// Make sure missions and product classes exist
		Mission mission = RepositoryService.getMissionRepository().findByCode(TEST_CODE);
		if (null == mission) {
			mission = new Mission();
			mission.setCode(TEST_CODE);
			mission.getProcessingModes().add(TEST_MODE);
			mission = RepositoryService.getMissionRepository().save(mission);
		}
		logger.info("Using mission " + mission.getCode() + " with id " + mission.getId());
		
		ProductClass prodClass = RepositoryService.getProductClassRepository().findByMissionCodeAndProductType(TEST_CODE, TEST_PRODUCT_TYPE);
		if (null == prodClass) {
			prodClass = new ProductClass();
			prodClass.setMission(mission);
			prodClass.setProductType(TEST_PRODUCT_TYPE);
			prodClass.setMissionType(TEST_MISSION_TYPE);
			prodClass = RepositoryService.getProductClassRepository().save(prodClass);
			//mission.getProductClasses().add(prodClass);
			//mission = RepositoryService.getMissionRepository().save(mission);
		}
		logger.info("Using product class " + prodClass.getProductType() + " with id " + prodClass.getId());
		
		Mission altMission = RepositoryService.getMissionRepository().findByCode(TEST_ALT_CODE);
		if (null == altMission) {
			altMission = new Mission();
			altMission.setCode(TEST_ALT_CODE);
			altMission = RepositoryService.getMissionRepository().save(altMission);
		}
		logger.info("Using alternate mission " + altMission.getCode() + " with id " + altMission.getId());
		
		ProductClass altProdClass = RepositoryService.getProductClassRepository().findByMissionCodeAndProductType(TEST_ALT_CODE, TEST_ALT_PRODUCT_TYPE);
		if (null == altProdClass) {
			altProdClass = new ProductClass();
			altProdClass.setMission(altMission);
			altProdClass.setProductType(TEST_ALT_PRODUCT_TYPE);
			altProdClass.setMissionType(TEST_ALT_MISSION_TYPE);
			altProdClass = RepositoryService.getProductClassRepository().save(altProdClass);
			//altMission.getProductClasses().add(altProdClass);
			//altMission = RepositoryService.getMissionRepository().save(altMission);
		}
		logger.info("Using alternate product class " + altProdClass.getProductType() + " with id " + altProdClass.getId());
		
		// Make sure test products exist
		List<Product> testProducts = createTestProducts();
		
		// Get products using different selection criteria (also combined)
		String testUrl = "http://localhost:" + this.port + INGESTOR_BASE_URI + "/products";
		logger.info("Testing URL {} / GET, no params, with user {} and password {}", testUrl, config.getUserName(), config.getUserPassword());
		
//		@SuppressWarnings("rawtypes")
//		ResponseEntity<List> entity = new TestRestTemplate(config.getUserName(), config.getUserPassword())
//				.getForEntity(testUrl, List.class);
		
		// Just as an example of how to use RestTemplate (does the same as commented code above)
		RestTemplate restTemplate = rtb.basicAuthentication(config.getUserName(), config.getUserPassword()).build();
		@SuppressWarnings("rawtypes")
		ResponseEntity<List> entity = restTemplate.getForEntity(testUrl, List.class);
		
		assertEquals("Wrong HTTP status: ", HttpStatus.OK, entity.getStatusCode());
		
		// Test that the correct products provided above are in the results
		@SuppressWarnings("unchecked")
		List<Map<String, Object>> body = entity.getBody();
		logger.info("Found {} products", body.size());
		
		boolean[] productFound = new boolean[testProducts.size()];
		Arrays.fill(productFound, false);
		for (Map<String, Object> product: body) {
			// Check, if any of the test products was returned
			long productId = (Integer) product.get("id");
			logger.info("... found product with ID {}", productId);
			for (int i = 0; i < testProducts.size(); ++i) {
				Product testProduct = testProducts.get(i);
				if (productId == testProduct.getId()) {
					productFound[i] = true;
					assertEquals("Wrong product class for test product " + i, testProduct.getProductClass().getProductType(), product.get("productClass"));
					assertEquals("Wrong mode for test product " + i, testProduct.getMode(), product.get("mode"));
					assertEquals("Wrong start time for test product " + i,
							testProduct.getSensingStartTime(), Instant.from(Orbit.orbitTimeFormatter.parse((String) product.get("sensingStartTime"))));
					assertEquals("Wrong stop time for test product " + i,
							testProduct.getSensingStopTime(), Instant.from(Orbit.orbitTimeFormatter.parse((String) product.get("sensingStopTime"))));
					assertEquals("Wrong generation time for test product " + i,
							testProduct.getGenerationTime(), Instant.from(Orbit.orbitTimeFormatter.parse((String) product.get("generationTime"))));
				}
			}
		}
		boolean[] expectedProductFound = new boolean[testProducts.size()];
		Arrays.fill(expectedProductFound, true);
		assertArrayEquals("Not all products found", expectedProductFound, productFound);
		
		// TODO Tests with different selection criteria
		
		// Clean up database
		deleteTestProducts(testProducts);

		logger.info("Test OK: Get Products");
	}

	/**
	 * Test method for {@link de.dlr.proseo.ingestor.rest.ProductControllerImpl#createProduct(RestProduct)}.
	 * 
	 * Test: Create a new product
	 * Precondition: A (mockup) Production Planner exists, which can be informed of the new product
	 */
	@Test
	public final void testCreateProduct() {
		// Make sure a mission and a product class exist
		Mission mission = RepositoryService.getMissionRepository().findByCode(TEST_CODE);
		if (null == mission) {
			mission = new Mission();
			mission.setCode(TEST_CODE);
			mission.getProcessingModes().add(TEST_MODE);
			mission = RepositoryService.getMissionRepository().save(mission);
		}
		logger.info("Using mission " + mission.getCode() + " with id " + mission.getId());
		
		ProductClass prodClass = RepositoryService.getProductClassRepository().findByMissionCodeAndProductType(TEST_CODE, TEST_PRODUCT_TYPE);
		if (null == prodClass) {
			prodClass = new ProductClass();
			prodClass.setMission(mission);
			prodClass.setProductType(TEST_PRODUCT_TYPE);
			prodClass.setMissionType(TEST_MISSION_TYPE);
			prodClass = RepositoryService.getProductClassRepository().save(prodClass);
			//mission.getProductClasses().add(prodClass);
			//mission = RepositoryService.getMissionRepository().save(mission);
		}
		logger.info("Using product class " + prodClass.getProductType() + " with id " + prodClass.getId());
		
		// Create a product in the database
		Product productToCreate = createProduct(testProductData[0]);
		RestProduct restProduct = ProductUtil.toRestProduct(productToCreate);

		String testUrl = "http://localhost:" + this.port + INGESTOR_BASE_URI + "/products";
		logger.info("Testing URL {} / POST : {}", testUrl, restProduct.toString());
		
		ResponseEntity<RestProduct> postEntity = new TestRestTemplate(config.getUserName(), config.getUserPassword())
				.postForEntity(testUrl, restProduct, RestProduct.class);
		assertEquals("Wrong HTTP status: ", HttpStatus.CREATED, postEntity.getStatusCode());
		restProduct = postEntity.getBody();
		assertNotEquals("Id should not be 0 (zero): ", 0L, restProduct.getId().longValue());
		assertEquals("Wrong sensing start time: ", testProductData[0][6], restProduct.getSensingStartTime());
		
		// Test that the product exists
		testUrl += "/" + restProduct.getId();
		ResponseEntity<RestProduct> getEntity = new TestRestTemplate(config.getUserName(), config.getUserPassword())
				.getForEntity(testUrl, RestProduct.class);
		assertEquals("Wrong HTTP status: ", HttpStatus.OK, getEntity.getStatusCode());
		
		// Test that the Production Planner was informed
		// TODO Using mock production planner
		
		// Clean up database
		ArrayList<Product> testProducts = new ArrayList<>();
		testProducts.add(productToCreate);
		deleteTestProducts(testProducts);

		logger.info("Test OK: Create Product");
	}

	/**
	 * Test method for {@link de.dlr.proseo.ingestor.rest.ProductControllerImpl#getProductById(java.lang.Long)}.
	 * 
	 * Test: Get a product by ID
	 * Precondition: At least one product with a known ID is in the database
	 */
	@Test
	public final void testGetProductById() {
		// Make sure missions and product classes exist
		Mission mission = RepositoryService.getMissionRepository().findByCode(TEST_CODE);
		if (null == mission) {
			mission = new Mission();
			mission.setCode(TEST_CODE);
			mission.getProcessingModes().add(TEST_MODE);
			mission = RepositoryService.getMissionRepository().save(mission);
		}
		logger.info("Using mission " + mission.getCode() + " with id " + mission.getId());
		
		ProductClass prodClass = RepositoryService.getProductClassRepository().findByMissionCodeAndProductType(TEST_CODE, TEST_PRODUCT_TYPE);
		if (null == prodClass) {
			prodClass = new ProductClass();
			prodClass.setMission(mission);
			prodClass.setProductType(TEST_PRODUCT_TYPE);
			prodClass.setMissionType(TEST_MISSION_TYPE);
			prodClass = RepositoryService.getProductClassRepository().save(prodClass);
			//mission.getProductClasses().add(prodClass);
			//mission = RepositoryService.getMissionRepository().save(mission);
		}
		logger.info("Using product class " + prodClass.getProductType() + " with id " + prodClass.getId());
		
		Mission altMission = RepositoryService.getMissionRepository().findByCode(TEST_CODE);
		if (null == altMission) {
			altMission = new Mission();
			altMission.setCode(TEST_ALT_CODE);
			altMission = RepositoryService.getMissionRepository().save(altMission);
		}
		logger.info("Using alternate mission " + altMission.getCode() + " with id " + altMission.getId());
		
		ProductClass altProdClass = RepositoryService.getProductClassRepository().findByMissionCodeAndProductType(TEST_CODE, TEST_PRODUCT_TYPE);
		if (null == altProdClass) {
			altProdClass = new ProductClass();
			altProdClass.setMission(altMission);
			altProdClass.setProductType(TEST_PRODUCT_TYPE);
			altProdClass.setMissionType(TEST_MISSION_TYPE);
			altProdClass = RepositoryService.getProductClassRepository().save(altProdClass);
			//altMission.getProductClasses().add(altProdClass);
			//altMission = RepositoryService.getMissionRepository().save(altMission);
		}
		logger.info("Using alternate product class " + altProdClass.getProductType() + " with id " + altProdClass.getId());
		
		// Make sure test products exist
		List<Product> testProducts = createTestProducts();
		Product productToFind = testProducts.get(0);

		// Test that a product can be read
		String testUrl = "http://localhost:" + this.port + INGESTOR_BASE_URI + "/products/" + productToFind.getId();
		logger.info("Testing URL {} / GET", testUrl);

		ResponseEntity<RestProduct> getEntity = new TestRestTemplate(config.getUserName(), config.getUserPassword())
				.getForEntity(testUrl, RestProduct.class);
		assertEquals("Wrong HTTP status: ", HttpStatus.OK, getEntity.getStatusCode());
		assertEquals("Wrong product ID: ", productToFind.getId(), getEntity.getBody().getId().longValue());
		
		// Clean up database
		deleteTestProducts(testProducts);

		logger.info("Test OK: Get Product By ID");
	}

	/**
	 * Test method for {@link de.dlr.proseo.ingestor.rest.ProductControllerImpl#modifyProduct(java.lang.Long, RestProduct)}.
	 * 
	 * Test: Update a product by ID
	 * Precondition: At least one product with a known ID is in the database 
	 */
	@Test
	public final void testModifyProduct() {
		// Make sure a mission and a product class exist
		Mission mission = RepositoryService.getMissionRepository().findByCode(TEST_CODE);
		if (null == mission) {
			mission = new Mission();
			mission.setCode(TEST_CODE);
			mission.getProcessingModes().add(TEST_MODE);
			mission = RepositoryService.getMissionRepository().save(mission);
		}
		logger.info("Using mission " + mission.getCode() + " with id " + mission.getId());
		
		ProductClass prodClass = RepositoryService.getProductClassRepository().findByMissionCodeAndProductType(TEST_CODE, TEST_PRODUCT_TYPE);
		if (null == prodClass) {
			prodClass = new ProductClass();
			prodClass.setMission(mission);
			prodClass.setProductType(TEST_PRODUCT_TYPE);
			prodClass.setMissionType(TEST_MISSION_TYPE);
			prodClass = RepositoryService.getProductClassRepository().save(prodClass);
			//mission.getProductClasses().add(prodClass);
			//mission = RepositoryService.getMissionRepository().save(mission);
		}
		logger.info("Using product class " + prodClass.getProductType() + " with id " + prodClass.getId());
		
		// Make sure test products exist
		Product productToModify = createProduct(testProductData[0]);
		
		// Update a product attribute
		productToModify.setMode("OFFL");

		RestProduct restProduct = ProductUtil.toRestProduct(productToModify);
		
		String testUrl = "http://localhost:" + this.port + INGESTOR_BASE_URI + "/products/" + productToModify.getId();
		logger.info("Testing URL {} / PATCH : {}", testUrl, restProduct.toString());

		restProduct = new TestRestTemplate(config.getUserName(), config.getUserPassword())
				.patchForObject(testUrl, restProduct, RestProduct.class);
		assertNotNull("Modified product not set", restProduct);
		
		// Test that the product attribute was changed as expected
		ResponseEntity<RestProduct> getEntity = new TestRestTemplate(config.getUserName(), config.getUserPassword())
				.getForEntity(testUrl, RestProduct.class);
		assertEquals("Wrong HTTP status: ", HttpStatus.OK, getEntity.getStatusCode());
		assertEquals("Wrong mode: ", productToModify.getMode(), getEntity.getBody().getMode());
		
		// Clean up database
		deleteTestProducts(Arrays.asList(productToModify));

		logger.info("Test OK: Modify Product");
	}

}
>>>>>>> d007e554
<|MERGE_RESOLUTION|>--- conflicted
+++ resolved
@@ -1,1017 +1,504 @@
-<<<<<<< HEAD
-/**
- * ProductControllerTest.java
- * 
- * (c) 2019 Dr. Bassler & Co. Managementberatung GmbH
- */
-package de.dlr.proseo.ingestor.rest;
-
-import static org.junit.Assert.*;
-
-import java.time.Instant;
-import java.util.ArrayList;
-import java.util.Arrays;
-import java.util.List;
-import java.util.Map;
-
-import org.junit.After;
-import org.junit.AfterClass;
-import org.junit.Before;
-import org.junit.BeforeClass;
-import org.junit.Test;
-import org.junit.runner.RunWith;
-import org.slf4j.Logger;
-import org.slf4j.LoggerFactory;
-import org.springframework.beans.factory.annotation.Autowired;
-import org.springframework.boot.test.autoconfigure.orm.jpa.AutoConfigureTestEntityManager;
-import org.springframework.boot.test.context.SpringBootTest;
-import org.springframework.boot.test.context.SpringBootTest.WebEnvironment;
-import org.springframework.boot.test.web.client.TestRestTemplate;
-import org.springframework.boot.web.client.RestTemplateBuilder;
-import org.springframework.boot.web.server.LocalServerPort;
-import org.springframework.http.HttpStatus;
-import org.springframework.http.ResponseEntity;
-import org.springframework.test.annotation.DirtiesContext;
-import org.springframework.test.context.junit4.SpringJUnit4ClassRunner;
-import org.springframework.transaction.annotation.Transactional;
-import org.springframework.web.client.RestTemplate;
-
-import de.dlr.proseo.ingestor.Ingestor;
-import de.dlr.proseo.ingestor.IngestorSecurityConfig;
-import de.dlr.proseo.ingestor.IngestorTestConfiguration;
-import de.dlr.proseo.ingestor.rest.model.ProductUtil;
-import de.dlr.proseo.ingestor.rest.model.RestProduct;
-import de.dlr.proseo.model.Mission;
-import de.dlr.proseo.model.Orbit;
-import de.dlr.proseo.model.Parameter;
-import de.dlr.proseo.model.Product;
-import de.dlr.proseo.model.ProductClass;
-import de.dlr.proseo.model.Parameter.ParameterType;
-import de.dlr.proseo.model.service.RepositoryService;
-
-/**
- * Test class for the REST API of ProductControllerImpl
- * 
- * @author Dr. Thomas Bassler
- */
-@RunWith(SpringJUnit4ClassRunner.class)
-@SpringBootTest(classes = Ingestor.class, webEnvironment = WebEnvironment.RANDOM_PORT)
-//@DirtiesContext
-//@Transactional
-@AutoConfigureTestEntityManager
-public class ProductControllerTest {
-	
-	/* The base URI of the Ingestor */
-	private static String INGESTOR_BASE_URI = "/proseo/ingestor/v0.1";
-	
-	/* Test products */
-	private static final String TEST_CODE = "S5P";
-	private static final String TEST_PRODUCT_TYPE = "L1B";
-	private static final String TEST_MISSION_TYPE = "L1B_______";
-	private static final String TEST_FILE_CLASS = "OPER";
-	private static final String TEST_MODE = "NRTI";
-	private static final String TEST_ALT_CODE = "TDM";
-	private static final String TEST_ALT_PRODUCT_TYPE = "DEM";
-	private static final String TEST_ALT_MISSION_TYPE = "TDM.DEM.DEM";
-	private static String[][] testProductData = {
-		// id, version, mission code, product class, file class, mode, sensing start, sensing stop, generation, revision (parameter)
-		{ "0", "1", TEST_CODE, TEST_PRODUCT_TYPE, TEST_FILE_CLASS, TEST_MODE, "2019-08-29T22:49:21.074395", "2019-08-30T00:19:33.946628", "2019-10-05T10:12:39.000000", "01" },
-		{ "0", "1", TEST_CODE, TEST_PRODUCT_TYPE, TEST_FILE_CLASS, TEST_MODE, "2019-08-30T00:19:33.946628", "2019-08-30T01:49:46.482753", "2019-10-05T10:13:22.000000", "01" },
-		{ "0", "1", TEST_ALT_CODE, TEST_ALT_PRODUCT_TYPE, TEST_FILE_CLASS, null, "2019-08-30T00:19:33.946628", "2019-08-30T01:49:46.482753", "2019-10-05T10:13:22.000000", "02" }
-	};
-
-	/** Test configuration */
-	@Autowired
-	IngestorTestConfiguration config;
-	
-	/** The security environment for this test */
-	@Autowired
-	IngestorSecurityConfig ingestorSecurityConfig;
-	
-	/** REST template builder */
-	@Autowired
-	RestTemplateBuilder rtb;
-
-	/** The (random) port on which the Ingestor was started */
-	@LocalServerPort
-	private int port;
-	
-	/** A logger for this class */
-	private static Logger logger = LoggerFactory.getLogger(ProductControllerTest.class);
-	
-	/**
-	 * Prepare the test environment
-	 * 
-	 * @throws java.lang.Exception
-	 */
-	@BeforeClass
-	public static void setUpBeforeClass() throws Exception {
-	}
-
-	/**
-	 * Clean up the test environment
-	 * 
-	 * @throws java.lang.Exception
-	 */
-	@AfterClass
-	public static void tearDownAfterClass() throws Exception {
-	}
-
-	/**
-	 * Before every test: NOP (cannot use JPA here)
-	 * 
-	 * @throws java.lang.Exception
-	 */
-	@Before
-	public void setUp() throws Exception {
-	}
-
-	/**
-	 * After every test: NOP (cannot use JPA here)
-	 * 
-	 * @throws java.lang.Exception
-	 */
-	@After
-	public void tearDown() throws Exception {
-	}
-	
-	/**
-	 * Create a product from a data array
-	 * 
-	 * @param testData an array of Strings representing the product to create
-	 * @return a Product with its attributes set to the input data
-	 */
-	private Product createProduct(String[] testData) {
-		Product testProduct = new Product();
-		
-		testProduct.setProductClass(
-				RepositoryService.getProductClassRepository().findByMissionCodeAndProductType(testData[2], testData[3]));
-
-		logger.info("... creating product with product type {}", (null == testProduct.getProductClass() ? null : testProduct.getProductClass().getProductType()));
-		testProduct.setFileClass(testData[4]);
-		testProduct.setMode(testData[5]);
-		testProduct.setSensingStartTime(Instant.from(Orbit.orbitTimeFormatter.parse(testData[6])));
-		testProduct.setSensingStopTime(Instant.from(Orbit.orbitTimeFormatter.parse(testData[7])));
-		testProduct.setGenerationTime(Instant.from(Orbit.orbitTimeFormatter.parse(testData[8])));
-		testProduct.getParameters().put(
-				"revision", new Parameter().init(ParameterType.INTEGER, Integer.parseInt(testData[9])));
-		testProduct = RepositoryService.getProductRepository().save(testProduct);
-		
-		logger.info("Created test product {}", testProduct.getId());
-		return testProduct;
-	}
-	
-	/**
-	 * Create test products in the database
-	 * 
-	 * @return a list of test product generated
-	 */
-	private List<Product> createTestProducts() {
-		logger.info("Creating test products");
-		List<Product> testProducts = new ArrayList<>();
-		for (int i = 0; i < testProductData.length; ++i) {
-			testProducts.add(createProduct(testProductData[i]));
-		}
-		return testProducts;
-	}
-	
-	/**
-	 * Remove all (remaining) test products
-	 * 
-	 * @param testProducts a list of test products to delete 
-	 */
-	private void deleteTestProducts(List<Product> testProducts) {
-		for (Product testProduct: testProducts) {
-			RepositoryService.getProductRepository().delete(testProduct);
-		}
-	}
-
-	/**
-	 * Test method for {@link de.dlr.proseo.ingestor.rest.ProductControllerImpl#deleteProductById(java.lang.Long)}.
-	 * 
-	 * Test: Delete a product by ID
-	 * Precondition: A product in the database
-	 */
-	@Test
-	public final void testDeleteProductById() {
-		// Make sure test products exist
-		Product productToDelete = createProduct(testProductData[0]);
-		
-		// Delete the first test product
-		String testUrl = "http://localhost:" + this.port + INGESTOR_BASE_URI + "/products/" + productToDelete.getId();
-		logger.info("Testing URL {} / DELETE", testUrl);
-		
-		new TestRestTemplate(config.getUserName(), config.getUserPassword()).delete(testUrl);
-		
-		// Test that the product is gone
-		ResponseEntity<RestProduct> entity = new TestRestTemplate(config.getUserName(), config.getUserPassword())
-				.getForEntity(testUrl, RestProduct.class);
-		assertEquals("Wrong HTTP status: ", HttpStatus.NOT_FOUND, entity.getStatusCode());
-		
-		logger.info("Test OK: Delete Product By ID");
-	}
-
-	/**
-	 * Test method for {@link de.dlr.proseo.ingestor.rest.ProductControllerImpl#getProducts(java.lang.String, java.lang.String[], java.util.Date, java.util.Date)}.
-	 * 
-	 * Test: List of all products by mission, product class, start time range
-	 * Precondition: For all selection criteria products within and without a search value exist
-	 */
-	@Test
-	public final void testGetProducts() {
-		// Make sure missions and product classes exist
-		Mission mission = RepositoryService.getMissionRepository().findByCode(TEST_CODE);
-		if (null == mission) {
-			mission = new Mission();
-			mission.setCode(TEST_CODE);
-			mission.getFileClasses().add(TEST_FILE_CLASS);
-			mission.getProcessingModes().add(TEST_MODE);
-			mission = RepositoryService.getMissionRepository().save(mission);
-		}
-		logger.info("Using mission " + mission.getCode() + " with id " + mission.getId());
-		
-		ProductClass prodClass = RepositoryService.getProductClassRepository().findByMissionCodeAndProductType(TEST_CODE, TEST_PRODUCT_TYPE);
-		if (null == prodClass) {
-			prodClass = new ProductClass();
-			prodClass.setMission(mission);
-			prodClass.setProductType(TEST_PRODUCT_TYPE);
-			prodClass.setMissionType(TEST_MISSION_TYPE);
-			prodClass = RepositoryService.getProductClassRepository().save(prodClass);
-			//mission.getProductClasses().add(prodClass);
-			//mission = RepositoryService.getMissionRepository().save(mission);
-		}
-		logger.info("Using product class " + prodClass.getProductType() + " with id " + prodClass.getId());
-		
-		Mission altMission = RepositoryService.getMissionRepository().findByCode(TEST_ALT_CODE);
-		if (null == altMission) {
-			altMission = new Mission();
-			altMission.setCode(TEST_ALT_CODE);
-			altMission = RepositoryService.getMissionRepository().save(altMission);
-		}
-		logger.info("Using alternate mission " + altMission.getCode() + " with id " + altMission.getId());
-		
-		ProductClass altProdClass = RepositoryService.getProductClassRepository().findByMissionCodeAndProductType(TEST_ALT_CODE, TEST_ALT_PRODUCT_TYPE);
-		if (null == altProdClass) {
-			altProdClass = new ProductClass();
-			altProdClass.setMission(altMission);
-			altProdClass.setProductType(TEST_ALT_PRODUCT_TYPE);
-			altProdClass.setMissionType(TEST_ALT_MISSION_TYPE);
-			altProdClass = RepositoryService.getProductClassRepository().save(altProdClass);
-			//altMission.getProductClasses().add(altProdClass);
-			//altMission = RepositoryService.getMissionRepository().save(altMission);
-		}
-		logger.info("Using alternate product class " + altProdClass.getProductType() + " with id " + altProdClass.getId());
-		
-		// Make sure test products exist
-		List<Product> testProducts = createTestProducts();
-		
-		// Get products using different selection criteria (also combined)
-		String testUrl = "http://localhost:" + this.port + INGESTOR_BASE_URI + "/products";
-		logger.info("Testing URL {} / GET, no params, with user {} and password {}", testUrl, config.getUserName(), config.getUserPassword());
-		
-//		@SuppressWarnings("rawtypes")
-//		ResponseEntity<List> entity = new TestRestTemplate(config.getUserName(), config.getUserPassword())
-//				.getForEntity(testUrl, List.class);
-		
-		// Just as an example of how to use RestTemplate (does the same as commented code above)
-		RestTemplate restTemplate = rtb.basicAuthentication(config.getUserName(), config.getUserPassword()).build();
-		@SuppressWarnings("rawtypes")
-		ResponseEntity<List> entity = restTemplate.getForEntity(testUrl, List.class);
-		
-		assertEquals("Wrong HTTP status: ", HttpStatus.OK, entity.getStatusCode());
-		
-		// Test that the correct products provided above are in the results
-		@SuppressWarnings("unchecked")
-		List<Map<String, Object>> body = entity.getBody();
-		logger.info("Found {} products", body.size());
-		
-		boolean[] productFound = new boolean[testProducts.size()];
-		Arrays.fill(productFound, false);
-		for (Map<String, Object> product: body) {
-			// Check, if any of the test products was returned
-			long productId = (Integer) product.get("id");
-			logger.info("... found product with ID {}", productId);
-			for (int i = 0; i < testProducts.size(); ++i) {
-				Product testProduct = testProducts.get(i);
-				if (productId == testProduct.getId()) {
-					productFound[i] = true;
-					assertEquals("Wrong product class for test product " + i, testProduct.getProductClass().getProductType(), product.get("productClass"));
-					assertEquals("Wrong mode for test product " + i, testProduct.getMode(), product.get("mode"));
-					assertEquals("Wrong start time for test product " + i,
-							testProduct.getSensingStartTime(), Instant.from(Orbit.orbitTimeFormatter.parse((String) product.get("sensingStartTime"))));
-					assertEquals("Wrong stop time for test product " + i,
-							testProduct.getSensingStopTime(), Instant.from(Orbit.orbitTimeFormatter.parse((String) product.get("sensingStopTime"))));
-					assertEquals("Wrong generation time for test product " + i,
-							testProduct.getGenerationTime(), Instant.from(Orbit.orbitTimeFormatter.parse((String) product.get("generationTime"))));
-				}
-			}
-		}
-		boolean[] expectedProductFound = new boolean[testProducts.size()];
-		Arrays.fill(expectedProductFound, true);
-		assertArrayEquals("Not all products found", expectedProductFound, productFound);
-		
-		// TODO Tests with different selection criteria
-		
-		// Clean up database
-		deleteTestProducts(testProducts);
-
-		logger.info("Test OK: Get Products");
-	}
-
-	/**
-	 * Test method for {@link de.dlr.proseo.ingestor.rest.ProductControllerImpl#createProduct(RestProduct)}.
-	 * 
-	 * Test: Create a new product
-	 * Precondition: A (mockup) Production Planner exists, which can be informed of the new product
-	 */
-	@Test
-	public final void testCreateProduct() {
-		// Make sure a mission and a product class exist
-		Mission mission = RepositoryService.getMissionRepository().findByCode(TEST_CODE);
-		if (null == mission) {
-			mission = new Mission();
-			mission.setCode(TEST_CODE);
-			mission.getFileClasses().add(TEST_FILE_CLASS);
-			mission.getProcessingModes().add(TEST_MODE);
-			mission = RepositoryService.getMissionRepository().save(mission);
-		}
-		logger.info("Using mission " + mission.getCode() + " with id " + mission.getId());
-		
-		ProductClass prodClass = RepositoryService.getProductClassRepository().findByMissionCodeAndProductType(TEST_CODE, TEST_PRODUCT_TYPE);
-		if (null == prodClass) {
-			prodClass = new ProductClass();
-			prodClass.setMission(mission);
-			prodClass.setProductType(TEST_PRODUCT_TYPE);
-			prodClass.setMissionType(TEST_MISSION_TYPE);
-			prodClass = RepositoryService.getProductClassRepository().save(prodClass);
-			//mission.getProductClasses().add(prodClass);
-			//mission = RepositoryService.getMissionRepository().save(mission);
-		}
-		logger.info("Using product class " + prodClass.getProductType() + " with id " + prodClass.getId());
-		
-		// Create a product in the database
-		Product productToCreate = createProduct(testProductData[0]);
-		RestProduct restProduct = ProductUtil.toRestProduct(productToCreate);
-
-		String testUrl = "http://localhost:" + this.port + INGESTOR_BASE_URI + "/products";
-		logger.info("Testing URL {} / POST : {}", testUrl, restProduct.toString());
-		
-		ResponseEntity<RestProduct> postEntity = new TestRestTemplate(config.getUserName(), config.getUserPassword())
-				.postForEntity(testUrl, restProduct, RestProduct.class);
-		assertEquals("Wrong HTTP status: ", HttpStatus.CREATED, postEntity.getStatusCode());
-		restProduct = postEntity.getBody();
-		assertNotEquals("Id should not be 0 (zero): ", 0L, restProduct.getId().longValue());
-		assertEquals("Wrong sensing start time: ", testProductData[0][6], restProduct.getSensingStartTime());
-		
-		// Test that the product exists
-		testUrl += "/" + restProduct.getId();
-		ResponseEntity<RestProduct> getEntity = new TestRestTemplate(config.getUserName(), config.getUserPassword())
-				.getForEntity(testUrl, RestProduct.class);
-		assertEquals("Wrong HTTP status: ", HttpStatus.OK, getEntity.getStatusCode());
-		
-		// Test that the Production Planner was informed
-		// TODO Using mock production planner
-		
-		// Clean up database
-		ArrayList<Product> testProducts = new ArrayList<>();
-		testProducts.add(productToCreate);
-		deleteTestProducts(testProducts);
-
-		logger.info("Test OK: Create Product");
-	}
-
-	/**
-	 * Test method for {@link de.dlr.proseo.ingestor.rest.ProductControllerImpl#getProductById(java.lang.Long)}.
-	 * 
-	 * Test: Get a product by ID
-	 * Precondition: At least one product with a known ID is in the database
-	 */
-	@Test
-	public final void testGetProductById() {
-		// Make sure missions and product classes exist
-		Mission mission = RepositoryService.getMissionRepository().findByCode(TEST_CODE);
-		if (null == mission) {
-			mission = new Mission();
-			mission.setCode(TEST_CODE);
-			mission.getFileClasses().add(TEST_FILE_CLASS);
-			mission.getProcessingModes().add(TEST_MODE);
-			mission = RepositoryService.getMissionRepository().save(mission);
-		}
-		logger.info("Using mission " + mission.getCode() + " with id " + mission.getId());
-		
-		ProductClass prodClass = RepositoryService.getProductClassRepository().findByMissionCodeAndProductType(TEST_CODE, TEST_PRODUCT_TYPE);
-		if (null == prodClass) {
-			prodClass = new ProductClass();
-			prodClass.setMission(mission);
-			prodClass.setProductType(TEST_PRODUCT_TYPE);
-			prodClass.setMissionType(TEST_MISSION_TYPE);
-			prodClass = RepositoryService.getProductClassRepository().save(prodClass);
-			//mission.getProductClasses().add(prodClass);
-			//mission = RepositoryService.getMissionRepository().save(mission);
-		}
-		logger.info("Using product class " + prodClass.getProductType() + " with id " + prodClass.getId());
-		
-		Mission altMission = RepositoryService.getMissionRepository().findByCode(TEST_CODE);
-		if (null == altMission) {
-			altMission = new Mission();
-			altMission.setCode(TEST_ALT_CODE);
-			altMission = RepositoryService.getMissionRepository().save(altMission);
-		}
-		logger.info("Using alternate mission " + altMission.getCode() + " with id " + altMission.getId());
-		
-		ProductClass altProdClass = RepositoryService.getProductClassRepository().findByMissionCodeAndProductType(TEST_CODE, TEST_PRODUCT_TYPE);
-		if (null == altProdClass) {
-			altProdClass = new ProductClass();
-			altProdClass.setMission(altMission);
-			altProdClass.setProductType(TEST_PRODUCT_TYPE);
-			altProdClass.setMissionType(TEST_MISSION_TYPE);
-			altProdClass = RepositoryService.getProductClassRepository().save(altProdClass);
-			//altMission.getProductClasses().add(altProdClass);
-			//altMission = RepositoryService.getMissionRepository().save(altMission);
-		}
-		logger.info("Using alternate product class " + altProdClass.getProductType() + " with id " + altProdClass.getId());
-		
-		// Make sure test products exist
-		List<Product> testProducts = createTestProducts();
-		Product productToFind = testProducts.get(0);
-
-		// Test that a product can be read
-		String testUrl = "http://localhost:" + this.port + INGESTOR_BASE_URI + "/products/" + productToFind.getId();
-		logger.info("Testing URL {} / GET", testUrl);
-
-		ResponseEntity<RestProduct> getEntity = new TestRestTemplate(config.getUserName(), config.getUserPassword())
-				.getForEntity(testUrl, RestProduct.class);
-		assertEquals("Wrong HTTP status: ", HttpStatus.OK, getEntity.getStatusCode());
-		assertEquals("Wrong product ID: ", productToFind.getId(), getEntity.getBody().getId().longValue());
-		
-		// Clean up database
-		deleteTestProducts(testProducts);
-
-		logger.info("Test OK: Get Product By ID");
-	}
-
-	/**
-	 * Test method for {@link de.dlr.proseo.ingestor.rest.ProductControllerImpl#modifyProduct(java.lang.Long, RestProduct)}.
-	 * 
-	 * Test: Update a product by ID
-	 * Precondition: At least one product with a known ID is in the database 
-	 */
-	@Test
-	public final void testModifyProduct() {
-		// Make sure a mission and a product class exist
-		Mission mission = RepositoryService.getMissionRepository().findByCode(TEST_CODE);
-		if (null == mission) {
-			mission = new Mission();
-			mission.setCode(TEST_CODE);
-			mission.getFileClasses().add(TEST_FILE_CLASS);
-			mission.getProcessingModes().add(TEST_MODE);
-			mission = RepositoryService.getMissionRepository().save(mission);
-		}
-		logger.info("Using mission " + mission.getCode() + " with id " + mission.getId());
-		
-		ProductClass prodClass = RepositoryService.getProductClassRepository().findByMissionCodeAndProductType(TEST_CODE, TEST_PRODUCT_TYPE);
-		if (null == prodClass) {
-			prodClass = new ProductClass();
-			prodClass.setMission(mission);
-			prodClass.setProductType(TEST_PRODUCT_TYPE);
-			prodClass.setMissionType(TEST_MISSION_TYPE);
-			prodClass = RepositoryService.getProductClassRepository().save(prodClass);
-			//mission.getProductClasses().add(prodClass);
-			//mission = RepositoryService.getMissionRepository().save(mission);
-		}
-		logger.info("Using product class " + prodClass.getProductType() + " with id " + prodClass.getId());
-		
-		// Make sure test products exist
-		Product productToModify = createProduct(testProductData[0]);
-		
-		// Update a product attribute
-		productToModify.setMode("OFFL");
-
-		RestProduct restProduct = ProductUtil.toRestProduct(productToModify);
-		
-		String testUrl = "http://localhost:" + this.port + INGESTOR_BASE_URI + "/products/" + productToModify.getId();
-		logger.info("Testing URL {} / PATCH : {}", testUrl, restProduct.toString());
-
-		restProduct = new TestRestTemplate(config.getUserName(), config.getUserPassword())
-				.patchForObject(testUrl, restProduct, RestProduct.class);
-		assertNotNull("Modified product not set", restProduct);
-		
-		// Test that the product attribute was changed as expected
-		ResponseEntity<RestProduct> getEntity = new TestRestTemplate(config.getUserName(), config.getUserPassword())
-				.getForEntity(testUrl, RestProduct.class);
-		assertEquals("Wrong HTTP status: ", HttpStatus.OK, getEntity.getStatusCode());
-		assertEquals("Wrong mode: ", productToModify.getMode(), getEntity.getBody().getMode());
-		
-		// Clean up database
-		deleteTestProducts(Arrays.asList(productToModify));
-
-		logger.info("Test OK: Modify Product");
-	}
-
-}
-=======
-/**
- * ProductControllerTest.java
- * 
- * (c) 2019 Dr. Bassler & Co. Managementberatung GmbH
- */
-package de.dlr.proseo.ingestor.rest;
-
-import static org.junit.Assert.*;
-
-import java.time.Instant;
-import java.util.ArrayList;
-import java.util.Arrays;
-import java.util.List;
-import java.util.Map;
-
-import org.junit.After;
-import org.junit.AfterClass;
-import org.junit.Before;
-import org.junit.BeforeClass;
-import org.junit.Test;
-import org.junit.runner.RunWith;
-import org.slf4j.Logger;
-import org.slf4j.LoggerFactory;
-import org.springframework.beans.factory.annotation.Autowired;
-import org.springframework.boot.test.autoconfigure.orm.jpa.AutoConfigureTestEntityManager;
-import org.springframework.boot.test.context.SpringBootTest;
-import org.springframework.boot.test.context.SpringBootTest.WebEnvironment;
-import org.springframework.boot.test.web.client.TestRestTemplate;
-import org.springframework.boot.web.client.RestTemplateBuilder;
-import org.springframework.boot.web.server.LocalServerPort;
-import org.springframework.http.HttpStatus;
-import org.springframework.http.ResponseEntity;
-import org.springframework.test.context.junit4.SpringJUnit4ClassRunner;
-import org.springframework.web.client.RestTemplate;
-
-import de.dlr.proseo.ingestor.Ingestor;
-import de.dlr.proseo.ingestor.IngestorSecurityConfig;
-import de.dlr.proseo.ingestor.IngestorTestConfiguration;
-import de.dlr.proseo.ingestor.rest.model.ProductUtil;
-import de.dlr.proseo.ingestor.rest.model.RestProduct;
-import de.dlr.proseo.model.Mission;
-import de.dlr.proseo.model.Orbit;
-import de.dlr.proseo.model.Parameter;
-import de.dlr.proseo.model.Product;
-import de.dlr.proseo.model.ProductClass;
-import de.dlr.proseo.model.Parameter.ParameterType;
-import de.dlr.proseo.model.service.RepositoryService;
-
-/**
- * Test class for the REST API of ProductControllerImpl
- * 
- * @author Dr. Thomas Bassler
- */
-@RunWith(SpringJUnit4ClassRunner.class)
-@SpringBootTest(classes = Ingestor.class, webEnvironment = WebEnvironment.RANDOM_PORT)
-//@DirtiesContext
-//@Transactional
-@AutoConfigureTestEntityManager
-public class ProductControllerTest {
-	
-	/* The base URI of the Ingestor */
-	private static String INGESTOR_BASE_URI = "/proseo/ingestor/v0.1";
-	
-	/* Test products */
-	private static final String TEST_CODE = "S5P";
-	private static final String TEST_PRODUCT_TYPE = "L1B";
-	private static final String TEST_MISSION_TYPE = "L1B_______";
-	private static final String TEST_FILE_CLASS = "OPER";
-	private static final String TEST_MODE = "NRTI";
-	private static final String TEST_ALT_CODE = "TDM";
-	private static final String TEST_ALT_PRODUCT_TYPE = "DEM";
-	private static final String TEST_ALT_MISSION_TYPE = "TDM.DEM.DEM";
-	private static String[][] testProductData = {
-		// id, version, mission code, product class, file class, mode, sensing start, sensing stop, generation, revision (parameter)
-		{ "0", "1", TEST_CODE, TEST_PRODUCT_TYPE, TEST_FILE_CLASS, TEST_MODE, "2019-08-29T22:49:21.074395", "2019-08-30T00:19:33.946628", "2019-10-05T10:12:39.000000", "01" },
-		{ "0", "1", TEST_CODE, TEST_PRODUCT_TYPE, TEST_FILE_CLASS, TEST_MODE, "2019-08-30T00:19:33.946628", "2019-08-30T01:49:46.482753", "2019-10-05T10:13:22.000000", "01" },
-		{ "0", "1", TEST_ALT_CODE, TEST_ALT_PRODUCT_TYPE, TEST_FILE_CLASS, null, "2019-08-30T00:19:33.946628", "2019-08-30T01:49:46.482753", "2019-10-05T10:13:22.000000", "02" }
-	};
-
-	/** Test configuration */
-	@Autowired
-	IngestorTestConfiguration config;
-	
-	/** The security environment for this test */
-	@Autowired
-	IngestorSecurityConfig ingestorSecurityConfig;
-	
-	/** REST template builder */
-	@Autowired
-	RestTemplateBuilder rtb;
-
-	/** The (random) port on which the Ingestor was started */
-	@LocalServerPort
-	private int port;
-	
-	/** A logger for this class */
-	private static Logger logger = LoggerFactory.getLogger(ProductControllerTest.class);
-	
-	/**
-	 * Prepare the test environment
-	 * 
-	 * @throws java.lang.Exception
-	 */
-	@BeforeClass
-	public static void setUpBeforeClass() throws Exception {
-	}
-
-	/**
-	 * Clean up the test environment
-	 * 
-	 * @throws java.lang.Exception
-	 */
-	@AfterClass
-	public static void tearDownAfterClass() throws Exception {
-	}
-
-	/**
-	 * Before every test: NOP (cannot use JPA here)
-	 * 
-	 * @throws java.lang.Exception
-	 */
-	@Before
-	public void setUp() throws Exception {
-	}
-
-	/**
-	 * After every test: NOP (cannot use JPA here)
-	 * 
-	 * @throws java.lang.Exception
-	 */
-	@After
-	public void tearDown() throws Exception {
-	}
-	
-	/**
-	 * Create a product from a data array
-	 * 
-	 * @param testData an array of Strings representing the product to create
-	 * @return a Product with its attributes set to the input data
-	 */
-	private Product createProduct(String[] testData) {
-		Product testProduct = new Product();
-		
-		testProduct.setProductClass(
-				RepositoryService.getProductClassRepository().findByMissionCodeAndProductType(testData[2], testData[3]));
-
-		logger.info("... creating product with product type {}", (null == testProduct.getProductClass() ? null : testProduct.getProductClass().getProductType()));
-		testProduct.setFileClass(testData[4]);
-		testProduct.setMode(testData[5]);
-		testProduct.setSensingStartTime(Instant.from(Orbit.orbitTimeFormatter.parse(testData[6])));
-		testProduct.setSensingStopTime(Instant.from(Orbit.orbitTimeFormatter.parse(testData[7])));
-		testProduct.setGenerationTime(Instant.from(Orbit.orbitTimeFormatter.parse(testData[8])));
-		testProduct.getParameters().put(
-				"revision", new Parameter().init(ParameterType.INTEGER, Integer.parseInt(testData[9])));
-		testProduct = RepositoryService.getProductRepository().save(testProduct);
-		
-		logger.info("Created test product {}", testProduct.getId());
-		return testProduct;
-	}
-	
-	/**
-	 * Create test products in the database
-	 * 
-	 * @return a list of test product generated
-	 */
-	private List<Product> createTestProducts() {
-		logger.info("Creating test products");
-		List<Product> testProducts = new ArrayList<>();
-		for (int i = 0; i < testProductData.length; ++i) {
-			testProducts.add(createProduct(testProductData[i]));
-		}
-		return testProducts;
-	}
-	
-	/**
-	 * Remove all (remaining) test products
-	 * 
-	 * @param testProducts a list of test products to delete 
-	 */
-	private void deleteTestProducts(List<Product> testProducts) {
-		for (Product testProduct: testProducts) {
-			RepositoryService.getProductRepository().delete(testProduct);
-		}
-	}
-
-	/**
-	 * Test method for {@link de.dlr.proseo.ingestor.rest.ProductControllerImpl#deleteProductById(java.lang.Long)}.
-	 * 
-	 * Test: Delete a product by ID
-	 * Precondition: A product in the database
-	 */
-	@Test
-	public final void testDeleteProductById() {
-		// Make sure test products exist
-		Product productToDelete = createProduct(testProductData[0]);
-		
-		// Delete the first test product
-		String testUrl = "http://localhost:" + this.port + INGESTOR_BASE_URI + "/products/" + productToDelete.getId();
-		logger.info("Testing URL {} / DELETE", testUrl);
-		
-		new TestRestTemplate(config.getUserName(), config.getUserPassword()).delete(testUrl);
-		
-		// Test that the product is gone
-		ResponseEntity<RestProduct> entity = new TestRestTemplate(config.getUserName(), config.getUserPassword())
-				.getForEntity(testUrl, RestProduct.class);
-		assertEquals("Wrong HTTP status: ", HttpStatus.NOT_FOUND, entity.getStatusCode());
-		
-		logger.info("Test OK: Delete Product By ID");
-	}
-
-	/**
-	 * Test method for {@link de.dlr.proseo.ingestor.rest.ProductControllerImpl#getProducts(java.lang.String, java.lang.String[], java.util.Date, java.util.Date)}.
-	 * 
-	 * Test: List of all products by mission, product class, start time range
-	 * Precondition: For all selection criteria products within and without a search value exist
-	 */
-	@Test
-	public final void testGetProducts() {
-		// Make sure missions and product classes exist
-		Mission mission = RepositoryService.getMissionRepository().findByCode(TEST_CODE);
-		if (null == mission) {
-			mission = new Mission();
-			mission.setCode(TEST_CODE);
-			mission.getProcessingModes().add(TEST_MODE);
-			mission = RepositoryService.getMissionRepository().save(mission);
-		}
-		logger.info("Using mission " + mission.getCode() + " with id " + mission.getId());
-		
-		ProductClass prodClass = RepositoryService.getProductClassRepository().findByMissionCodeAndProductType(TEST_CODE, TEST_PRODUCT_TYPE);
-		if (null == prodClass) {
-			prodClass = new ProductClass();
-			prodClass.setMission(mission);
-			prodClass.setProductType(TEST_PRODUCT_TYPE);
-			prodClass.setMissionType(TEST_MISSION_TYPE);
-			prodClass = RepositoryService.getProductClassRepository().save(prodClass);
-			//mission.getProductClasses().add(prodClass);
-			//mission = RepositoryService.getMissionRepository().save(mission);
-		}
-		logger.info("Using product class " + prodClass.getProductType() + " with id " + prodClass.getId());
-		
-		Mission altMission = RepositoryService.getMissionRepository().findByCode(TEST_ALT_CODE);
-		if (null == altMission) {
-			altMission = new Mission();
-			altMission.setCode(TEST_ALT_CODE);
-			altMission = RepositoryService.getMissionRepository().save(altMission);
-		}
-		logger.info("Using alternate mission " + altMission.getCode() + " with id " + altMission.getId());
-		
-		ProductClass altProdClass = RepositoryService.getProductClassRepository().findByMissionCodeAndProductType(TEST_ALT_CODE, TEST_ALT_PRODUCT_TYPE);
-		if (null == altProdClass) {
-			altProdClass = new ProductClass();
-			altProdClass.setMission(altMission);
-			altProdClass.setProductType(TEST_ALT_PRODUCT_TYPE);
-			altProdClass.setMissionType(TEST_ALT_MISSION_TYPE);
-			altProdClass = RepositoryService.getProductClassRepository().save(altProdClass);
-			//altMission.getProductClasses().add(altProdClass);
-			//altMission = RepositoryService.getMissionRepository().save(altMission);
-		}
-		logger.info("Using alternate product class " + altProdClass.getProductType() + " with id " + altProdClass.getId());
-		
-		// Make sure test products exist
-		List<Product> testProducts = createTestProducts();
-		
-		// Get products using different selection criteria (also combined)
-		String testUrl = "http://localhost:" + this.port + INGESTOR_BASE_URI + "/products";
-		logger.info("Testing URL {} / GET, no params, with user {} and password {}", testUrl, config.getUserName(), config.getUserPassword());
-		
-//		@SuppressWarnings("rawtypes")
-//		ResponseEntity<List> entity = new TestRestTemplate(config.getUserName(), config.getUserPassword())
-//				.getForEntity(testUrl, List.class);
-		
-		// Just as an example of how to use RestTemplate (does the same as commented code above)
-		RestTemplate restTemplate = rtb.basicAuthentication(config.getUserName(), config.getUserPassword()).build();
-		@SuppressWarnings("rawtypes")
-		ResponseEntity<List> entity = restTemplate.getForEntity(testUrl, List.class);
-		
-		assertEquals("Wrong HTTP status: ", HttpStatus.OK, entity.getStatusCode());
-		
-		// Test that the correct products provided above are in the results
-		@SuppressWarnings("unchecked")
-		List<Map<String, Object>> body = entity.getBody();
-		logger.info("Found {} products", body.size());
-		
-		boolean[] productFound = new boolean[testProducts.size()];
-		Arrays.fill(productFound, false);
-		for (Map<String, Object> product: body) {
-			// Check, if any of the test products was returned
-			long productId = (Integer) product.get("id");
-			logger.info("... found product with ID {}", productId);
-			for (int i = 0; i < testProducts.size(); ++i) {
-				Product testProduct = testProducts.get(i);
-				if (productId == testProduct.getId()) {
-					productFound[i] = true;
-					assertEquals("Wrong product class for test product " + i, testProduct.getProductClass().getProductType(), product.get("productClass"));
-					assertEquals("Wrong mode for test product " + i, testProduct.getMode(), product.get("mode"));
-					assertEquals("Wrong start time for test product " + i,
-							testProduct.getSensingStartTime(), Instant.from(Orbit.orbitTimeFormatter.parse((String) product.get("sensingStartTime"))));
-					assertEquals("Wrong stop time for test product " + i,
-							testProduct.getSensingStopTime(), Instant.from(Orbit.orbitTimeFormatter.parse((String) product.get("sensingStopTime"))));
-					assertEquals("Wrong generation time for test product " + i,
-							testProduct.getGenerationTime(), Instant.from(Orbit.orbitTimeFormatter.parse((String) product.get("generationTime"))));
-				}
-			}
-		}
-		boolean[] expectedProductFound = new boolean[testProducts.size()];
-		Arrays.fill(expectedProductFound, true);
-		assertArrayEquals("Not all products found", expectedProductFound, productFound);
-		
-		// TODO Tests with different selection criteria
-		
-		// Clean up database
-		deleteTestProducts(testProducts);
-
-		logger.info("Test OK: Get Products");
-	}
-
-	/**
-	 * Test method for {@link de.dlr.proseo.ingestor.rest.ProductControllerImpl#createProduct(RestProduct)}.
-	 * 
-	 * Test: Create a new product
-	 * Precondition: A (mockup) Production Planner exists, which can be informed of the new product
-	 */
-	@Test
-	public final void testCreateProduct() {
-		// Make sure a mission and a product class exist
-		Mission mission = RepositoryService.getMissionRepository().findByCode(TEST_CODE);
-		if (null == mission) {
-			mission = new Mission();
-			mission.setCode(TEST_CODE);
-			mission.getProcessingModes().add(TEST_MODE);
-			mission = RepositoryService.getMissionRepository().save(mission);
-		}
-		logger.info("Using mission " + mission.getCode() + " with id " + mission.getId());
-		
-		ProductClass prodClass = RepositoryService.getProductClassRepository().findByMissionCodeAndProductType(TEST_CODE, TEST_PRODUCT_TYPE);
-		if (null == prodClass) {
-			prodClass = new ProductClass();
-			prodClass.setMission(mission);
-			prodClass.setProductType(TEST_PRODUCT_TYPE);
-			prodClass.setMissionType(TEST_MISSION_TYPE);
-			prodClass = RepositoryService.getProductClassRepository().save(prodClass);
-			//mission.getProductClasses().add(prodClass);
-			//mission = RepositoryService.getMissionRepository().save(mission);
-		}
-		logger.info("Using product class " + prodClass.getProductType() + " with id " + prodClass.getId());
-		
-		// Create a product in the database
-		Product productToCreate = createProduct(testProductData[0]);
-		RestProduct restProduct = ProductUtil.toRestProduct(productToCreate);
-
-		String testUrl = "http://localhost:" + this.port + INGESTOR_BASE_URI + "/products";
-		logger.info("Testing URL {} / POST : {}", testUrl, restProduct.toString());
-		
-		ResponseEntity<RestProduct> postEntity = new TestRestTemplate(config.getUserName(), config.getUserPassword())
-				.postForEntity(testUrl, restProduct, RestProduct.class);
-		assertEquals("Wrong HTTP status: ", HttpStatus.CREATED, postEntity.getStatusCode());
-		restProduct = postEntity.getBody();
-		assertNotEquals("Id should not be 0 (zero): ", 0L, restProduct.getId().longValue());
-		assertEquals("Wrong sensing start time: ", testProductData[0][6], restProduct.getSensingStartTime());
-		
-		// Test that the product exists
-		testUrl += "/" + restProduct.getId();
-		ResponseEntity<RestProduct> getEntity = new TestRestTemplate(config.getUserName(), config.getUserPassword())
-				.getForEntity(testUrl, RestProduct.class);
-		assertEquals("Wrong HTTP status: ", HttpStatus.OK, getEntity.getStatusCode());
-		
-		// Test that the Production Planner was informed
-		// TODO Using mock production planner
-		
-		// Clean up database
-		ArrayList<Product> testProducts = new ArrayList<>();
-		testProducts.add(productToCreate);
-		deleteTestProducts(testProducts);
-
-		logger.info("Test OK: Create Product");
-	}
-
-	/**
-	 * Test method for {@link de.dlr.proseo.ingestor.rest.ProductControllerImpl#getProductById(java.lang.Long)}.
-	 * 
-	 * Test: Get a product by ID
-	 * Precondition: At least one product with a known ID is in the database
-	 */
-	@Test
-	public final void testGetProductById() {
-		// Make sure missions and product classes exist
-		Mission mission = RepositoryService.getMissionRepository().findByCode(TEST_CODE);
-		if (null == mission) {
-			mission = new Mission();
-			mission.setCode(TEST_CODE);
-			mission.getProcessingModes().add(TEST_MODE);
-			mission = RepositoryService.getMissionRepository().save(mission);
-		}
-		logger.info("Using mission " + mission.getCode() + " with id " + mission.getId());
-		
-		ProductClass prodClass = RepositoryService.getProductClassRepository().findByMissionCodeAndProductType(TEST_CODE, TEST_PRODUCT_TYPE);
-		if (null == prodClass) {
-			prodClass = new ProductClass();
-			prodClass.setMission(mission);
-			prodClass.setProductType(TEST_PRODUCT_TYPE);
-			prodClass.setMissionType(TEST_MISSION_TYPE);
-			prodClass = RepositoryService.getProductClassRepository().save(prodClass);
-			//mission.getProductClasses().add(prodClass);
-			//mission = RepositoryService.getMissionRepository().save(mission);
-		}
-		logger.info("Using product class " + prodClass.getProductType() + " with id " + prodClass.getId());
-		
-		Mission altMission = RepositoryService.getMissionRepository().findByCode(TEST_CODE);
-		if (null == altMission) {
-			altMission = new Mission();
-			altMission.setCode(TEST_ALT_CODE);
-			altMission = RepositoryService.getMissionRepository().save(altMission);
-		}
-		logger.info("Using alternate mission " + altMission.getCode() + " with id " + altMission.getId());
-		
-		ProductClass altProdClass = RepositoryService.getProductClassRepository().findByMissionCodeAndProductType(TEST_CODE, TEST_PRODUCT_TYPE);
-		if (null == altProdClass) {
-			altProdClass = new ProductClass();
-			altProdClass.setMission(altMission);
-			altProdClass.setProductType(TEST_PRODUCT_TYPE);
-			altProdClass.setMissionType(TEST_MISSION_TYPE);
-			altProdClass = RepositoryService.getProductClassRepository().save(altProdClass);
-			//altMission.getProductClasses().add(altProdClass);
-			//altMission = RepositoryService.getMissionRepository().save(altMission);
-		}
-		logger.info("Using alternate product class " + altProdClass.getProductType() + " with id " + altProdClass.getId());
-		
-		// Make sure test products exist
-		List<Product> testProducts = createTestProducts();
-		Product productToFind = testProducts.get(0);
-
-		// Test that a product can be read
-		String testUrl = "http://localhost:" + this.port + INGESTOR_BASE_URI + "/products/" + productToFind.getId();
-		logger.info("Testing URL {} / GET", testUrl);
-
-		ResponseEntity<RestProduct> getEntity = new TestRestTemplate(config.getUserName(), config.getUserPassword())
-				.getForEntity(testUrl, RestProduct.class);
-		assertEquals("Wrong HTTP status: ", HttpStatus.OK, getEntity.getStatusCode());
-		assertEquals("Wrong product ID: ", productToFind.getId(), getEntity.getBody().getId().longValue());
-		
-		// Clean up database
-		deleteTestProducts(testProducts);
-
-		logger.info("Test OK: Get Product By ID");
-	}
-
-	/**
-	 * Test method for {@link de.dlr.proseo.ingestor.rest.ProductControllerImpl#modifyProduct(java.lang.Long, RestProduct)}.
-	 * 
-	 * Test: Update a product by ID
-	 * Precondition: At least one product with a known ID is in the database 
-	 */
-	@Test
-	public final void testModifyProduct() {
-		// Make sure a mission and a product class exist
-		Mission mission = RepositoryService.getMissionRepository().findByCode(TEST_CODE);
-		if (null == mission) {
-			mission = new Mission();
-			mission.setCode(TEST_CODE);
-			mission.getProcessingModes().add(TEST_MODE);
-			mission = RepositoryService.getMissionRepository().save(mission);
-		}
-		logger.info("Using mission " + mission.getCode() + " with id " + mission.getId());
-		
-		ProductClass prodClass = RepositoryService.getProductClassRepository().findByMissionCodeAndProductType(TEST_CODE, TEST_PRODUCT_TYPE);
-		if (null == prodClass) {
-			prodClass = new ProductClass();
-			prodClass.setMission(mission);
-			prodClass.setProductType(TEST_PRODUCT_TYPE);
-			prodClass.setMissionType(TEST_MISSION_TYPE);
-			prodClass = RepositoryService.getProductClassRepository().save(prodClass);
-			//mission.getProductClasses().add(prodClass);
-			//mission = RepositoryService.getMissionRepository().save(mission);
-		}
-		logger.info("Using product class " + prodClass.getProductType() + " with id " + prodClass.getId());
-		
-		// Make sure test products exist
-		Product productToModify = createProduct(testProductData[0]);
-		
-		// Update a product attribute
-		productToModify.setMode("OFFL");
-
-		RestProduct restProduct = ProductUtil.toRestProduct(productToModify);
-		
-		String testUrl = "http://localhost:" + this.port + INGESTOR_BASE_URI + "/products/" + productToModify.getId();
-		logger.info("Testing URL {} / PATCH : {}", testUrl, restProduct.toString());
-
-		restProduct = new TestRestTemplate(config.getUserName(), config.getUserPassword())
-				.patchForObject(testUrl, restProduct, RestProduct.class);
-		assertNotNull("Modified product not set", restProduct);
-		
-		// Test that the product attribute was changed as expected
-		ResponseEntity<RestProduct> getEntity = new TestRestTemplate(config.getUserName(), config.getUserPassword())
-				.getForEntity(testUrl, RestProduct.class);
-		assertEquals("Wrong HTTP status: ", HttpStatus.OK, getEntity.getStatusCode());
-		assertEquals("Wrong mode: ", productToModify.getMode(), getEntity.getBody().getMode());
-		
-		// Clean up database
-		deleteTestProducts(Arrays.asList(productToModify));
-
-		logger.info("Test OK: Modify Product");
-	}
-
-}
->>>>>>> d007e554
+/**
+ * ProductControllerTest.java
+ * 
+ * (c) 2019 Dr. Bassler & Co. Managementberatung GmbH
+ */
+package de.dlr.proseo.ingestor.rest;
+
+import static org.junit.Assert.*;
+
+import java.time.Instant;
+import java.util.ArrayList;
+import java.util.Arrays;
+import java.util.List;
+import java.util.Map;
+
+import org.junit.After;
+import org.junit.AfterClass;
+import org.junit.Before;
+import org.junit.BeforeClass;
+import org.junit.Test;
+import org.junit.runner.RunWith;
+import org.slf4j.Logger;
+import org.slf4j.LoggerFactory;
+import org.springframework.beans.factory.annotation.Autowired;
+import org.springframework.boot.test.autoconfigure.orm.jpa.AutoConfigureTestEntityManager;
+import org.springframework.boot.test.context.SpringBootTest;
+import org.springframework.boot.test.context.SpringBootTest.WebEnvironment;
+import org.springframework.boot.test.web.client.TestRestTemplate;
+import org.springframework.boot.web.client.RestTemplateBuilder;
+import org.springframework.boot.web.server.LocalServerPort;
+import org.springframework.http.HttpStatus;
+import org.springframework.http.ResponseEntity;
+import org.springframework.test.context.junit4.SpringJUnit4ClassRunner;
+import org.springframework.web.client.RestTemplate;
+
+import de.dlr.proseo.ingestor.Ingestor;
+import de.dlr.proseo.ingestor.IngestorSecurityConfig;
+import de.dlr.proseo.ingestor.IngestorTestConfiguration;
+import de.dlr.proseo.ingestor.rest.model.ProductUtil;
+import de.dlr.proseo.ingestor.rest.model.RestProduct;
+import de.dlr.proseo.model.Mission;
+import de.dlr.proseo.model.Orbit;
+import de.dlr.proseo.model.Parameter;
+import de.dlr.proseo.model.Product;
+import de.dlr.proseo.model.ProductClass;
+import de.dlr.proseo.model.Parameter.ParameterType;
+import de.dlr.proseo.model.service.RepositoryService;
+
+/**
+ * Test class for the REST API of ProductControllerImpl
+ * 
+ * @author Dr. Thomas Bassler
+ */
+@RunWith(SpringJUnit4ClassRunner.class)
+@SpringBootTest(classes = Ingestor.class, webEnvironment = WebEnvironment.RANDOM_PORT)
+//@DirtiesContext
+//@Transactional
+@AutoConfigureTestEntityManager
+public class ProductControllerTest {
+	
+	/* The base URI of the Ingestor */
+	private static String INGESTOR_BASE_URI = "/proseo/ingestor/v0.1";
+	
+	/* Test products */
+	private static final String TEST_CODE = "S5P";
+	private static final String TEST_PRODUCT_TYPE = "L1B";
+	private static final String TEST_MISSION_TYPE = "L1B_______";
+	private static final String TEST_FILE_CLASS = "OPER";
+	private static final String TEST_MODE = "NRTI";
+	private static final String TEST_ALT_CODE = "TDM";
+	private static final String TEST_ALT_PRODUCT_TYPE = "DEM";
+	private static final String TEST_ALT_MISSION_TYPE = "TDM.DEM.DEM";
+	private static String[][] testProductData = {
+		// id, version, mission code, product class, file class, mode, sensing start, sensing stop, generation, revision (parameter)
+		{ "0", "1", TEST_CODE, TEST_PRODUCT_TYPE, TEST_FILE_CLASS, TEST_MODE, "2019-08-29T22:49:21.074395", "2019-08-30T00:19:33.946628", "2019-10-05T10:12:39.000000", "01" },
+		{ "0", "1", TEST_CODE, TEST_PRODUCT_TYPE, TEST_FILE_CLASS, TEST_MODE, "2019-08-30T00:19:33.946628", "2019-08-30T01:49:46.482753", "2019-10-05T10:13:22.000000", "01" },
+		{ "0", "1", TEST_ALT_CODE, TEST_ALT_PRODUCT_TYPE, TEST_FILE_CLASS, null, "2019-08-30T00:19:33.946628", "2019-08-30T01:49:46.482753", "2019-10-05T10:13:22.000000", "02" }
+	};
+
+	/** Test configuration */
+	@Autowired
+	IngestorTestConfiguration config;
+	
+	/** The security environment for this test */
+	@Autowired
+	IngestorSecurityConfig ingestorSecurityConfig;
+	
+	/** REST template builder */
+	@Autowired
+	RestTemplateBuilder rtb;
+
+	/** The (random) port on which the Ingestor was started */
+	@LocalServerPort
+	private int port;
+	
+	/** A logger for this class */
+	private static Logger logger = LoggerFactory.getLogger(ProductControllerTest.class);
+	
+	/**
+	 * Prepare the test environment
+	 * 
+	 * @throws java.lang.Exception
+	 */
+	@BeforeClass
+	public static void setUpBeforeClass() throws Exception {
+	}
+
+	/**
+	 * Clean up the test environment
+	 * 
+	 * @throws java.lang.Exception
+	 */
+	@AfterClass
+	public static void tearDownAfterClass() throws Exception {
+	}
+
+	/**
+	 * Before every test: NOP (cannot use JPA here)
+	 * 
+	 * @throws java.lang.Exception
+	 */
+	@Before
+	public void setUp() throws Exception {
+	}
+
+	/**
+	 * After every test: NOP (cannot use JPA here)
+	 * 
+	 * @throws java.lang.Exception
+	 */
+	@After
+	public void tearDown() throws Exception {
+	}
+	
+	/**
+	 * Create a product from a data array
+	 * 
+	 * @param testData an array of Strings representing the product to create
+	 * @return a Product with its attributes set to the input data
+	 */
+	private Product createProduct(String[] testData) {
+		Product testProduct = new Product();
+		
+		testProduct.setProductClass(
+				RepositoryService.getProductClassRepository().findByMissionCodeAndProductType(testData[2], testData[3]));
+
+		logger.info("... creating product with product type {}", (null == testProduct.getProductClass() ? null : testProduct.getProductClass().getProductType()));
+		testProduct.setFileClass(testData[4]);
+		testProduct.setMode(testData[5]);
+		testProduct.setSensingStartTime(Instant.from(Orbit.orbitTimeFormatter.parse(testData[6])));
+		testProduct.setSensingStopTime(Instant.from(Orbit.orbitTimeFormatter.parse(testData[7])));
+		testProduct.setGenerationTime(Instant.from(Orbit.orbitTimeFormatter.parse(testData[8])));
+		testProduct.getParameters().put(
+				"revision", new Parameter().init(ParameterType.INTEGER, Integer.parseInt(testData[9])));
+		testProduct = RepositoryService.getProductRepository().save(testProduct);
+		
+		logger.info("Created test product {}", testProduct.getId());
+		return testProduct;
+	}
+	
+	/**
+	 * Create test products in the database
+	 * 
+	 * @return a list of test product generated
+	 */
+	private List<Product> createTestProducts() {
+		logger.info("Creating test products");
+		List<Product> testProducts = new ArrayList<>();
+		for (int i = 0; i < testProductData.length; ++i) {
+			testProducts.add(createProduct(testProductData[i]));
+		}
+		return testProducts;
+	}
+	
+	/**
+	 * Remove all (remaining) test products
+	 * 
+	 * @param testProducts a list of test products to delete 
+	 */
+	private void deleteTestProducts(List<Product> testProducts) {
+		for (Product testProduct: testProducts) {
+			RepositoryService.getProductRepository().delete(testProduct);
+		}
+	}
+
+	/**
+	 * Test method for {@link de.dlr.proseo.ingestor.rest.ProductControllerImpl#deleteProductById(java.lang.Long)}.
+	 * 
+	 * Test: Delete a product by ID
+	 * Precondition: A product in the database
+	 */
+	@Test
+	public final void testDeleteProductById() {
+		// Make sure test products exist
+		Product productToDelete = createProduct(testProductData[0]);
+		
+		// Delete the first test product
+		String testUrl = "http://localhost:" + this.port + INGESTOR_BASE_URI + "/products/" + productToDelete.getId();
+		logger.info("Testing URL {} / DELETE", testUrl);
+		
+		new TestRestTemplate(config.getUserName(), config.getUserPassword()).delete(testUrl);
+		
+		// Test that the product is gone
+		ResponseEntity<RestProduct> entity = new TestRestTemplate(config.getUserName(), config.getUserPassword())
+				.getForEntity(testUrl, RestProduct.class);
+		assertEquals("Wrong HTTP status: ", HttpStatus.NOT_FOUND, entity.getStatusCode());
+		
+		logger.info("Test OK: Delete Product By ID");
+	}
+
+	/**
+	 * Test method for {@link de.dlr.proseo.ingestor.rest.ProductControllerImpl#getProducts(java.lang.String, java.lang.String[], java.util.Date, java.util.Date)}.
+	 * 
+	 * Test: List of all products by mission, product class, start time range
+	 * Precondition: For all selection criteria products within and without a search value exist
+	 */
+	@Test
+	public final void testGetProducts() {
+		// Make sure missions and product classes exist
+		Mission mission = RepositoryService.getMissionRepository().findByCode(TEST_CODE);
+		if (null == mission) {
+			mission = new Mission();
+			mission.setCode(TEST_CODE);
+			mission.getProcessingModes().add(TEST_MODE);
+			mission = RepositoryService.getMissionRepository().save(mission);
+		}
+		logger.info("Using mission " + mission.getCode() + " with id " + mission.getId());
+		
+		ProductClass prodClass = RepositoryService.getProductClassRepository().findByMissionCodeAndProductType(TEST_CODE, TEST_PRODUCT_TYPE);
+		if (null == prodClass) {
+			prodClass = new ProductClass();
+			prodClass.setMission(mission);
+			prodClass.setProductType(TEST_PRODUCT_TYPE);
+			prodClass.setMissionType(TEST_MISSION_TYPE);
+			prodClass = RepositoryService.getProductClassRepository().save(prodClass);
+			//mission.getProductClasses().add(prodClass);
+			//mission = RepositoryService.getMissionRepository().save(mission);
+		}
+		logger.info("Using product class " + prodClass.getProductType() + " with id " + prodClass.getId());
+		
+		Mission altMission = RepositoryService.getMissionRepository().findByCode(TEST_ALT_CODE);
+		if (null == altMission) {
+			altMission = new Mission();
+			altMission.setCode(TEST_ALT_CODE);
+			altMission = RepositoryService.getMissionRepository().save(altMission);
+		}
+		logger.info("Using alternate mission " + altMission.getCode() + " with id " + altMission.getId());
+		
+		ProductClass altProdClass = RepositoryService.getProductClassRepository().findByMissionCodeAndProductType(TEST_ALT_CODE, TEST_ALT_PRODUCT_TYPE);
+		if (null == altProdClass) {
+			altProdClass = new ProductClass();
+			altProdClass.setMission(altMission);
+			altProdClass.setProductType(TEST_ALT_PRODUCT_TYPE);
+			altProdClass.setMissionType(TEST_ALT_MISSION_TYPE);
+			altProdClass = RepositoryService.getProductClassRepository().save(altProdClass);
+			//altMission.getProductClasses().add(altProdClass);
+			//altMission = RepositoryService.getMissionRepository().save(altMission);
+		}
+		logger.info("Using alternate product class " + altProdClass.getProductType() + " with id " + altProdClass.getId());
+		
+		// Make sure test products exist
+		List<Product> testProducts = createTestProducts();
+		
+		// Get products using different selection criteria (also combined)
+		String testUrl = "http://localhost:" + this.port + INGESTOR_BASE_URI + "/products";
+		logger.info("Testing URL {} / GET, no params, with user {} and password {}", testUrl, config.getUserName(), config.getUserPassword());
+		
+//		@SuppressWarnings("rawtypes")
+//		ResponseEntity<List> entity = new TestRestTemplate(config.getUserName(), config.getUserPassword())
+//				.getForEntity(testUrl, List.class);
+		
+		// Just as an example of how to use RestTemplate (does the same as commented code above)
+		RestTemplate restTemplate = rtb.basicAuthentication(config.getUserName(), config.getUserPassword()).build();
+		@SuppressWarnings("rawtypes")
+		ResponseEntity<List> entity = restTemplate.getForEntity(testUrl, List.class);
+		
+		assertEquals("Wrong HTTP status: ", HttpStatus.OK, entity.getStatusCode());
+		
+		// Test that the correct products provided above are in the results
+		@SuppressWarnings("unchecked")
+		List<Map<String, Object>> body = entity.getBody();
+		logger.info("Found {} products", body.size());
+		
+		boolean[] productFound = new boolean[testProducts.size()];
+		Arrays.fill(productFound, false);
+		for (Map<String, Object> product: body) {
+			// Check, if any of the test products was returned
+			long productId = (Integer) product.get("id");
+			logger.info("... found product with ID {}", productId);
+			for (int i = 0; i < testProducts.size(); ++i) {
+				Product testProduct = testProducts.get(i);
+				if (productId == testProduct.getId()) {
+					productFound[i] = true;
+					assertEquals("Wrong product class for test product " + i, testProduct.getProductClass().getProductType(), product.get("productClass"));
+					assertEquals("Wrong mode for test product " + i, testProduct.getMode(), product.get("mode"));
+					assertEquals("Wrong start time for test product " + i,
+							testProduct.getSensingStartTime(), Instant.from(Orbit.orbitTimeFormatter.parse((String) product.get("sensingStartTime"))));
+					assertEquals("Wrong stop time for test product " + i,
+							testProduct.getSensingStopTime(), Instant.from(Orbit.orbitTimeFormatter.parse((String) product.get("sensingStopTime"))));
+					assertEquals("Wrong generation time for test product " + i,
+							testProduct.getGenerationTime(), Instant.from(Orbit.orbitTimeFormatter.parse((String) product.get("generationTime"))));
+				}
+			}
+		}
+		boolean[] expectedProductFound = new boolean[testProducts.size()];
+		Arrays.fill(expectedProductFound, true);
+		assertArrayEquals("Not all products found", expectedProductFound, productFound);
+		
+		// TODO Tests with different selection criteria
+		
+		// Clean up database
+		deleteTestProducts(testProducts);
+
+		logger.info("Test OK: Get Products");
+	}
+
+	/**
+	 * Test method for {@link de.dlr.proseo.ingestor.rest.ProductControllerImpl#createProduct(RestProduct)}.
+	 * 
+	 * Test: Create a new product
+	 * Precondition: A (mockup) Production Planner exists, which can be informed of the new product
+	 */
+	@Test
+	public final void testCreateProduct() {
+		// Make sure a mission and a product class exist
+		Mission mission = RepositoryService.getMissionRepository().findByCode(TEST_CODE);
+		if (null == mission) {
+			mission = new Mission();
+			mission.setCode(TEST_CODE);
+			mission.getProcessingModes().add(TEST_MODE);
+			mission = RepositoryService.getMissionRepository().save(mission);
+		}
+		logger.info("Using mission " + mission.getCode() + " with id " + mission.getId());
+		
+		ProductClass prodClass = RepositoryService.getProductClassRepository().findByMissionCodeAndProductType(TEST_CODE, TEST_PRODUCT_TYPE);
+		if (null == prodClass) {
+			prodClass = new ProductClass();
+			prodClass.setMission(mission);
+			prodClass.setProductType(TEST_PRODUCT_TYPE);
+			prodClass.setMissionType(TEST_MISSION_TYPE);
+			prodClass = RepositoryService.getProductClassRepository().save(prodClass);
+			//mission.getProductClasses().add(prodClass);
+			//mission = RepositoryService.getMissionRepository().save(mission);
+		}
+		logger.info("Using product class " + prodClass.getProductType() + " with id " + prodClass.getId());
+		
+		// Create a product in the database
+		Product productToCreate = createProduct(testProductData[0]);
+		RestProduct restProduct = ProductUtil.toRestProduct(productToCreate);
+
+		String testUrl = "http://localhost:" + this.port + INGESTOR_BASE_URI + "/products";
+		logger.info("Testing URL {} / POST : {}", testUrl, restProduct.toString());
+		
+		ResponseEntity<RestProduct> postEntity = new TestRestTemplate(config.getUserName(), config.getUserPassword())
+				.postForEntity(testUrl, restProduct, RestProduct.class);
+		assertEquals("Wrong HTTP status: ", HttpStatus.CREATED, postEntity.getStatusCode());
+		restProduct = postEntity.getBody();
+		assertNotEquals("Id should not be 0 (zero): ", 0L, restProduct.getId().longValue());
+		assertEquals("Wrong sensing start time: ", testProductData[0][6], restProduct.getSensingStartTime());
+		
+		// Test that the product exists
+		testUrl += "/" + restProduct.getId();
+		ResponseEntity<RestProduct> getEntity = new TestRestTemplate(config.getUserName(), config.getUserPassword())
+				.getForEntity(testUrl, RestProduct.class);
+		assertEquals("Wrong HTTP status: ", HttpStatus.OK, getEntity.getStatusCode());
+		
+		// Test that the Production Planner was informed
+		// TODO Using mock production planner
+		
+		// Clean up database
+		ArrayList<Product> testProducts = new ArrayList<>();
+		testProducts.add(productToCreate);
+		deleteTestProducts(testProducts);
+
+		logger.info("Test OK: Create Product");
+	}
+
+	/**
+	 * Test method for {@link de.dlr.proseo.ingestor.rest.ProductControllerImpl#getProductById(java.lang.Long)}.
+	 * 
+	 * Test: Get a product by ID
+	 * Precondition: At least one product with a known ID is in the database
+	 */
+	@Test
+	public final void testGetProductById() {
+		// Make sure missions and product classes exist
+		Mission mission = RepositoryService.getMissionRepository().findByCode(TEST_CODE);
+		if (null == mission) {
+			mission = new Mission();
+			mission.setCode(TEST_CODE);
+			mission.getProcessingModes().add(TEST_MODE);
+			mission = RepositoryService.getMissionRepository().save(mission);
+		}
+		logger.info("Using mission " + mission.getCode() + " with id " + mission.getId());
+		
+		ProductClass prodClass = RepositoryService.getProductClassRepository().findByMissionCodeAndProductType(TEST_CODE, TEST_PRODUCT_TYPE);
+		if (null == prodClass) {
+			prodClass = new ProductClass();
+			prodClass.setMission(mission);
+			prodClass.setProductType(TEST_PRODUCT_TYPE);
+			prodClass.setMissionType(TEST_MISSION_TYPE);
+			prodClass = RepositoryService.getProductClassRepository().save(prodClass);
+			//mission.getProductClasses().add(prodClass);
+			//mission = RepositoryService.getMissionRepository().save(mission);
+		}
+		logger.info("Using product class " + prodClass.getProductType() + " with id " + prodClass.getId());
+		
+		Mission altMission = RepositoryService.getMissionRepository().findByCode(TEST_CODE);
+		if (null == altMission) {
+			altMission = new Mission();
+			altMission.setCode(TEST_ALT_CODE);
+			altMission = RepositoryService.getMissionRepository().save(altMission);
+		}
+		logger.info("Using alternate mission " + altMission.getCode() + " with id " + altMission.getId());
+		
+		ProductClass altProdClass = RepositoryService.getProductClassRepository().findByMissionCodeAndProductType(TEST_CODE, TEST_PRODUCT_TYPE);
+		if (null == altProdClass) {
+			altProdClass = new ProductClass();
+			altProdClass.setMission(altMission);
+			altProdClass.setProductType(TEST_PRODUCT_TYPE);
+			altProdClass.setMissionType(TEST_MISSION_TYPE);
+			altProdClass = RepositoryService.getProductClassRepository().save(altProdClass);
+			//altMission.getProductClasses().add(altProdClass);
+			//altMission = RepositoryService.getMissionRepository().save(altMission);
+		}
+		logger.info("Using alternate product class " + altProdClass.getProductType() + " with id " + altProdClass.getId());
+		
+		// Make sure test products exist
+		List<Product> testProducts = createTestProducts();
+		Product productToFind = testProducts.get(0);
+
+		// Test that a product can be read
+		String testUrl = "http://localhost:" + this.port + INGESTOR_BASE_URI + "/products/" + productToFind.getId();
+		logger.info("Testing URL {} / GET", testUrl);
+
+		ResponseEntity<RestProduct> getEntity = new TestRestTemplate(config.getUserName(), config.getUserPassword())
+				.getForEntity(testUrl, RestProduct.class);
+		assertEquals("Wrong HTTP status: ", HttpStatus.OK, getEntity.getStatusCode());
+		assertEquals("Wrong product ID: ", productToFind.getId(), getEntity.getBody().getId().longValue());
+		
+		// Clean up database
+		deleteTestProducts(testProducts);
+
+		logger.info("Test OK: Get Product By ID");
+	}
+
+	/**
+	 * Test method for {@link de.dlr.proseo.ingestor.rest.ProductControllerImpl#modifyProduct(java.lang.Long, RestProduct)}.
+	 * 
+	 * Test: Update a product by ID
+	 * Precondition: At least one product with a known ID is in the database 
+	 */
+	@Test
+	public final void testModifyProduct() {
+		// Make sure a mission and a product class exist
+		Mission mission = RepositoryService.getMissionRepository().findByCode(TEST_CODE);
+		if (null == mission) {
+			mission = new Mission();
+			mission.setCode(TEST_CODE);
+			mission.getProcessingModes().add(TEST_MODE);
+			mission = RepositoryService.getMissionRepository().save(mission);
+		}
+		logger.info("Using mission " + mission.getCode() + " with id " + mission.getId());
+		
+		ProductClass prodClass = RepositoryService.getProductClassRepository().findByMissionCodeAndProductType(TEST_CODE, TEST_PRODUCT_TYPE);
+		if (null == prodClass) {
+			prodClass = new ProductClass();
+			prodClass.setMission(mission);
+			prodClass.setProductType(TEST_PRODUCT_TYPE);
+			prodClass.setMissionType(TEST_MISSION_TYPE);
+			prodClass = RepositoryService.getProductClassRepository().save(prodClass);
+			//mission.getProductClasses().add(prodClass);
+			//mission = RepositoryService.getMissionRepository().save(mission);
+		}
+		logger.info("Using product class " + prodClass.getProductType() + " with id " + prodClass.getId());
+		
+		// Make sure test products exist
+		Product productToModify = createProduct(testProductData[0]);
+		
+		// Update a product attribute
+		productToModify.setMode("OFFL");
+
+		RestProduct restProduct = ProductUtil.toRestProduct(productToModify);
+		
+		String testUrl = "http://localhost:" + this.port + INGESTOR_BASE_URI + "/products/" + productToModify.getId();
+		logger.info("Testing URL {} / PATCH : {}", testUrl, restProduct.toString());
+
+		restProduct = new TestRestTemplate(config.getUserName(), config.getUserPassword())
+				.patchForObject(testUrl, restProduct, RestProduct.class);
+		assertNotNull("Modified product not set", restProduct);
+		
+		// Test that the product attribute was changed as expected
+		ResponseEntity<RestProduct> getEntity = new TestRestTemplate(config.getUserName(), config.getUserPassword())
+				.getForEntity(testUrl, RestProduct.class);
+		assertEquals("Wrong HTTP status: ", HttpStatus.OK, getEntity.getStatusCode());
+		assertEquals("Wrong mode: ", productToModify.getMode(), getEntity.getBody().getMode());
+		
+		// Clean up database
+		deleteTestProducts(Arrays.asList(productToModify));
+
+		logger.info("Test OK: Modify Product");
+	}
+
+}