#%RAML 1.0
title: prosEO Interfaces Test API
version: v0.1
protocols: [ HTTPS ] 
baseUri: /proseo/interfaces/{version}
baseUriParameters:
  port:
    description: The port the application is running on
mediaType: application/json

securitySchemes:
  basicAuth:
    description: Each request must contain the headers necessary for basic authentication
    type: Basic Authentication
    describedBy:
      headers:
        Authorization:
          description: Used to send the Base64-encoded "username:password"
                       credentials
          type: string
      responses:
        401:
          description: |
            Unauthorized. Either the provided username and password
            combination is invalid, or the user is not allowed to access
            the content provided by the requested URL.

types:
  # Referenced model types
  RestClassOutputParameter: !include ../../../../../model/src/main/resources/raml/types/classoutputparameter.raml
  RestConfiguredProcessor: !include ../../../../../model/src/main/resources/raml/types/configuredprocessor.raml
  RestInputFilter: !include ../../../../../model/src/main/resources/raml/types/inputfilter.raml
  RestOrbitQuery: !include ../../../../../model/src/main/resources/raml/types/orbitquery.raml
  RestOrder: !include ../../../../../model/src/main/resources/raml/types/order.raml
  RestParameter: !include ../../../../../model/src/main/resources/raml/types/parameter.raml
  RestProduct: !include ../../../../../model/src/main/resources/raml/types/product.raml
  RestProductFile: !include ../../../../../model/src/main/resources/raml/types/productfile.raml
  # Interface types
  RestInfo: !include ../../../main/resources/raml/types/info.raml
  RestInterfaceStatus: !include ../../../main/resources/raml/types/interfaceStatus.raml
  RestFileInfo: !include ../../../main/resources/raml/types/fileinfo.raml
  RestJoborder: !include ../../../main/resources/raml/types/joborderBase64.raml
  RestProductFS: !include ../../../main/resources/raml/types/productFS.raml
  RestStorage: !include ../../../main/resources/raml/types/storage.raml
  IngestorProduct: !include ../../../main/resources/raml/types/ingestorproduct.raml
  SelectionRuleString: !include ../../../main/resources/raml/types/selectionrulestring.raml
  RestHealth: !include ../../../main/resources/raml/types/health.raml

resourceTypes:
  standard:
    get?:
      responses:          
        404:
    put?:
      responses:          
        404:

/dummy:
  type: standard
  get:
    responses:
      200:
  /fileinfos:
    type: standard
    get:
      responses:
        200:
          body:
            application/json:
              type: RestFileInfo
  /infos:
    type: standard
    get:
      responses:
        200:
          body:
            application/json:
              type: RestInfo
  /interfacestatus:
    type: standard
    get:
      responses:
        200:
          body:
            application/json:
              type: RestInterfaceStatus
  /joborders:
    type: standard
    get:
      responses:
        200:
          body:
            application/json:
              type: RestJoborder
  /productfss:
    type: standard
    get:
      responses:
        200:
          body:
            application/json:
              type: RestProductFS
  /storages:
    type: standard
    get:
      responses:
        200:
          body:
            application/json:
              type: RestStorage
  /ingestorproducts:
    type: standard
    get:
      responses:
        200:
          body:
            application/json:
              type: IngestorProduct
  /selectionrules:
    type: standard
    get:
      responses:
        200:
          body:
            application/json:
              type: SelectionRuleString
<<<<<<< HEAD
  /processingorders:
=======
  /healths:
>>>>>>> 50a4d91f
    type: standard
    get:
      responses:
        200:
          body:
            application/json:
<<<<<<< HEAD
              type: RestOrder
=======
              type: RestHealth
>>>>>>> 50a4d91f
<|MERGE_RESOLUTION|>--- conflicted
+++ resolved
@@ -124,19 +124,19 @@
           body:
             application/json:
               type: SelectionRuleString
-<<<<<<< HEAD
   /processingorders:
-=======
-  /healths:
->>>>>>> 50a4d91f
     type: standard
     get:
       responses:
         200:
           body:
             application/json:
-<<<<<<< HEAD
               type: RestOrder
-=======
-              type: RestHealth
->>>>>>> 50a4d91f
+  /healths:
+    type: standard
+    get:
+      responses:
+        200:
+          body:
+            application/json:
+              type: RestHealth