--- conflicted
+++ resolved
@@ -87,18 +87,15 @@
 	SPACECRAFT_EXISTS					(3571, Level.ERROR, false, "Spacecraft with spacecraft code {0} already exists for mission {1}", ""),
 	SPACECRAFT_NOT_FOUND				(3572, Level.ERROR, false, "Spacecraft {0} not found in mission {1}", ""),
 	STATE_TRANSITION_FORBIDDEN			(3573, Level.ERROR, false, "Order state transition from {0} to {1} not allowed for user {2}", ""),
-<<<<<<< HEAD
 	INVALID_INPUT_REFERENCE				(3574, Level.ERROR, false, "Invalid input product reference: Sensing stop time must be after sensing start time", ""),
 	INVALID_WORKFLOW_NAME				(3575, Level.ERROR, false, "No workflow was found with name {0}", ""),
 	INVALID_WORKFLOW_UUID				(3576, Level.ERROR, false, "No workflow was found with UUID {0}", ""),
 	INVALID_WORKFLOW_SPECIFICATION		(3577, Level.ERROR, false, "Workflow name ({0}) and UUID ({1}) do not match", ""),
 	MODIFICATION_NOT_ALLOWED			(3578, Level.ERROR, false, "The following property may not be modified: {0} (Attempt to modify order {1})", ""),
-=======
-	ORDER_CLEANUP_CYCLE					(3574, Level.INFO, true, "Order cleanup cycle started", ""),
-	ORDER_CLEANUP_SLEEP					(3575, Level.INFO, true, "Order cleanup cycle completed, sleeping for {0} ms", ""),
-	ORDER_CLEANUP_TERMINATE				(3576, Level.INFO, true, "Order cleanup cycle interrupted – terminating‚", ""),
-	ORDER_NOT_EVICTABLE					(3577, Level.ERROR, false, "Eviction time {1} of order {0} not before requested cutoff time {2}", ""),
->>>>>>> a6c201d4
+	ORDER_CLEANUP_CYCLE					(3579, Level.INFO, true, "Order cleanup cycle started", ""),
+	ORDER_CLEANUP_SLEEP					(3580, Level.INFO, true, "Order cleanup cycle completed, sleeping for {0} ms", ""),
+	ORDER_CLEANUP_TERMINATE				(3581, Level.INFO, true, "Order cleanup cycle interrupted – terminating‚", ""),
+	ORDER_NOT_EVICTABLE					(3582, Level.ERROR, false, "Eviction time {1} of order {0} not before requested cutoff time {2}", ""),
 	
 	;
 
