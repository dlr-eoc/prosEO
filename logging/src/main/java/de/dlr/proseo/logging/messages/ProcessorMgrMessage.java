--- conflicted
+++ resolved
@@ -109,10 +109,7 @@
 	PROCESSORS_COUNTED								(4593, Level.INFO, true, "{0} processor(s) found for mission {1}, processor name {2}, processor version {3}", ""),
 	PROCESSOR_CLASSES_COUNTED						(4594, Level.INFO, true, "{0} processor classe(s) found for mission {1}, processor name {2}", ""),
 	ILLEGAL_OPTION_TYPE								(4595, Level.ERROR, false, "{0} is not a legal WorkflowOptionType (must be STRING, NUMBER, or DATENUMBER)", ""),
-<<<<<<< HEAD
-=======
 	PRODUCT_CLASS_NOT_FOUND							(4596, Level.ERROR, false, "Product class {0} was not found during input filter creation", "")
->>>>>>> 52c33184
 	
 	;
 
