--- conflicted
+++ resolved
@@ -46,13 +46,10 @@
             <artifactId>mysql-connector-java</artifactId>
             <scope>test</scope>
         </dependency>
-<<<<<<< HEAD
-=======
         <dependency>
             <groupId>org.postgresql</groupId>
             <artifactId>postgresql</artifactId>
         </dependency>
->>>>>>> d2eb133a
 	</dependencies>
 
 	<build>
