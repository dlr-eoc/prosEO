<project xmlns="http://maven.apache.org/POM/4.0.0" 
	xmlns:xsi="http://www.w3.org/2001/XMLSchema-instance" 
	xsi:schemaLocation="http://maven.apache.org/POM/4.0.0 http://maven.apache.org/xsd/maven-4.0.0.xsd">
	<modelVersion>4.0.0</modelVersion>

	<parent>
		<groupId>de.dlr.proseo</groupId>
		<artifactId>proseo</artifactId>
		<version>0.0.1-SNAPSHOT</version>
	</parent>

	<artifactId>proseo-model</artifactId>
	<name>prosEO Data Model</name>
	<description>prosEO Data Model – the persistent state of prosEO</description>

	<url>https://github.com/dlr-eoc/prosEO/ingestor</url>
	<organization>
		<name>DLR - Deutsches Zentrum für Luft- und Raumfahrt e. V.</name>
		<url>http://www.dlr.de</url>
	</organization>

	<properties>
		<main.basedir>${basedir}/../..</main.basedir>
		<raml-path>src/test/resources/raml/model-test.raml</raml-path>
		<raml-base-package>de.dlr.proseo.model</raml-base-package>
	</properties>

	<dependencies>
        <dependency>
            <groupId>org.springframework.boot</groupId>
            <artifactId>spring-boot-starter-web</artifactId>
            <scope>test</scope>
        </dependency>
		<dependency>
			<groupId>org.springframework.boot</groupId>
			<artifactId>spring-boot-starter-data-jpa</artifactId>
			<exclusions>
				<exclusion>
					<groupId>xml-apis</groupId>
					<artifactId>xml-apis</artifactId>
				</exclusion>
			</exclusions>
		</dependency>
        <dependency>
            <groupId>mysql</groupId>
            <artifactId>mysql-connector-java</artifactId>
            <scope>test</scope>
        </dependency>
<<<<<<< HEAD
    <dependency>
        <groupId>org.postgresql</groupId>
        <artifactId>postgresql</artifactId>
    </dependency>
=======
        <dependency>
            <groupId>org.postgresql</groupId>
            <artifactId>postgresql</artifactId>
        </dependency>
>>>>>>> b96b7405
	</dependencies>

	<build>
		<finalName>proseo-model</finalName>
		<plugins>
            <!-- Test Spring MVC generation from RAML files -->
            <plugin>
                <groupId>com.phoenixnap.oss</groupId>
                <artifactId>springmvc-raml-plugin</artifactId>
                <configuration>
                    <basePackage>de.dlr.proseo.model.rest</basePackage>
                    <rule>com.phoenixnap.oss.ramlplugin.raml2code.rules.Spring4ControllerDecoratorRule</rule>
                </configuration>
                <executions>
                    <execution>
                        <id>generate-springmvc-endpoints</id>
                        <phase>generate-sources</phase>
                        <goals>
                            <goal>generate-springmvc-endpoints</goal>
                        </goals>
                    </execution>
                </executions>
            </plugin>
		</plugins>
	</build>
</project><|MERGE_RESOLUTION|>--- conflicted
+++ resolved
@@ -46,17 +46,10 @@
             <artifactId>mysql-connector-java</artifactId>
             <scope>test</scope>
         </dependency>
-<<<<<<< HEAD
-    <dependency>
-        <groupId>org.postgresql</groupId>
-        <artifactId>postgresql</artifactId>
-    </dependency>
-=======
         <dependency>
             <groupId>org.postgresql</groupId>
             <artifactId>postgresql</artifactId>
         </dependency>
->>>>>>> b96b7405
 	</dependencies>
 
 	<build>
