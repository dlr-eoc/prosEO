--- conflicted
+++ resolved
@@ -55,11 +55,7 @@
 	/**
 	 * Additional input files for inclusion in generated Job Order Files
 	 */
-<<<<<<< HEAD
-	@OneToMany
-=======
 	@OneToMany(cascade = CascadeType.ALL, orphanRemoval = true)
->>>>>>> e3a64df6
 	private Set<ConfigurationInputFile> staticInputFiles = new HashSet<>();
 
 	/** Specific parameter for "docker run" valid for this configuration */
