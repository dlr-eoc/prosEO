--- conflicted
+++ resolved
@@ -7,11 +7,8 @@
 
 import java.util.Objects;
 import javax.persistence.Entity;
-<<<<<<< HEAD
-=======
 import javax.persistence.Index;
 import javax.persistence.Table;
->>>>>>> 2a00d5fe
 
 /**
  * A processing facility for running prosEO jobs and storing prosEO product files,  e. g. at a cloud service provider.
@@ -29,16 +26,11 @@
 	/** A short description of the processing facility */
 	private String description;
 	
-<<<<<<< HEAD
-	/** The URL to access this processing facility (Kubernetes instance) */
-	private String url;
-=======
 	/** The URL to access this facility's processing engine (Kubernetes instance) */
 	private String processingEngineUrl;
 	
 	/** The URL to access this facility's storage manager */
 	private String storageManagerUrl;
->>>>>>> 2a00d5fe
 
 	/**
 	 * Gets the name of the processing facility
@@ -73,23 +65,6 @@
 	}
 
 	/**
-<<<<<<< HEAD
-	 * Gets the URL of the processing facility (Kubernetes instance)
-	 * 
-	 * @return the url
-	 */
-	public String getUrl() {
-		return url;
-	}
-
-	/**
-	 * Sets the URL of the processing facility (Kubernetes instance)
-	 * 
-	 * @param url the url to set
-	 */
-	public void setUrl(String url) {
-		this.url = url;
-=======
 	 * Gets the URL of the facility's processing engine (Kubernetes instance)
 	 * 
 	 * @return the URL of the processing engine
@@ -123,7 +98,6 @@
 	 */
 	public void setStorageManagerUrl(String storageManagerUrl) {
 		this.storageManagerUrl = storageManagerUrl;
->>>>>>> 2a00d5fe
 	}
 
 	@Override
