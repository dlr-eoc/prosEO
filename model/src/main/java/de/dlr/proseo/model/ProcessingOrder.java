/**
 * ProcessingOrder.java
 * 
 * (C) 2019 Dr. Bassler & Co. Managementberatung GmbH
 */
package de.dlr.proseo.model;

import java.time.Instant;
import java.util.ArrayList;
import java.util.HashMap;
import java.util.HashSet;
import java.util.List;
import java.util.Map;
import java.util.Objects;
import java.util.Set;

import javax.persistence.Column;
import javax.persistence.ElementCollection;
import javax.persistence.Entity;
import javax.persistence.Index;
import javax.persistence.ManyToMany;
import javax.persistence.ManyToOne;
import javax.persistence.OneToMany;
<<<<<<< HEAD
=======
import javax.persistence.Table;
>>>>>>> 2a00d5fe

/**
 * A customer order to process a specific set of ProductClasses for a specific period of time using a specific set of
 * ConfiguredProcessors. An order may have properties like a product quality indicator (test vs operational), specific product
 * delivery endpoints, specific (potentially mission-dependent) product generation attributes (e. g. a Copernicus collection
 * number) etc.
 * 
 * @author Dr. Thomas Bassler
 *
 */
@Entity
@Table(indexes = { @Index(unique = true, columnList = "identifier"), @Index(unique = false, columnList = "execution_time") })
public class ProcessingOrder extends PersistentObject {

	/** Mission, to which this order belongs */
	@ManyToOne
	private Mission mission;
	
	/** User-defined order identifier */
	private String identifier;
	
	/** State of the processing order */
	private OrderState orderState;
	
	/** Expected execution time (optional, used for scheduling) */
	@Column(name = "execution_time", columnDefinition = "TIMESTAMP")
	private Instant executionTime;
	
	/**
	 * The start time of the time interval to process. If a range of orbit numbers is given, this time is set to the earliest
	 * start time of the selected orbits.
	 */
	@Column(columnDefinition = "TIMESTAMP(6)")
	private Instant startTime;
	
	/**
	 * The end time of the time interval to process. If a range of orbit numbers is given, this time is set to the latest
	 * stop time of the selected orbits.
	 */
	@Column(columnDefinition = "TIMESTAMP(6)")
	private Instant stopTime;
	
	/** A set of additional conditions to apply to selected products.
	 * Note: For Sentnel-5P at least the parameters "copernicusCollection", "fileClass" and "revision" are required. */
	@ElementCollection
	private Map<String, Parameter> filterConditions = new HashMap<>();
	
	/** A set of parameters to set for the generated products.
	 * Note: For Sentnel-5P at least the parameters "copernicusCollection", "fileClass" and "revision" are required.
	 */
	@ElementCollection
	private Map<String, Parameter> outputParameters = new HashMap<>();
	
	/** Set of requested product classes */
	@ManyToMany
	private Set<ProductClass> requestedProductClasses = new HashSet<>();
	
	/** The processing mode to run the processor(s) in (one of the modes specified for the mission) */
	private String processingMode;
	
	/** The processor configurations for processing the products */
	@ManyToMany
	private Set<ConfiguredProcessor> requestedConfiguredProcessors = new HashSet<>();
	
	/** The orbits, for which products are to be generated */
	@ManyToMany
	private List<Orbit> requestedOrbits = new ArrayList<>();
	
	/** The products, which will provided as input */
	@ManyToMany
	private Set<Product> promisedProducts = new HashSet<>();
	
	/** The processing jobs belonging to this order */	
	@OneToMany(mappedBy = "processingOrder")
	private Set<Job> jobs = new HashSet<>();
	
	/**
	 * Possible states for a processing order; recommended state transitions:
	 * <ol>
	 * <li>INITIAL -&gt; RELEASED: Customer approved order parameters and/or committed budget</li>
	 * <li>RELEASED -&gt; PLANNED: Jobs for the processing order have been generated</li>
	 * <li>PLANNED -&gt; RUNNING: The first jobs have started, further jobs can be started</li>
	 * <li>RUNNING -&gt; PLANNED: Order execution halted, no further jobs will be started (started jobs will be completed,
	 *     if they are not halted themselves)</li>
	 * <li>RUNNING -&gt; COMPLETED: All jobs have been completed successfully</li>
	 * <li>RUNNING -&gt; FAILED: All jobs have been completed, but at least one of them failed</li>
	 * <li>COMPLETED/FAILED -&gt; CLOSED: Delivery has been acknowledged by customer and/or order fee has been paid</li>
	 * </ol>
	 */
	public enum OrderState { INITIAL, RELEASED, PLANNED, RUNNING, COMPLETED, FAILED, CLOSED };

	/**
	 * Gets the owning mission
	 * 
	 * @return the mission
	 */
	public Mission getMission() {
		return mission;
	}

	/**
	 * Sets the owning mission
	 * 
	 * @param mission the mission to set
	 */
	public void setMission(Mission mission) {
		this.mission = mission;
	}

	/**
	 * Gets the user-defined identifier
	 * 
	 * @return the identifier
	 */
	public String getIdentifier() {
		return identifier;
	}

	/**
	 * Sets the user-defined identifier
	 * 
	 * @param identifier the identifier to set
	 */
	public void setIdentifier(String identifier) {
		this.identifier = identifier;
	}

	/**
	 * Gets the state of the processing order
	 * 
	 * @return the orderState
	 */
	public OrderState getOrderState() {
		return orderState;
	}

	/**
	 * Sets the state of the processing order
	 * 
	 * @param orderState the orderState to set
	 */
	public void setOrderState(OrderState orderState) {
		this.orderState = orderState;
	}

	/**
	 * Gets the scheduled execution time (if any)
	 * 
	 * @return the executionTime (may be null)
	 */
	public Instant getExecutionTime() {
		return executionTime;
	}

	/**
	 * Sets the scheduled execution time
	 * 
	 * @param executionTime the executionTime to set (a null value removes an existing execution time)
	 */
	public void setExecutionTime(Instant executionTime) {
		this.executionTime = executionTime;
	}

	/**
	 * Gets the (earliest) start time of the processing time interval
	 * 
	 * @return the startTime
	 */
	public Instant getStartTime() {
		return startTime;
	}

	/**
	 * Sets the (earliest) start time of the processing time interval
	 * 
	 * @param startTime the startTime to set
	 */
	public void setStartTime(Instant startTime) {
		this.startTime = startTime;
	}

	/**
	 * Gets the (latest) stop time of the processing time interval
	 * 
	 * @return the stopTime
	 */
	public Instant getStopTime() {
		return stopTime;
	}

	/**
	 * Sets the (latest) stop time of the processing time interval
	 * 
	 * @param stopTime the stopTime to set
	 */
	public void setStopTime(Instant stopTime) {
		this.stopTime = stopTime;
	}

	/**
	 * Gets the filter conditions
	 * 
	 * @return the filterConditions
	 */
	public Map<String, Parameter> getFilterConditions() {
		return filterConditions;
	}

	/**
	 * Sets the filter conditions
	 * 
	 * @param filterConditions the filterConditions to set
	 */
	public void setFilterConditions(Map<String, Parameter> filterConditions) {
		this.filterConditions = filterConditions;
	}

	/**
	 * Gets the output parameters
	 * 
	 * @return the outputParameters
	 */
	public Map<String, Parameter> getOutputParameters() {
		return outputParameters;
	}

	/**
	 * Sets the output parameters
	 * 
	 * @param outputParameters the outputParameters to set
	 */
	public void setOutputParameters(Map<String, Parameter> outputParameters) {
		this.outputParameters = outputParameters;
	}

	/**
	 * Gets the requested product classes
	 * 
	 * @return the requestedProductClasses
	 */
	public Set<ProductClass> getRequestedProductClasses() {
		return requestedProductClasses;
	}

	/**
	 * Sets the requested product classes
	 * 
	 * @param requestedProductClasses the requestedProductClasses to set
	 */
	public void setRequestedProductClasses(Set<ProductClass> requestedProductClasses) {
		this.requestedProductClasses = requestedProductClasses;
	}

	/**
	 * Gets the processing mode for the processors
	 * 
	 * @return the processingMode
	 */
	public String getProcessingMode() {
		return processingMode;
	}

	/**
	 * Sets the processing mode for the processors
	 * 
	 * @param processingMode the processingMode to set
	 */
	public void setProcessingMode(String processingMode) {
		this.processingMode = processingMode;
	}

	/**
	 * Gets the requested configured processors
	 * 
	 * @return the requestedConfiguredProcessors
	 */
	public Set<ConfiguredProcessor> getRequestedConfiguredProcessors() {
		return requestedConfiguredProcessors;
	}

	/**
	 * Sets the requested configured processors
	 * 
	 * @param requestedConfiguredProcessors the requestedConfiguredProcessors to set
	 */
	public void setRequestedConfiguredProcessors(Set<ConfiguredProcessor> requestedConfiguredProcessors) {
		this.requestedConfiguredProcessors = requestedConfiguredProcessors;
	}

	/**
	 * Gets the requested orbits
	 * 
	 * @return the requestedOrbits
	 */
	public List<Orbit> getRequestedOrbits() {
		return requestedOrbits;
	}

	/**
	 * Sets the requested orbits
	 * 
	 * @param requestedOrbits the requestedOrbits to set
	 */
	public void setRequestedOrbits(List<Orbit> requestedOrbits) {
		this.requestedOrbits = requestedOrbits;
	}

	/**
	 * Gets the promised products
	 * 
	 * @return the promisedProducts
	 */
	public Set<Product> getPromisedProducts() {
		return promisedProducts;
	}

	/**
	 * Sets the promised products
	 * 
	 * @param promisedProducts the promisedProducts to set
	 */
	public void setPromisedProducts(Set<Product> promisedProducts) {
		this.promisedProducts = promisedProducts;
	}

	/**
	 * Gets the processing jobs
	 * 
	 * @return the jobs
	 */
	public Set<Job> getJobs() {
		return jobs;
	}

	/**
	 * Sets the processing jobs
	 * 
	 * @param jobs the jobs to set
	 */
	public void setJobs(Set<Job> jobs) {
		this.jobs = jobs;
	}

	@Override
	public int hashCode() {
		final int prime = 31;
		int result = super.hashCode();
		result = prime * result + Objects.hash(identifier, mission);
		return result;
	}

	@Override
	public boolean equals(Object obj) {
		if (this == obj)
			return true;
		if (!super.equals(obj))
			return false;
		if (!(obj instanceof ProcessingOrder))
			return false;
		ProcessingOrder other = (ProcessingOrder) obj;
		return Objects.equals(identifier, other.identifier) && Objects.equals(mission, other.mission);
	}
}<|MERGE_RESOLUTION|>--- conflicted
+++ resolved
@@ -21,10 +21,7 @@
 import javax.persistence.ManyToMany;
 import javax.persistence.ManyToOne;
 import javax.persistence.OneToMany;
-<<<<<<< HEAD
-=======
 import javax.persistence.Table;
->>>>>>> 2a00d5fe
 
 /**
  * A customer order to process a specific set of ProductClasses for a specific period of time using a specific set of
