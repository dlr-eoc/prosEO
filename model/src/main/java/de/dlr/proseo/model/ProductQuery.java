/**
 * ProductQuery.java
 * 
 * (C) 2019 Dr. Bassler & Co. Managementberatung GmbH
 */
package de.dlr.proseo.model;

import java.util.HashMap;
import java.util.HashSet;
import java.util.Map;
import java.util.Objects;
import java.util.Set;

import javax.persistence.Column;
import javax.persistence.ElementCollection;
import javax.persistence.Entity;
import javax.persistence.Index;
import javax.persistence.ManyToMany;
import javax.persistence.ManyToOne;
import javax.persistence.Table;

/**
 * A ProductQuery models the need of a JobStep to use a Product of a certain ProductClass for a specific time period.
 * The time period can be defined by conditions, and a Product is said to satisfy a ProductQuery, if it matches the given
 * conditions. A JobStep can be executed as soon as all its ProductQuerys are satisfied.
 * 
 * @author Dr. Thomas Bassler
 *
 */
@Entity
<<<<<<< HEAD
@Table(indexes = @Index(unique = true, columnList = "job_step_id, requested_product_class_id"))
=======
@Table(indexes = { 
		@Index(unique = true, columnList = "job_step_id, requested_product_class_id"), 
		@Index(columnList = "requested_product_class_id") } )
>>>>>>> d2eb133a
public class ProductQuery extends PersistentObject {

	/** Job step issuing this query */
	@ManyToOne
	private JobStep jobStep;
	
	/**
	 * The product class requested by the selection rule
	 */
	@ManyToOne
	private ProductClass requestedProductClass;
	
	/**
	 * The product query as a JPQL (Java Persistence Query Language) query condition (if set, sqlQueryCondition must not be set)
	 * Note: The annotated SQL datatype "TEXT" is not a standard SQL datatype (defined for MySQL and PostgreSQL)
	 */
	@Column(columnDefinition = "TEXT")
	private String jpqlQueryCondition;
	
	/**
	 * The product query as a native SQL query condition (if set, jpqlQueryCondition must not be set)
	 * Note: The annotated SQL datatype "TEXT" is not a standard SQL datatype (defined for MySQL and PostgreSQL)
	 */
	@Column(columnDefinition = "TEXT")
	private String sqlQueryCondition;
	
	/**
	 * Additional filter conditions to apply to the selected products.
	 */
	@ElementCollection
	private Map<String, Parameter> filterConditions = new HashMap<>();
	
	/** Indicates whether this query is fully satisfied by the satisfying products. */
	private Boolean isSatisfied;
	
	/**
	 * Products satisfying this query condition
	 */
	@ManyToMany(mappedBy = "satisfiedProductQueries")
	private Set<Product> satisfyingProducts = new HashSet<>();

	/**
	 * Gets the job step issuing the query
	 * 
	 * @return the jobStep
	 */
	public JobStep getJobStep() {
		return jobStep;
	}

	/**
	 * Sets the job step issuing the query
	 * 
	 * @param jobStep the jobStep to set
	 */
	public void setJobStep(JobStep jobStep) {
		this.jobStep = jobStep;
	}

	/**
	 * Gets the requested product class
	 * 
	 * @return the requestedProductClass
	 */
	public ProductClass getRequestedProductClass() {
		return requestedProductClass;
	}

	/**
	 * Sets the requested product class
	 * 
	 * @param requestedProductClass the requestedProductClass to set
	 */
	public void setRequestedProductClass(ProductClass requestedProductClass) {
		this.requestedProductClass = requestedProductClass;
	}

	/**
	 * Gets the JPQL query condition
	 * 
	 * @return the jpqlQueryCondition
	 */
	public String getJpqlQueryCondition() {
		return jpqlQueryCondition;
	}

	/**
	 * Sets the JPQL query condition
	 * 
	 * @param jpqlQueryCondition the jpqlQueryCondition to set
	 */
	public void setJpqlQueryCondition(String jpqlQueryCondition) {
		this.jpqlQueryCondition = jpqlQueryCondition;
	}

	/**
	 * Gets the SQL query condition
	 * 
	 * @return the sqlQueryCondition
	 */
	public String getSqlQueryCondition() {
		return sqlQueryCondition;
	}

	/**
	 * Sets the SQL query condition
	 * 
	 * @param sqlQueryCondition the sqlQueryCondition to set
	 */
	public void setSqlQueryCondition(String sqlQueryCondition) {
		this.sqlQueryCondition = sqlQueryCondition;
	}

	/**
	 * Gets the additional filtering conditions
	 * 
	 * @return the filterConditions
	 */
	public Map<String, Parameter> getFilterConditions() {
		return filterConditions;
	}

	/**
	 * Sets the additional filtering conditions
	 * 
	 * @param filterConditions the filterConditions to set
	 */
	public void setFilterConditions(Map<String, Parameter> filterConditions) {
		this.filterConditions = filterConditions;
	}

	/**
	 * Check whether this product query is satisfied
	 * 
	 * @return the isSatisfied
	 */
	public Boolean getIsSatisfied() {
		return isSatisfied;
	}

	/**
	 * Check whether this product query is satisfied (convenience alias for getIsSatisfied())
	 * 
	 * @return the isSatisfied
	 */
	public Boolean isSatisfied() {
		return this.getIsSatisfied();
	}

	/**
	 * Indicate that this product query is satisfied
	 * 
	 * @param isSatisfied the isSatisfied to set
	 */
	public void setIsSatisfied(Boolean isSatisfied) {
		this.isSatisfied = isSatisfied;
	}

	/**
	 * Get the products satisfying this query
	 * 
	 * @return the satisfyingProducts
	 */
	public Set<Product> getSatisfyingProducts() {
		return satisfyingProducts;
	}

	/**
	 * Set the products satisfying this query
	 * 
	 * @param satisfyingProducts the satisfyingProducts to set
	 */
	public void setSatisfyingProducts(Set<Product> satisfyingProducts) {
		this.satisfyingProducts = satisfyingProducts;
	}

	@Override
	public int hashCode() {
		final int prime = 31;
		int result = super.hashCode();
		result = prime * result + Objects.hash(jobStep, requestedProductClass);
		return result;
	}

	@Override
	public boolean equals(Object obj) {
		if (this == obj)
			return true;
		if (!super.equals(obj))
			return false;
		if (!(obj instanceof ProductQuery))
			return false;
		ProductQuery other = (ProductQuery) obj;
		return Objects.equals(jobStep, other.jobStep) && Objects.equals(requestedProductClass, other.requestedProductClass);
	}
}<|MERGE_RESOLUTION|>--- conflicted
+++ resolved
@@ -28,13 +28,9 @@
  *
  */
 @Entity
-<<<<<<< HEAD
-@Table(indexes = @Index(unique = true, columnList = "job_step_id, requested_product_class_id"))
-=======
 @Table(indexes = { 
 		@Index(unique = true, columnList = "job_step_id, requested_product_class_id"), 
 		@Index(columnList = "requested_product_class_id") } )
->>>>>>> d2eb133a
 public class ProductQuery extends PersistentObject {
 
 	/** Job step issuing this query */
