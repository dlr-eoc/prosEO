/**
 * SimpleSelectionRule.java
 * 
 * (C) 2019 Dr. Bassler & Co. Managementberatung GmbH
 */
package de.dlr.proseo.model;

<<<<<<< HEAD
import java.util.ArrayList;
=======
import java.time.Instant;
import java.util.ArrayList;
import java.util.Collection;
import java.util.Comparator;
import java.util.HashMap;
>>>>>>> d2eb133a
import java.util.HashSet;
import java.util.List;
import java.util.Map;
import java.util.NoSuchElementException;
import java.util.Objects;
import java.util.Set;

import javax.persistence.CascadeType;
import javax.persistence.ElementCollection;
import javax.persistence.Entity;
import javax.persistence.ManyToMany;
import javax.persistence.ManyToOne;
import javax.persistence.OneToMany;

<<<<<<< HEAD
=======
import de.dlr.proseo.model.util.SelectionRule.SelectionItem;

>>>>>>> d2eb133a
/**
 * A rule defining the required input ProductTypes for a certain output ProductType using an ordered list of SelectionPolicys.
 * When selecting applicable Products for a JobStep the matching SelectionPolicy defines, whether a Product satisfies a ProductQuery.
 * 
 * @author Dr. Thomas Bassler
 *
 */
@Entity
public class SimpleSelectionRule extends PersistentObject {
	
	/* Error messages */
	private static final String MSG_NO_ITEM_FOUND = "No item found for selection rule '%s' and time interval (%s, %s)";
	private static final String MSG_INVALID_ITEM_TYPE = "Item with different item type found";
	
	/**
	 * Processing mode, for which this selection rule is valid (level 7 "Mode" from Generic IPF Interface Specifications, sec. 4.1.3);
	 * this is restricted by the processing modes defined for the mission, but the (self evident and default) special value "ALWAYS"
	 * is always valid.
	 */
	private String mode = "ALWAYS";
	
	/**
	 * Indicates whether the required source product is mandatory for the production of the target product
	 * (level 7 "Mandatory" from Generic IPF Interface Specifications, sec. 4.1.3)
	 */
	private Boolean isMandatory;
	
	/** The product class which uses the selection rule */
	@ManyToOne
	private ProductClass targetProductClass;
	
	/** The product class which is selected by this rule */
	@ManyToOne
	private ProductClass sourceProductClass;
	
	/** 
	 * Parameter values to filter the selected products (triple of parameter key, parameter type and parameter value); checked
	 * against product parameter values by equality.
	 */
	@ElementCollection
	private Map<String, Parameter> filterConditions = new HashMap<>();
	
	/**
	 * Combined filter consisting of source product class and filter conditions in the form
	 * &lt;product type&gt;[/&lt;filter key&gt;:&lt;filter value&gt;[,&lt;filter key&gt;:&lt;filter value&gt;]...]
	 */
	private String filteredSourceProductType;
	
	/** 
	 * The selection policies applied for selecting target products (chained by logical 'short-circuit' OR, 
	 * i. e. the first applicable policy in the list holds) 
	 */
	@OneToMany(cascade = CascadeType.ALL, orphanRemoval = true)
	private List<SimplePolicy> simplePolicies = new ArrayList<>();

	/** The set of processor configurations, for which this rule is applicable */
	@ManyToMany
	private Set<ConfiguredProcessor> applicableConfiguredProcessors = new HashSet<>();
	
<<<<<<< HEAD
	/** The selection policies applied for selecting target products (the first applicable policy in the list holds) */
	@OneToMany(cascade = CascadeType.ALL, orphanRemoval = true)
	private List<SimplePolicy> simplePolicies = new ArrayList<>();

=======
>>>>>>> d2eb133a
	/**
	 * Gets the applicable processing mode
	 * 
	 * @return the mode
	 */
	public String getMode() {
		return mode;
	}

	/**
	 * Sets the applicable processing mode
	 * 
	 * @param mode the mode to set
	 */
	public void setMode(String mode) {
		this.mode = mode;
	}

	/**
	 * Check whether the selected product is mandatory
	 * 
	 * @return the isMandatory
	 */
	public Boolean getIsMandatory() {
		return isMandatory;
	}

	/**
	 * Check whether the selected product is mandatory (convenience alias for getIsMandatory())
	 * 
	 * @return the isMandatory
	 */
	public Boolean isMandatory() {
		return this.getIsMandatory();
	}

	/**
	 * Indicate whether the selected product is mandatory
	 * 
	 * @param isMandatory the isMandatory to set
	 */
	public void setIsMandatory(Boolean isMandatory) {
		this.isMandatory = isMandatory;
	}

	/**
	 * Gets the additional filtering conditions
	 * 
	 * @return the filterConditions
	 */
	public Map<String, Parameter> getFilterConditions() {
		return filterConditions;
	}

	/**
	 * Sets the additional filtering conditions
	 * 
	 * @param filterConditions the filterConditions to set
	 */
	public void setFilterConditions(Map<String, Parameter> filterConditions) {
		this.filterConditions = filterConditions;
	}

	/**
	 * Gets the source product type with filter conditions
	 * 
	 * @return the filteredSourceProductType
	 */
	public String getFilteredSourceProductType() {
		if (null == filteredSourceProductType) {
			StringBuilder fsptBuilder = new StringBuilder(sourceProductClass.getProductType());
			boolean first = true;
			for (String filterConditionKey: filterConditions.keySet()) {
				if (first) {
					first = false;
					fsptBuilder.append('/');
				} else {
					fsptBuilder.append(',');
				}
				fsptBuilder.append(filterConditionKey).append(':').append(filterConditions.get(filterConditionKey).toString());
			}
			filteredSourceProductType = fsptBuilder.toString();
		}
		return filteredSourceProductType;
	}

	/**
	 * Sets the source product type with filter conditions
	 * 
	 * @param filteredSourceProductType the filteredSourceProductType to set
	 */
	public void setFilteredSourceProductType(String filteredSourceProductType) {
		this.filteredSourceProductType = filteredSourceProductType;
	}

	/**
	 * Gets the target product class (the one for which input products are selected by this rule)
	 * 
	 * @return the targetProductClass
	 */
	public ProductClass getTargetProductClass() {
		return targetProductClass;
	}

	/**
	 * Sets the target product class (the one for which input products are selected by this rule)
	 * 
	 * @param targetProductClass the targetProductClass to set
	 */
	public void setTargetProductClass(ProductClass targetProductClass) {
		this.targetProductClass = targetProductClass;
	}

	/**
	 * Gets the source product classes (the input products selected by this rule)
	 * 
	 * @return the sourceProductClass
	 */
	public ProductClass getSourceProductClass() {
		return sourceProductClass;
	}

	/**
	 * Sets the source product classes (the input products selected by this rule)
	 * 
	 * @param sourceProductClass the sourceProductClass to set
	 */
	public void setSourceProductClass(ProductClass sourceProductClass) {
		this.sourceProductClass = sourceProductClass;
	}

	/**
	 * Gets the applicable processor configurations
	 * 
	 * @return the applicableConfiguredProcessors
	 */
	public Set<ConfiguredProcessor> getApplicableConfiguredProcessors() {
		return applicableConfiguredProcessors;
	}

	/**
	 * Sets the applicable processor configurations
	 * 
	 * @param applicableConfiguredProcessors the applicableConfiguredProcessors to set
	 */
	public void setApplicableConfiguredProcessors(Set<ConfiguredProcessor> applicableConfiguredProcessors) {
		this.applicableConfiguredProcessors = applicableConfiguredProcessors;
	}

	/**
	 * Gets the simple selection policies
	 * 
	 * @return the simplePolicies
	 */
	public List<SimplePolicy> getSimplePolicies() {
		return simplePolicies;
	}

	/**
	 * Sets the simple selection policies
	 * 
	 * @param simplePolicies the simplePolicies to set
	 */
	public void setSimplePolicies(List<SimplePolicy> simplePolicies) {
		this.simplePolicies = simplePolicies;
	}

	/**
	 * Merge two simple rules creating a new simple rule
	 * <p>
	 * For selection rules containing the policy 'LatestValidityClosest' a merge is possible, if and only if all occurrences
	 * of this policy in both rules have the same delta times (this policy actually refers to a point
	 * in time and not to a time interval, therefore a merge can only be done between policies referring to the same point in time).
	 * 
	 * @param anotherSimpleSelectionRule the simple rule to merge this rule with
	 * @return a new SimpleRule object whose policies reflect the merged validity periods
	 * @throws IllegalArgumentException if a merge of simple rules with different product types or with different
	 *   delta times for a 'LatestValidityClosest' policy is attempted
	 */
	public SimpleSelectionRule merge(SimpleSelectionRule anotherSimpleSelectionRule) throws IllegalArgumentException {
		if (!targetProductClass.equals(anotherSimpleSelectionRule.targetProductClass)) {
			throw new IllegalArgumentException("Cannot merge simple rules for different product types!");
		}
		SimpleSelectionRule newSimpleSelectionRule = new SimpleSelectionRule();
		newSimpleSelectionRule.targetProductClass = targetProductClass;
		newSimpleSelectionRule.sourceProductClass = sourceProductClass;
		newSimpleSelectionRule.filterConditions = filterConditions;
		newSimpleSelectionRule.filteredSourceProductType = filteredSourceProductType;
		// Merge all policies of this rule with the corresponding policies of the other rule
		for (SimplePolicy simplePolicy: simplePolicies) {
			boolean found = false;
			for (SimplePolicy anotherSimplePolicy: anotherSimpleSelectionRule.simplePolicies) {
				if (simplePolicy.getPolicyType().equals(anotherSimplePolicy.getPolicyType())) {
					newSimpleSelectionRule.simplePolicies.add(simplePolicy.merge(anotherSimplePolicy));
					found = true;
					break;
				}
			}
			if (!found) {
				newSimpleSelectionRule.simplePolicies.add(simplePolicy);
			}
		}
		// Add all policies of the other rule, which have not yet been merged
		for (SimplePolicy anotherSimplePolicy: anotherSimpleSelectionRule.simplePolicies) {
			boolean found = false;
			for (SimplePolicy simplePolicy: newSimpleSelectionRule.simplePolicies) {
				if (simplePolicy.getPolicyType().equals(anotherSimplePolicy.getPolicyType())) {
					found = true; // Already merged
					break;
				} 
			}
			if (!found) {
				newSimpleSelectionRule.simplePolicies.add(anotherSimplePolicy);
			}
		}
		newSimpleSelectionRule.isMandatory = isMandatory || anotherSimpleSelectionRule.isMandatory;
		
		return newSimpleSelectionRule;
	}
	
	/**
	 * Select all items from the given collection that fulfil this rule for the given time interval.
	 * For all items the item type must match the targetProductClass of the rule.
	 * 
	 * @param items the collection of items to be searched
	 * @param startTime the start time of the time interval to check against
	 * @param stopTime the end time of the time interval to check against
	 * @return a list of all item objects fulfilling the selection rule, or null, if no such qualifying item
	 * 		   exists and the selection rule is marked as 'OPTIONAL'
	 * @throws NoSuchElementException if no item fulfils the selection rule, and the selection rule is marked as 'MANDATORY'
	 * @throws IllegalArgumentException if any of the items is not of the correct type
	 */
	public List<Object> selectItems(Collection<SelectionItem> items, Instant startTime, Instant stopTime)
			throws NoSuchElementException, IllegalArgumentException {
		List<Object> itemObjectList = new ArrayList<Object>();
		
		// Check that all items conform to the product type of this rule
		for (SelectionItem item: items) {
			if (!item.itemType.equals(targetProductClass.getProductType())) {
				throw new IllegalArgumentException(MSG_INVALID_ITEM_TYPE + item.itemType);
			}
		}
		
		// Iterate over all policies and test them against the item collection
		for (SimplePolicy policy: simplePolicies) {
			itemObjectList.addAll(policy.selectItems(items, startTime, stopTime));
			if (!itemObjectList.isEmpty()) {
				// Short-circuited OR: first match(es) apply
				return itemObjectList;
			}
		}
		// No matching items found
		if (isMandatory) {
			throw new NoSuchElementException(
					String.format(MSG_NO_ITEM_FOUND, this.toString(), startTime.toString(), stopTime.toString()));
		}
		return null;
	}
	
	/**
	 * Format this rule as an OQL query
	 * <p>
	 * Limitation: For LatestValidityClosest the query may return two products, one to each side of the centre of the
	 * given time interval. It is up to the calling program to select the applicable product.
	 * 
	 * @param startTime the start time to use in the database query
	 * @param stopTime the stop time to use in the database query
	 * @return an OQL string representing this rule
	 */
	public String asPlQueryCondition(final Instant startTime, final Instant stopTime) {
		// Generate query projection
		StringBuilder simpleRuleQuery = new StringBuilder("select startTime, stopTime from ");
		simpleRuleQuery.append(sourceProductClass.getProductType()).append(" where ");
		
		// Ensure canonical ordering of policies
		simplePolicies.sort(new Comparator<SimplePolicy>() {
			@Override
			public int compare(SimplePolicy o1, SimplePolicy o2) {
				return o1.getPolicyType().compareTo(o2.getPolicyType());
			}});
		
		// Generate query condition
		if (0 < filterConditions.size()) {
			// Wrap everything in parentheses for later addition of filter conditions
			simpleRuleQuery.append("(");
		}
		
		// Format policies
		if (1 < simplePolicies.size()) {
			// Wrap multiple policies in parentheses
			simpleRuleQuery.append("(");
		}
		boolean first = true;
		for (SimplePolicy simplePolicy: simplePolicies) {
			if (first)
				first = false;
			else
				simpleRuleQuery.append(" or ");
			simpleRuleQuery.append(simplePolicy.asPlQueryCondition(sourceProductClass.getProductType(), startTime, stopTime));
		}
		if (1 < simplePolicies.size()) {
			// Close parentheses for multiple policies
			simpleRuleQuery.append(")");
		}
		
		// Format filter conditions
		if (0 < filterConditions.size()) {
			for (String filterKey: filterConditions.keySet()) {
				simpleRuleQuery.append(String.format(" and %s = '%s'", filterKey, filterConditions.get(filterKey).getStringValue()));
			}
			// Close parentheses of query string with filter conditions
			simpleRuleQuery.append(")");
		}
		return simpleRuleQuery.toString();
	}
	
	/* (non-Javadoc)
	 * @see java.lang.Object#toString()
	 */
	public String toString() {
		StringBuilder simpleRuleString = new StringBuilder("FOR ");
		simpleRuleString.append(this.getFilteredSourceProductType());
		simpleRuleString.append(" SELECT ");
		boolean first = true;
		for (SimplePolicy simplePolicy: simplePolicies) {
			if (first)
				first = false;
			else
				simpleRuleString.append(" OR ");
			simpleRuleString.append(simplePolicy.toString());
		}
		if (isMandatory)
			simpleRuleString.append(" MANDATORY");
		else
			simpleRuleString.append(" OPTIONAL");
		return simpleRuleString.toString();
	}
	
	/* (non-Javadoc)
	 * @see java.lang.Object#hashCode()
	 */
	@Override
	public int hashCode() {
		final int prime = 31;
		int result = super.hashCode();
		result = prime * result + Objects.hash(sourceProductClass, targetProductClass);
		return result;
	}

	/* (non-Javadoc)
	 * @see java.lang.Object#equals(java.lang.Object)
	 */
	@Override
	public boolean equals(Object obj) {
		if (this == obj)
			return true;
		if (!super.equals(obj))
			return false;
		if (!(obj instanceof SimpleSelectionRule))
			return false;
		SimpleSelectionRule other = (SimpleSelectionRule) obj;
		return Objects.equals(sourceProductClass, other.sourceProductClass)
				&& Objects.equals(targetProductClass, other.targetProductClass);
	}

}<|MERGE_RESOLUTION|>--- conflicted
+++ resolved
@@ -5,15 +5,11 @@
  */
 package de.dlr.proseo.model;
 
-<<<<<<< HEAD
-import java.util.ArrayList;
-=======
 import java.time.Instant;
 import java.util.ArrayList;
 import java.util.Collection;
 import java.util.Comparator;
 import java.util.HashMap;
->>>>>>> d2eb133a
 import java.util.HashSet;
 import java.util.List;
 import java.util.Map;
@@ -28,11 +24,8 @@
 import javax.persistence.ManyToOne;
 import javax.persistence.OneToMany;
 
-<<<<<<< HEAD
-=======
 import de.dlr.proseo.model.util.SelectionRule.SelectionItem;
 
->>>>>>> d2eb133a
 /**
  * A rule defining the required input ProductTypes for a certain output ProductType using an ordered list of SelectionPolicys.
  * When selecting applicable Products for a JobStep the matching SelectionPolicy defines, whether a Product satisfies a ProductQuery.
@@ -92,13 +85,6 @@
 	@ManyToMany
 	private Set<ConfiguredProcessor> applicableConfiguredProcessors = new HashSet<>();
 	
-<<<<<<< HEAD
-	/** The selection policies applied for selecting target products (the first applicable policy in the list holds) */
-	@OneToMany(cascade = CascadeType.ALL, orphanRemoval = true)
-	private List<SimplePolicy> simplePolicies = new ArrayList<>();
-
-=======
->>>>>>> d2eb133a
 	/**
 	 * Gets the applicable processing mode
 	 * 
