--- conflicted
+++ resolved
@@ -3,11 +3,6 @@
  */
 package de.dlr.proseo.model.dao;
 
-<<<<<<< HEAD
-=======
-import java.util.List;
-
->>>>>>> cd713bcb
 import org.springframework.data.jpa.repository.Query;
 import org.springframework.data.repository.CrudRepository;
 import org.springframework.stereotype.Repository;
@@ -29,12 +24,7 @@
 	 * @param facilityName the name of the processing facility
 	 * @return the unique processing facility identified by the name
 	 */
+	@Query("select pf from ProcessingFacility pf where UPPER(pf.name) = UPPER(?1)")
 	public ProcessingFacility findByName(String facilityName);
 
-	/**
-	 * @param name
-	 * @return
-	 */
-	@Query("select pf from ProcessingFacility pf where UPPER(pf.name) = UPPER(?1)")
-	ProcessingFacility findByName(String name);
 }