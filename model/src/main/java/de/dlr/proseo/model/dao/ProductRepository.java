/**
 * ProductRepository.java
 */
package de.dlr.proseo.model.dao;

import java.time.Instant;
import java.util.List;

import org.springframework.data.jpa.repository.Query;
import org.springframework.data.repository.CrudRepository;
import org.springframework.stereotype.Repository;

import de.dlr.proseo.model.JobStep;
import de.dlr.proseo.model.Product;

/**
 * Data Access Object for the Product class
 * 
 * @author Dr. Thomas Bassler
 *
 */
@Repository
public interface ProductRepository extends CrudRepository<Product, Long> {

	/**
	 * Get all products of a given mission and class with their orbit numbers in the given range
	 * 
	 * @param missionCode the mission code
	 * @param productType the prosEO product type
	 * @param orbitNumberFrom the first orbit number to include
	 * @param orbitNumberTo the last orbit number to include
	 * @return a list of products satisfying the search criteria
	 */
	@Query("select p from Product p where p.productClass.mission.code = ?1 and p.productClass.productType = ?2"
			+ " and p.orbit.orbitNumber between ?3 and ?4")
	public List<Product> findByMissionCodeAndProductTypeAndOrbitNumberBetween(
			String missionCode, String productType, Integer orbitNumberFrom, Integer orbitNumberTo);

	/**
	 * Get all products of a given mission and class with their orbit numbers in the given range
	 * 
	 * @param missionCode the mission code
	 * @param missionType the mission-defined product type
	 * @param orbitNumberFrom the first orbit number to include
	 * @param orbitNumberTo the last orbit number to include
	 * @return a list of products satisfying the search criteria
	 */
	@Query("select p from Product p where p.productClass.mission.code = ?1 and p.productClass.missionType = ?2"
			+ " and p.orbit.orbitNumber between ?3 and ?4")
	public List<Product> findByMissionCodeAndMissionTypeAndOrbitNumberBetween(
			String missionCode, String missionType, Integer orbitNumberFrom, Integer orbitNumberTo);

	/**
	 * Get all products of a given mission and class with their sensing start times in the given time interval
	 * 
	 * @param missionCode the mission code
	 * @param productType the prosEO product type
	 * @param sensingStartTimeFrom the earliest start time
	 * @param sensingStartTimeTo the latest stop time
	 * @return a list of products satisfying the search criteria
	 */
	@Query("select p from Product p where p.productClass.mission.code = ?1 and p.productClass.productType = ?2"
			+ " and p.sensingStartTime between ?3 and ?4")
	public List<Product> findByMissionCodeAndProductTypeAndSensingStartTimeBetween(
			String missionCode, String productType, Instant sensingStartTimeFrom, Instant sensingStartTimeTo);

	/**
	 * Get all products of a given mission and class with their sensing start times in the given time interval
	 * 
	 * @param missionCode the mission code
	 * @param missionType the mission-defined product type
	 * @param sensingStartTimeFrom the earliest start time
	 * @param sensingStartTimeTo the latest stop time
	 * @return a list of products satisfying the search criteria
	 */
	@Query("select p from Product p where p.productClass.mission.code = ?1 and p.productClass.missionType = ?2"
			+ " and p.sensingStartTime between ?3 and ?4")
	public List<Product> findByMissionCodeAndMissionTypeAndSensingStartTimeBetween(
			String missionCode, String missionType, Instant sensingStartTimeFrom, Instant sensingStartTimeTo);

	/**
	 * Get all products of a given mission and class with their sensing start time before the end of a time interval
	 * and the sensing stop time after the beginning of that interval (including border values);
	 * this results in a check for intersection with the time interval, if latestSensingStartTime > earliestSensingStopTime,
	 * and a check for coverage of the time interval, if latestSensingStartTime < earliestSensingStopTime
	 * 
	 * @param missionCode the mission code
	 * @param productType the prosEO product type
	 * @param latestSensingStartTime the latest sensing start time
	 * @param earliestSensingStop the earliest sensing stop time
	 * @return a list of products satisfying the search criteria
	 */
	@Query("select p from Product p where p.productClass.mission.code = ?1 and p.productClass.productType = ?2"
			+ " and p.sensingStartTime <= ?3 and p.sensingStopTime >= ?4")
	public List<Product> findByMissionCodeAndProductTypeAndSensingStartTimeLessAndSensingStopTimeGreater(
			String missionCode, String productType, Instant latestSensingStartTime, Instant earliestSensingStop);

	/**
	 * Get all products of a given mission and class with their sensing start time before the end of a time interval
	 * and the sensing stop time after the beginning of that interval (including border values);
	 * this results in a check for intersection with the time interval, if latestSensingStartTime > earliestSensingStopTime,
	 * and a check for coverage of the time interval, if latestSensingStartTime < earliestSensingStopTime
	 * 
	 * @param missionCode the mission code
	 * @param missionType the mission-defined product type
	 * @param latestSensingStartTime the latest sensing start time
	 * @param earliestSensingStop the earliest sensing stop time
	 * @return a list of products satisfying the search criteria
	 */
	@Query("select p from Product p where p.productClass.mission.code = ?1 and p.productClass.missionType = ?2"
			+ " and p.sensingStartTime <= ?3 and p.sensingStopTime >= ?4")
	public List<Product> findByMissionCodeAndMissionTypeAndSensingStartTimeLessAndSensingStopTimeGreater(
			String missionCode, String missionType, Instant latestSensingStartTime, Instant earliestSensingStop);

<<<<<<< HEAD
=======
	/**
	 * Get the product which is produced by a job step
	 * 
	 * @param jobStep the job step 
	 * @return the product produced by job step
	 */
	public Product findByJobStep(JobStep jobStep);

>>>>>>> d2eb133a
}<|MERGE_RESOLUTION|>--- conflicted
+++ resolved
@@ -112,8 +112,6 @@
 	public List<Product> findByMissionCodeAndMissionTypeAndSensingStartTimeLessAndSensingStopTimeGreater(
 			String missionCode, String missionType, Instant latestSensingStartTime, Instant earliestSensingStop);
 
-<<<<<<< HEAD
-=======
 	/**
 	 * Get the product which is produced by a job step
 	 * 
@@ -122,5 +120,4 @@
 	 */
 	public Product findByJobStep(JobStep jobStep);
 
->>>>>>> d2eb133a
 }