--- conflicted
+++ resolved
@@ -223,9 +223,5 @@
 	public static SpacecraftRepository getSpacecraftRepository() {
 		return theRepositoryService.spacecraftRepository;
 	}
-<<<<<<< HEAD
-	
-=======
-
->>>>>>> d2eb133a
+
 }