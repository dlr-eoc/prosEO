[
    {
        "id": 689325,
        "version": 11,
        "missionCode": "S5P",
        "productClass": "AAI",
        "mode": "OFFL",
        "sensingStartTime": "2018-06-13T09:23:45.396521",
        "sensingStopTime": "2018-06-13T10:53:45.396521",
<<<<<<< HEAD
=======
        "generationTime": "2019-10-05T10:12:39.000000",
>>>>>>> d2eb133a
        "orbit": {
            "spacecraftCode": "S5P",
            "orbitNumber": 4711
        },
        "parameters": [
            {
                "key": "copernicusCollection",
                "parameterType": "INTEGER",
                "parameterValue": "99"
            },
            {
                "key": "revision",
                "parameterType": "INTEGER",
                "parameterValue": "14"
            },
            {
                "key": "fileClass",
                "parameterType": "STRING",
                "parameterValue": "RPRO"
            }
        ]
    },
    {
        "id": 689326,
        "version": 7,
        "missionCode": "S5P",
        "productClass": "O3",
        "mode": "OFFL",
        "sensingStartTime": "2018-06-13T09:23:45.396521",
        "sensingStopTime": "2018-06-13T10:53:45.396521",
<<<<<<< HEAD
=======
        "generationTime": "2019-10-05T10:13:22.000000",
>>>>>>> d2eb133a
        "orbit": {
            "spacecraftCode": "S5P",
            "orbitNumber": 4711
        },
        "parameters": [
            {
                "key": "copernicusCollection",
                "parameterType": "INTEGER",
                "parameterValue": "99"
            },
            {
                "key": "revision",
                "parameterType": "INTEGER",
                "parameterValue": "14"
            },
            {
                "key": "fileClass",
                "parameterType": "STRING",
                "parameterValue": "RPRO"
            }
        ]
    }
]<|MERGE_RESOLUTION|>--- conflicted
+++ resolved
@@ -7,10 +7,7 @@
         "mode": "OFFL",
         "sensingStartTime": "2018-06-13T09:23:45.396521",
         "sensingStopTime": "2018-06-13T10:53:45.396521",
-<<<<<<< HEAD
-=======
         "generationTime": "2019-10-05T10:12:39.000000",
->>>>>>> d2eb133a
         "orbit": {
             "spacecraftCode": "S5P",
             "orbitNumber": 4711
@@ -41,10 +38,7 @@
         "mode": "OFFL",
         "sensingStartTime": "2018-06-13T09:23:45.396521",
         "sensingStopTime": "2018-06-13T10:53:45.396521",
-<<<<<<< HEAD
-=======
         "generationTime": "2019-10-05T10:13:22.000000",
->>>>>>> d2eb133a
         "orbit": {
             "spacecraftCode": "S5P",
             "orbitNumber": 4711
