--- conflicted
+++ resolved
@@ -24,19 +24,11 @@
         type: integer
         description: The orbit number (usually starting at 1 at launch); unique for a spacecraft and usually gapless
       startTime:
-<<<<<<< HEAD
-        type: datetime
-        description: The start time of the orbit (e. g. using a Spacecraft Midnight Crossing [SMX] event) in orbit format (YYYY-MM-DDThh:mm:ss.SSSSSS)
-        pattern: ^\d\d\d\d-\d\d-\d\dT\d\d:\d\d:\d\d.\d{6}$
-      stopTime:
-        type: datetime
-=======
         type: string
         description: The start time of the orbit (e. g. using a Spacecraft Midnight Crossing [SMX] event) in orbit format (YYYY-MM-DDThh:mm:ss.SSSSSS)
         pattern: ^\d\d\d\d-\d\d-\d\dT\d\d:\d\d:\d\d.\d{6}$
       stopTime:
         type: string
->>>>>>> d2eb133a
         description: The stop time of the orbit (e. g. using a Spacecraft Midnight Crossing [SMX] event) in orbit format (YYYY-MM-DDThh:mm:ss.SSSSSS); 
             usually the stop time of one orbit is the start time of the subsequent orbit 
         pattern: ^\d\d\d\d-\d\d-\d\dT\d\d:\d\d:\d\d.\d{6}$