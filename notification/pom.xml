<project xmlns="http://maven.apache.org/POM/4.0.0" xmlns:xsi="http://www.w3.org/2001/XMLSchema-instance" xsi:schemaLocation="http://maven.apache.org/POM/4.0.0 https://maven.apache.org/xsd/maven-4.0.0.xsd">
  <modelVersion>4.0.0</modelVersion>


  <parent>
    <groupId>de.dlr.proseo</groupId>
    <artifactId>proseo</artifactId>
<<<<<<< HEAD
    <version>1.0.0</version>
=======
    <version>1.0.1-SNAPSHOT</version>
>>>>>>> daf556ec
  </parent>
  
  <artifactId>proseo-notification</artifactId>
  <name>prosEO Notification Service</name>
  <description>prosEO Notification Service: The component to send notifications</description>
  
  <properties>
<<<<<<< HEAD
    <module.version>1.0.0</module.version>
=======
>>>>>>> daf556ec
    <main.basedir>${basedir}/../..</main.basedir>
    <raml-path>src/main/resources/raml/notification-api.raml</raml-path>
    <raml-base-package>de.dlr.proseo.notification.rest</raml-base-package>
  </properties>
    
  <dependencies>
    <dependency>
      <groupId>org.springframework.boot</groupId>
      <artifactId>spring-boot-configuration-processor</artifactId>
      <optional>true</optional>
    </dependency>
    <dependency>
      <groupId>org.springframework.boot</groupId>
      <artifactId>spring-boot-starter-actuator</artifactId>
    </dependency>
    <dependency>
      <groupId>org.springframework.boot</groupId>
      <artifactId>spring-boot-starter-web</artifactId>
    </dependency>
    <dependency>
      <groupId>org.springframework.boot</groupId>
      <artifactId>spring-boot-starter-test</artifactId>
    </dependency>
    <dependency>
      <groupId>org.springframework.boot</groupId>
      <artifactId>spring-boot-starter-security</artifactId>
    </dependency>
    <dependency>
      <groupId>org.springframework.security</groupId>
      <artifactId>spring-security-test</artifactId>
      <scope>test</scope>
    </dependency>
    <dependency>
    	<groupId>org.springframework.boot</groupId>
    	<artifactId>spring-boot-starter-mail</artifactId>
    </dependency>
    <dependency>
      <groupId>de.dlr.proseo</groupId>
      <artifactId>proseo-interfaces</artifactId>
      <version>${project.version}</version>
    </dependency>
    <dependency>
      <groupId>de.dlr.proseo</groupId>
      <artifactId>proseo-logging</artifactId>
<<<<<<< HEAD
      <version>1.0.0</version>
=======
      <version>1.0.1-SNAPSHOT</version>
>>>>>>> daf556ec
    </dependency>
    <dependency>
      <groupId>com.github.docker-java</groupId>
      <artifactId>docker-java</artifactId>
      <version>3.2.12</version>
    </dependency>
    <dependency>
      <groupId>com.github.docker-java</groupId>
      <artifactId>docker-java-transport-okhttp</artifactId>
      <version>3.2.12</version>
    </dependency>    
    <dependency>
        <groupId>javax.mail</groupId>
        <artifactId>javax.mail-api</artifactId>
    </dependency>
    <dependency>
        <groupId>com.sun.mail</groupId>
        <artifactId>javax.mail</artifactId>
    </dependency>
    <dependency>
      <groupId>com.github.tomakehurst</groupId>
      <artifactId>wiremock-jre8</artifactId>
      <version>2.35.0</version>
      <scope>test</scope>
    </dependency>
  </dependencies>

  <build>
    <finalName>proseo-notification</finalName>
    <plugins>
      <plugin>
        <groupId>org.springframework.boot</groupId>
        <artifactId>spring-boot-maven-plugin</artifactId>
      </plugin>
      
      <!-- required for adding generated sources -->
      <plugin>
        <groupId>org.codehaus.mojo</groupId>
        <artifactId>build-helper-maven-plugin</artifactId>
        <executions>
          <execution>
            <phase>generate-sources</phase>
            <goals>
              <goal>add-source</goal>
            </goals>
            <configuration>
              <sources>
                <!-- where to find the generated sources -->
                <source>${raml-output-path}</source>
              </sources>
            </configuration>
          </execution>
        </executions>
      </plugin>

      <!-- Generate Spring MVC from RAML files -->
      <plugin>
        <groupId>com.phoenixnap.oss</groupId>
        <artifactId>springmvc-raml-plugin</artifactId>
        <configuration>
          <basePackage>${raml-base-package}</basePackage>
          <rule>com.phoenixnap.oss.ramlplugin.raml2code.rules.Spring4ControllerDecoratorRule</rule>
        </configuration>
        <executions>
          <execution>
            <id>generate-springmvc-endpoints</id>
            <phase>generate-sources</phase>
            <goals>
              <goal>generate-springmvc-endpoints</goal>
            </goals>
          </execution>
        </executions>
      </plugin>

      <!-- Create HTML documentation from RAML files -->
      <plugin>
        <groupId>org.codehaus.mojo</groupId>
        <artifactId>exec-maven-plugin</artifactId>
        <executions>
          <execution>
            <phase>package</phase>
            <goals>
              <goal>exec</goal>
            </goals>
          </execution>
        </executions>
        <configuration>
          <executable>raml2html</executable>
          <commandlineArgs>-i ${raml-path} -o src/site/resources/${project.artifactId}.html</commandlineArgs>
        </configuration>
      </plugin>

      <!-- Build Docker image -->
            <plugin>
                <groupId>org.apache.maven.plugins</groupId>
                <artifactId>maven-antrun-plugin</artifactId>
                <executions>
                    <execution>
                        <phase>install</phase>
                        <configuration>
                            <target>
                                <exec executable="docker">
                                    <arg value="build" />
                                    <arg value="-t" />
                                    <arg value="${docker.registry}/${project.build.finalName}:${project.version}" />
                                    <arg value="--platform" />
                                    <arg value="${project.build.platform}" />
                                    <arg value="." />
                                </exec>
                                <exec executable="docker">
                                    <arg value="push" />
                                    <arg value="${docker.registry}/${project.build.finalName}:${project.version}" />
                                </exec>
                            </target>
                        </configuration>
                        <goals>
                            <goal>run</goal>
                        </goals>
                    </execution>
                </executions>
            </plugin>
    </plugins>
  </build>      
</project><|MERGE_RESOLUTION|>--- conflicted
+++ resolved
@@ -5,11 +5,7 @@
   <parent>
     <groupId>de.dlr.proseo</groupId>
     <artifactId>proseo</artifactId>
-<<<<<<< HEAD
-    <version>1.0.0</version>
-=======
     <version>1.0.1-SNAPSHOT</version>
->>>>>>> daf556ec
   </parent>
   
   <artifactId>proseo-notification</artifactId>
@@ -17,10 +13,6 @@
   <description>prosEO Notification Service: The component to send notifications</description>
   
   <properties>
-<<<<<<< HEAD
-    <module.version>1.0.0</module.version>
-=======
->>>>>>> daf556ec
     <main.basedir>${basedir}/../..</main.basedir>
     <raml-path>src/main/resources/raml/notification-api.raml</raml-path>
     <raml-base-package>de.dlr.proseo.notification.rest</raml-base-package>
@@ -65,11 +57,7 @@
     <dependency>
       <groupId>de.dlr.proseo</groupId>
       <artifactId>proseo-logging</artifactId>
-<<<<<<< HEAD
-      <version>1.0.0</version>
-=======
       <version>1.0.1-SNAPSHOT</version>
->>>>>>> daf556ec
     </dependency>
     <dependency>
       <groupId>com.github.docker-java</groupId>
