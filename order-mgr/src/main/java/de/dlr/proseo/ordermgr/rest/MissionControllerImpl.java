--- conflicted
+++ resolved
@@ -1,4 +1,3 @@
-<<<<<<< HEAD
 /**
  * MissionControllerImpl.java
  * 
@@ -223,8 +222,8 @@
 
 	/**
 	 * Update the mission with the given ID with the attribute values of the given Json object. 
-	 * @param id the ID of the product to update
-	 * @param product a Json object containing the modified (and unmodified) attributes
+	 * @param id the ID of the mission to update
+	 * @param mission a Json object containing the modified (and unmodified) attributes
 	 * @return a response containing a Json object corresponding to the mission after modification (with ID and version for all 
 	 * 		   contained objects) and HTTP status "OK" or an error message and
 	 * 		   HTTP status "NOT_FOUND", if no mission with the given ID exists
@@ -345,7 +344,7 @@
 	 * Delete a mission by ID
 	 * 
 	 * @param the ID of the mission to delete
-	 * @return a response entity with HTTP status "NO_CONTENT", if the deletion was successful, "NOT_FOUND", if the product did not
+	 * @return a response entity with HTTP status "NO_CONTENT", if the deletion was successful, "NOT_FOUND", if the mission did not
 	 *         exist, or "NOT_MODIFIED", if the deletion was unsuccessful
 	 */
 	@Override
@@ -387,394 +386,4 @@
 		HttpHeaders responseHeaders = new HttpHeaders();
 		return new ResponseEntity<>(responseHeaders, HttpStatus.NO_CONTENT);
 	}
-}
-=======
-/**
- * MissionControllerImpl.java
- * 
- * (C) 2019 Dr. Bassler & Co. Managementberatung GmbH
- */
-package de.dlr.proseo.ordermgr.rest;
-
-import java.util.ArrayList;
-import java.util.HashSet;
-import java.util.List;
-import java.util.Optional;
-import java.util.Set;
-
-import javax.persistence.NoResultException;
-import javax.validation.Valid;
-
-import org.slf4j.LoggerFactory;
-import org.slf4j.Logger;
-import org.springframework.beans.factory.annotation.Autowired;
-import org.springframework.http.HttpHeaders;
-import org.springframework.http.HttpStatus;
-import org.springframework.http.ResponseEntity;
-import org.springframework.stereotype.Component;
-import org.springframework.transaction.PlatformTransactionManager;
-import org.springframework.transaction.TransactionException;
-import org.springframework.transaction.support.TransactionTemplate;
-
-import de.dlr.proseo.ordermgr.rest.model.RestMission;
-import de.dlr.proseo.ordermgr.rest.model.RestSpacecraft;
-import de.dlr.proseo.ordermgr.rest.model.MissionUtil;
-import de.dlr.proseo.model.Mission;
-import de.dlr.proseo.model.Spacecraft;
-import de.dlr.proseo.model.service.RepositoryService;
-
-/**
- * Spring MVC controller for the prosEO Order Manager; implements the services required to manage missions
- * 
- * @author Ranjitha Vignesh
- *
- */
-@Component
-public class MissionControllerImpl implements MissionController {
-
-	/* Message ID constants */
-	private static final int MSG_ID_MISSION_NOT_FOUND = 1001;
-	private static final int MSG_ID_NO_MISSIONS_FOUND = 1002;
-	private static final int MSG_ID_DELETION_UNSUCCESSFUL = 1004;
-
-	/* Message string constants */
-	private static final String MSG_NO_MISSIONS_FOUND = "(E%d) No missions found";
-	private static final String MSG_MISSION_NOT_FOUND = "(E%d) No mission found for ID %d";
-	private static final String MSG_DELETION_UNSUCCESSFUL = "(E%d) Mission deletion unsuccessful for ID %d";
-	private static final String HTTP_HEADER_WARNING = "Warning";
-	private static final String MSG_PREFIX = "199 proseo-ordermgr-missioncontroller ";
-
-
-	/** Transaction manager for transaction control */
-	@Autowired
-	private PlatformTransactionManager txManager;
-
-	/** A logger for this class */
-	private static Logger logger = LoggerFactory.getLogger(MissionControllerImpl.class);
-
-	/**
-	 * Create an HTTP "Warning" header with the given text message
-	 * 
-	 * @param message the message text
-	 * @return an HttpHeaders object with a warning message
-	 */
-	private HttpHeaders errorHeaders(String message) {
-		HttpHeaders responseHeaders = new HttpHeaders();
-		responseHeaders.set(HTTP_HEADER_WARNING, MSG_PREFIX + message.replaceAll("\n", " "));
-		return responseHeaders;
-	}
-
-	/**
-	 * List of all missions with no search criteria
-
-	 * @return a response entity with either a list of missions and HTTP status OK or an error message and an HTTP status indicating failure
-	 */
-	@Override
-	public ResponseEntity<List<RestMission>> getMissions() {
-		if (logger.isTraceEnabled()) logger.trace(">>> getMissions");
-		
-		TransactionTemplate transactionTemplate = new TransactionTemplate(txManager);
-
-		List<RestMission> result = null;
-		try {
-			result = transactionTemplate.execute((status) -> {
-				List<RestMission> resultList = new ArrayList<>();
-
-				List<Mission> modelMissions = RepositoryService.getMissionRepository().findAll();
-
-				if(modelMissions.isEmpty()) {
-					throw new NoResultException(String.format(MSG_NO_MISSIONS_FOUND, MSG_ID_NO_MISSIONS_FOUND));
-				}
-
-				// Simple case: no search criteria set
-				for (Mission  mission: modelMissions) {
-					if (logger.isDebugEnabled()) logger.debug("Found mission with ID {}", mission.getId());
-					RestMission resultMission = MissionUtil.toRestMission(mission);
-					if (logger.isDebugEnabled()) logger.debug("Created result mission with ID {}", resultMission.getId());
-					resultList.add(resultMission);
-				}
-				
-				return resultList;
-			});
-		} catch (NoResultException e) {
-			logger.error(e.getMessage());
-			return new ResponseEntity<>(errorHeaders(e.getMessage()), HttpStatus.NOT_FOUND);
-		} catch (TransactionException e) {
-			logger.error(e.getMessage());
-			return new ResponseEntity<>(errorHeaders(e.getMessage()), HttpStatus.INTERNAL_SERVER_ERROR);
-		}
-
-		return new ResponseEntity<>(result, HttpStatus.OK);
-	}
-
-	/**
-	 * Create a mission from the given Json object 
-	 * 
-	 * @param mission the Json object to create the mission from
-	 * @return a response containing a Json object corresponding to the mission after persistence (with ID and version for all 
-	 * 		   contained objects) and HTTP status "CREATED"
-	 */
-	@Override
-	public ResponseEntity<RestMission> createMission(@Valid RestMission mission) {
-		if (logger.isTraceEnabled()) logger.trace(">>> createMission({})", mission.getClass());
-
-		TransactionTemplate transactionTemplate = new TransactionTemplate(txManager);
-
-		RestMission restMission = null;
-		try {
-			restMission = transactionTemplate.execute((status) -> {
-				Mission modelMission = MissionUtil.toModelMission(mission);
-
-				// The following does not make sense: ...getMission() cannot return the modelMission, as this is to be created!
-				// Should any of the following succeed, it would mean that the mission already exists.
-				//				modelMission.getProcessorClasses().clear();
-				//				for (ProcessorClass procClass : RepositoryService.getProcessorClassRepository().findAll()) {			
-				//					if(procClass.getMission().getCode().equals(modelMission.getCode())) {
-				//						modelMission.getProcessorClasses().add(procClass);
-				//					}		
-				//				}
-				//				
-				//				modelMission.getProductClasses().clear();
-				//				for (ProductClass prodClass : RepositoryService.getProductClassRepository().findByMissionCode(modelMission.getCode())) {
-				//						modelMission.getProductClasses().add(prodClass);
-				//				}
-				// TODO throw exception, if mission exists
-
-				modelMission = RepositoryService.getMissionRepository().save(modelMission);
-
-				//Code to add spacecraft details
-				modelMission.getSpacecrafts().clear();
-				for (RestSpacecraft restSpacecraft : mission.getSpacecrafts()) {
-					Spacecraft modelSpacecraft = new Spacecraft();
-					if (null != RepositoryService.getSpacecraftRepository().findByCode(restSpacecraft.getCode())) {
-						// does not make sense: if such a spacecraft would be found, it would already belong to a different mission!
-						//						modelSpacecraft = RepositoryService.getSpacecraftRepository().findByCode(restSpacecraft.getCode());
-						// TODO throw exception here
-					}
-					else {
-						modelSpacecraft.setCode(restSpacecraft.getCode());
-						modelSpacecraft.setName(restSpacecraft.getName());
-						modelSpacecraft.setMission(modelMission);
-						modelSpacecraft = RepositoryService.getSpacecraftRepository().save(modelSpacecraft);
-					}
-
-					modelMission.getSpacecrafts().add(modelSpacecraft);					
-				}		
-				modelMission = RepositoryService.getMissionRepository().save(modelMission);
-
-				return MissionUtil.toRestMission(modelMission);
-			});
-		} catch (TransactionException e) {
-			// TODO catch all exceptions created above
-			logger.error(e.getMessage());
-			return new ResponseEntity<>(errorHeaders(e.getMessage()), HttpStatus.INTERNAL_SERVER_ERROR);
-		}
-
-
-		return new ResponseEntity<>(restMission, HttpStatus.CREATED);
-
-	}
-
-	/**
-	 * Find the mission with the given ID
-	 * 
-	 * @param id the ID to look for
-	 * @return a response entity corresponding to the found mission and HTTP status "OK" or an error message and
-	 * 		   HTTP status "NOT_FOUND", if no mission with the given ID exists
-	 */
-	@Override
-	public ResponseEntity<RestMission> getMissionById(Long id) {
-		if (logger.isTraceEnabled()) logger.trace(">>> getMissionById({})", id);
-
-		TransactionTemplate transactionTemplate = new TransactionTemplate(txManager);
-
-		RestMission restMission = null;
-		try {
-			restMission = transactionTemplate.execute((status) -> {
-				Optional<Mission> modelMission = RepositoryService.getMissionRepository().findById(id);
-
-				if (modelMission.isEmpty()) {
-					throw new NoResultException(String.format(MSG_MISSION_NOT_FOUND, MSG_ID_MISSION_NOT_FOUND, id));
-				}
-
-				return MissionUtil.toRestMission(modelMission.get());
-			});
-		} catch (NoResultException e) {
-			logger.error(e.getMessage());
-			return new ResponseEntity<>(errorHeaders(e.getMessage()), HttpStatus.NOT_FOUND);
-		} catch (TransactionException e) {
-			logger.error(e.getMessage());
-			return new ResponseEntity<>(errorHeaders(e.getMessage()), HttpStatus.INTERNAL_SERVER_ERROR);
-		}
-
-		return new ResponseEntity<>(restMission, HttpStatus.OK);
-	}
-
-	/**
-	 * Update the mission with the given ID with the attribute values of the given Json object. 
-	 * @param id the ID of the mission to update
-	 * @param mission a Json object containing the modified (and unmodified) attributes
-	 * @return a response containing a Json object corresponding to the mission after modification (with ID and version for all 
-	 * 		   contained objects) and HTTP status "OK" or an error message and
-	 * 		   HTTP status "NOT_FOUND", if no mission with the given ID exists
-	 */
-	@Override
-	public ResponseEntity<RestMission> modifyMission(Long id, @Valid RestMission mission) {
-		if (logger.isTraceEnabled()) logger.trace(">>> modifyMission({})", id);
-
-		TransactionTemplate transactionTemplate = new TransactionTemplate(txManager);
-
-		RestMission restMission = null;
-
-		try {
-			restMission = transactionTemplate.execute((status) -> {
-				Optional<Mission> optModelMission = RepositoryService.getMissionRepository().findById(id);
-
-				if (optModelMission.isEmpty()) {
-					throw new NoResultException(String.format(MSG_MISSION_NOT_FOUND, MSG_ID_MISSION_NOT_FOUND, id));
-				}
-				Mission modelMission = optModelMission.get();
-
-				// Update modified attributes
-				boolean missionChanged = false;
-				//boolean spacecraftChanged = false;
-				Mission changedMission = MissionUtil.toModelMission(mission);
-
-				if (!modelMission.getCode().equals(changedMission.getCode())) {
-					missionChanged = true;
-					modelMission.setCode(changedMission.getCode());
-				}
-
-				if (!modelMission.getName().equals(changedMission.getName())) {
-					missionChanged = true;
-					modelMission.setName(changedMission.getName());
-				}
-
-				// This does not work, because changedMission never has any spacecrafts! (toModelMission() does not copy spacecrafts, and rightly so!)
-				//			if (!modelMission.getSpacecrafts().equals (changedMission.getSpacecrafts())) {
-				//				missionChanged = true;
-				//				spacecraftChanged = true;
-				//				modelMission.setSpacecrafts(changedMission.getSpacecrafts());
-				//			}
-				//
-				//			if(spacecraftChanged) {
-				//				for(Spacecraft modSpacecraft : changedMission.getSpacecrafts()) {			
-				//					modSpacecraft = RepositoryService.getSpacecraftRepository().save(modSpacecraft);
-				//				}	
-				//			}
-
-				/* Check for new and changed spacecrafts */
-				Set<Spacecraft> newSpacecrafts = new HashSet<>();
-				SPACECRAFT:
-					for (RestSpacecraft restSpacecraft: mission.getSpacecrafts()) {
-						// Look for corresponding spacecraft in modelMission
-						for (Spacecraft modelSpacecraft: modelMission.getSpacecrafts()) {
-							if (null != restSpacecraft.getId() && modelSpacecraft.getId() == restSpacecraft.getId().longValue() 
-									|| modelSpacecraft.getCode().equals(restSpacecraft.getCode())) {
-								// Spacecraft (possibly) changed)
-								boolean spacecraftChanged = false;
-								if (!modelSpacecraft.getCode().equals(restSpacecraft.getCode())) {
-									spacecraftChanged = true;
-									modelSpacecraft.setCode(restSpacecraft.getCode());
-								}
-								if (!modelSpacecraft.getName().equals(restSpacecraft.getName())) {
-									spacecraftChanged = true;
-									modelSpacecraft.setName(restSpacecraft.getName());
-								}
-								if (spacecraftChanged) {
-									modelSpacecraft.incrementVersion();
-									modelSpacecraft = RepositoryService.getSpacecraftRepository().save(modelSpacecraft);
-								}
-								newSpacecrafts.add(modelSpacecraft);
-								continue SPACECRAFT; // check next restSpacecraft
-							}
-						}
-						// New spacecraft
-						Spacecraft modelSpacecraft = new Spacecraft();
-						modelSpacecraft.setCode(restSpacecraft.getCode());
-						modelSpacecraft.setName(restSpacecraft.getName());
-						modelSpacecraft.setMission(modelMission);
-						modelSpacecraft = RepositoryService.getSpacecraftRepository().save(modelSpacecraft);
-						newSpacecrafts.add(modelSpacecraft);
-						missionChanged = true;
-					}
-				/* Check for deleted spacecrafts */
-				for (Spacecraft oldSpacecraft: modelMission.getSpacecrafts()) {
-					if (!newSpacecrafts.contains(oldSpacecraft)) {
-						// The spacecraft is not used any more for this mission
-						missionChanged = true;
-						RepositoryService.getSpacecraftRepository().delete(oldSpacecraft); // deletes all orbits by way of cascading
-					}
-				}
-				modelMission.getSpacecrafts().clear();
-				modelMission.getSpacecrafts().addAll(newSpacecrafts); // This may result in the same set of spacecrafts as before
-
-				// Save mission only if anything was actually changed
-				if (missionChanged)	{
-					modelMission.incrementVersion();
-					modelMission = RepositoryService.getMissionRepository().save(modelMission);
-				}
-
-				return MissionUtil.toRestMission(modelMission);
-			});
-		} catch (NoResultException e) {
-			logger.error(e.getMessage());
-			return new ResponseEntity<>(errorHeaders(e.getMessage()), HttpStatus.NOT_FOUND);
-		} catch (TransactionException e) {
-			logger.error(e.getMessage());
-			return new ResponseEntity<>(errorHeaders(e.getMessage()), HttpStatus.INTERNAL_SERVER_ERROR);
-		}
-
-		return new ResponseEntity<>(restMission, HttpStatus.OK);
-
-	}
-
-
-	/**
-	 * Delete a mission by ID
-	 * 
-	 * @param the ID of the mission to delete
-	 * @return a response entity with HTTP status "NO_CONTENT", if the deletion was successful, "NOT_FOUND", if the mission did not
-	 *         exist, or "NOT_MODIFIED", if the deletion was unsuccessful
-	 */
-	@Override
-	public ResponseEntity<?> deleteMissionById(Long id) {
-		if (logger.isTraceEnabled()) logger.trace(">>> deleteMissionById({})", id);
-
-		TransactionTemplate transactionTemplate = new TransactionTemplate(txManager);
-
-		try {
-			transactionTemplate.execute((status) -> {
-				// Test whether the mission id is valid
-				Optional<de.dlr.proseo.model.Mission> modelMission = RepositoryService.getMissionRepository().findById(id);
-				if (modelMission.isEmpty()) {
-					throw new NoResultException(String.format(MSG_MISSION_NOT_FOUND, MSG_ID_MISSION_NOT_FOUND, id));
-				}
-
-				// Delete the mission
-				RepositoryService.getMissionRepository().deleteById(id);
-
-				// Test whether the deletion was successful
-				modelMission = RepositoryService.getMissionRepository().findById(id);
-				if (!modelMission.isEmpty()) {
-					throw new RuntimeException(String.format(MSG_DELETION_UNSUCCESSFUL, MSG_ID_DELETION_UNSUCCESSFUL, id));
-				}
-
-				return null;
-			});
-		} catch (NoResultException e) {
-			logger.error(e.getMessage());
-			return new ResponseEntity<>(errorHeaders(e.getMessage()), HttpStatus.NOT_FOUND);
-		} catch (TransactionException e) {
-			logger.error(e.getMessage());
-			return new ResponseEntity<>(errorHeaders(e.getMessage()), HttpStatus.INTERNAL_SERVER_ERROR);
-		} catch (RuntimeException e) {
-			logger.error(e.getMessage());
-			return new ResponseEntity<>(errorHeaders(e.getMessage()), HttpStatus.NOT_MODIFIED);
-		}
-
-		HttpHeaders responseHeaders = new HttpHeaders();
-		return new ResponseEntity<>(responseHeaders, HttpStatus.NO_CONTENT);
-	}
-}
->>>>>>> 0991cc68
+}