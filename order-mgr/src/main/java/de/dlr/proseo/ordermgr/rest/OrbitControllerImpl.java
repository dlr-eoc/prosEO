--- conflicted
+++ resolved
@@ -1,374 +1,359 @@
-/**
- * OrbitControllerImpl.java
- * 
- * (C) 2019 Dr. Bassler & Co. Managementberatung GmbH
- */
-package de.dlr.proseo.ordermgr.rest;
-
-import java.time.Instant;
-import java.util.ArrayList;
-import java.util.Arrays;
-import java.util.Date;
-import java.util.List;
-import java.util.Optional;
-
-import javax.validation.Valid;
-
-import org.slf4j.LoggerFactory;
-import org.slf4j.Logger;
-import org.springframework.format.annotation.DateTimeFormat;
-import org.springframework.http.HttpHeaders;
-import org.springframework.http.HttpStatus;
-import org.springframework.http.ResponseEntity;
-import org.springframework.stereotype.Component;
-
-import com.mysema.scalagen.defs;
-
-import de.dlr.proseo.model.Orbit;
-import de.dlr.proseo.model.Spacecraft;
-import de.dlr.proseo.model.service.RepositoryService;
-import de.dlr.proseo.ordermgr.rest.model.RestOrbit;
-import de.dlr.proseo.ordermgr.rest.model.OrbitUtil;
-
-/**
- * Spring MVC controller for the prosEO Order Manager; implements the services required to manage spacecraft orbits
- * 
- * @author Ranjitha Vignesh
- *
- */
-@Component
-public class OrbitControllerImpl implements OrbitController {
-		
-	/* Message ID constants */
-	private static final int MSG_ID_ORBIT_NOT_FOUND = 1005;
-	private static final int MSG_ID_DELETION_UNSUCCESSFUL = 1004;
-	private static final int MSG_ID_NOT_IMPLEMENTED = 9000;
-	private static final int MSG_ID_ORBIT_MISSING = 1006;
-	private static final int MSG_ID_ORBIT_INCOMPLETE = 1007;
-
-
-	/* Message string constants */
-	private static final String MSG_ORBIT_NOT_FOUND = "No orbit found for ID %d (%d)";
-	private static final String MSG_DELETION_UNSUCCESSFUL = "Orbit deletion unsuccessful for ID %d (%d)";
-	private static final String HTTP_HEADER_WARNING = "Warning";
-	private static final String MSG_PREFIX = "199 proseo-ordermgr-orbitcontroller ";
-	private static final String MSG_ORBIT_MISSING = "(E%d) Orbit not set";
-	private static final String MSG_ORBIT_INCOMPLETE = "(E%d) Spacecraft Code not set in the search";
-
-
-	/** A logger for this class */
-	private static Logger logger = LoggerFactory.getLogger(OrbitControllerImpl.class);
-
-	/**
-	 * List of all orbits filtered by mission, spacecraft, start time range , orbit number range
-	 * 
-	 * @param missionCode the mission 
-	 * @param spacecraftCode the spacecraft
-	 * @param startTimeFrom earliest sensing start time
-	 * @param startTimeTo latest sensing start time
-	 * @param orbitNumberFrom included orbits beginning
-	 * @param orbitNumberTo included orbits end
-	 * @return a response entity with either a list of products and HTTP status OK or an error message and an HTTP status indicating failure
-	 */
-	
-//	/**
-//	 * Log an informational message with the prosEO message prefix
-//	 * 
-//	 * @param messageFormat the message text with parameter placeholders in String.format() style
-//	 * @param messageId a (unique) message id
-//	 * @param messageParameters the message parameters (optional, depending on the message format)
-//	 */
-//	private void logInfo(String messageFormat, int messageId, Object... messageParameters) {
-//		// Prepend message ID to parameter list
-//		List<Object> messageParamList = new ArrayList<>(Arrays.asList(messageParameters));
-//		messageParamList.add(0, messageId);
-//		
-//		// Log the error message
-//		logger.info(String.format(messageFormat, messageParamList.toArray()));
-//	}
-	
-	/**
-	 * Log an error and return the corresponding HTTP message header
-	 * 
-	 * @param messageFormat the message text with parameter placeholders in String.format() style
-	 * @param messageId a (unique) message id
-	 * @param messageParameters the message parameters (optional, depending on the message format)
-	 * @return an HttpHeaders object with a formatted error message
-	 */
-	private HttpHeaders errorHeaders(String messageFormat, int messageId, Object... messageParameters) {
-		// Prepend message ID to parameter list
-		List<Object> messageParamList = new ArrayList<>(Arrays.asList(messageParameters));
-		messageParamList.add(0, messageId);
-		
-		// Log the error message
-		String message = String.format(messageFormat, messageParamList.toArray());
-		logger.error(message);
-		
-		// Create an HTTP "Warning" header
-		HttpHeaders responseHeaders = new HttpHeaders();
-		responseHeaders.set(HTTP_HEADER_WARNING, MSG_PREFIX + message);
-		return responseHeaders;
-	}
-	
-	@Override
-	public ResponseEntity<List<RestOrbit>> getOrbits(String spacecraftCode, Long orbitNumberFrom,
-			Long orbitNumberTo, @DateTimeFormat Date starttimefrom, @DateTimeFormat Date starttimeto) {
-		if (logger.isTraceEnabled()) logger.trace(">>> getOrbit{}");
-
-		List<RestOrbit> result = new ArrayList<>();		
-		// Find using search parameters
-		//Check if Spacecraft code isn't blank and returns orbits matching to the spacecraft code
-		if(!(("").equals(spacecraftCode))) {
-			if(0 != orbitNumberFrom && 0 != orbitNumberTo) {
-				//Gets all matching Orbits for the matching spacecraft code and Orbit number range
-				List <Orbit> matchOrbits = RepositoryService.getOrbitRepository()
-						.findBySpacecraftCodeAndOrbitNumberBetween(spacecraftCode, orbitNumberFrom.intValue(), orbitNumberTo.intValue());
-			
-				//Return all Orbits within given orbit number range and start time range
-				if(null != starttimefrom && null != starttimeto) {
-					for (de.dlr.proseo.model.Orbit orbit : matchOrbits) {
-						logger.info("Orbit.starttime: "+orbit.getStartTime());
-						logger.info("Orbit.stoptime: "+orbit.getStopTime());
-
-						if (!(orbit.getStartTime().isBefore(starttimefrom.toInstant())) && 
-								!(orbit.getStopTime().isAfter(starttimeto .toInstant()))) {
-							if (logger.isDebugEnabled()) logger.debug("Found orbit with ID {}", orbit.getId());
-							RestOrbit resultOrbit = OrbitUtil.toRestOrbit(orbit);
-							if (logger.isDebugEnabled()) logger.debug("Created result orbit with ID {}", resultOrbit.getId());
-							result.add(resultOrbit);						
-						}
-					}
-					return new ResponseEntity<>(result, HttpStatus.OK);	
-				}
-				//Return all Orbits within given orbit number range
-				for (de.dlr.proseo.model.Orbit  orbit: matchOrbits) {
-					if (logger.isDebugEnabled()) logger.debug("Found orbit with ID {}", orbit.getId());
-					RestOrbit resultOrbit = OrbitUtil.toRestOrbit(orbit);
-					if (logger.isDebugEnabled()) logger.debug("Created result orbit with ID {}", resultOrbit.getId());
-					result.add(resultOrbit);
-				}				
-				return new ResponseEntity<>(result, HttpStatus.OK);					
-			}
-			
-			//Returns all orbits matching the spacecraft code within the start time range
-			else if (null != starttimefrom && null != starttimeto) {
-				for (Orbit orbit : RepositoryService.getOrbitRepository()
-						.findBySpacecraftCodeAndStartTimeBetween(spacecraftCode, starttimefrom.toInstant(), starttimeto.toInstant())) {
-					if (logger.isDebugEnabled()) logger.debug("Found orbit with ID {}", orbit.getId());
-					RestOrbit resultOrbit = OrbitUtil.toRestOrbit(orbit);
-					if (logger.isDebugEnabled()) logger.debug("Created result orbit with ID {}", resultOrbit.getId());
-					result.add(resultOrbit);	
-
-				}
-				return new ResponseEntity<>(result, HttpStatus.OK);								
-				
-			}
-			else {
-				for(Orbit orbit : RepositoryService.getOrbitRepository().findAll()) {
-					logger.info("SPacecraft Input value: = "+ spacecraftCode);
-					logger.info("orbit spacecraft code: = "+orbit.getSpacecraft().getCode());				
-					if(spacecraftCode.equals(orbit.getSpacecraft().getCode())) {
-						if (logger.isDebugEnabled()) logger.debug("Found orbit with ID {}", orbit.getId());
-						RestOrbit resultOrbit = OrbitUtil.toRestOrbit(orbit);
-						if (logger.isDebugEnabled()) logger.debug("Created result orbit with ID {}", resultOrbit.getId());
-						result.add(resultOrbit);				
-					}
-				}
-				
-			}
-			
-			return new ResponseEntity<>(result, HttpStatus.OK);								
-		}
-		
-<<<<<<< HEAD
-		//Returns all orbits in the DB when spacecraft code is blank /null 
-		//check if this is applicable at ll as spacecracft code is a mandatory parameter
-		//working
-		else {
-			for (Orbit  orbit: RepositoryService.getOrbitRepository().findAll()) {
-				if (logger.isDebugEnabled()) logger.debug("Found orbit with ID {}", orbit.getId());
-				RestOrbit resultOrbit = OrbitUtil.toRestOrbit(orbit);
-				if (logger.isDebugEnabled()) logger.debug("Created result orbit with ID {}", resultOrbit.getId());
-				result.add(resultOrbit);
-			}
-		}
-		return new ResponseEntity<>(result, HttpStatus.OK);								
-=======
-		//Returns HTTP_BAD REQUEST when spacecraft code is blank 
-		else 
-			return new ResponseEntity<>(
-					errorHeaders(MSG_ORBIT_INCOMPLETE, MSG_ID_ORBIT_INCOMPLETE), HttpStatus.BAD_REQUEST);
->>>>>>> e7222236
-	}
-	
-	/**
-	 * Create orbit/s from the given Json object 
-	 * @param orbit the List of Json object to create the orbit from
-	 * @return a response containing a List of Json object corresponding to the orbit after persistence (with ID and version for all 
-	 * 		   contained objects) and HTTP status "CREATED"
-	 */
-	@Override
-	public ResponseEntity<List<RestOrbit>> createOrbits(@Valid List<RestOrbit> orbit) {		
-		if (logger.isTraceEnabled()) logger.trace(">>> createOrbit({})", orbit.getClass());
-		
-		if (null == orbit) {
-			return new ResponseEntity<>(
-					errorHeaders(MSG_ORBIT_MISSING, MSG_ID_ORBIT_MISSING), HttpStatus.BAD_REQUEST);
-		}
-		
-		List<Orbit> modelOrbits = new ArrayList<de.dlr.proseo.model.Orbit> ();
-		
-		List<RestOrbit> restOrbits = new ArrayList<RestOrbit> ();
-		//Insert every valid Rest orbit into the DB
-		for(RestOrbit tomodelOrbit : orbit) {
-			Orbit modelOrbit = OrbitUtil.toModelOrbit(tomodelOrbit);
-			
-			//Adding spacecraft object to modelOrbit
-			Spacecraft spacecraft = RepositoryService.getSpacecraftRepository().findByCode(tomodelOrbit.getSpacecraftCode());
-			modelOrbit.setSpacecraft(spacecraft);
-			
-			modelOrbit = RepositoryService.getOrbitRepository().save(modelOrbit);
-			modelOrbits.add(modelOrbit);
-		}
-		 
-		//Return every inserted orbit 
-		for(Orbit torestOrbit : modelOrbits ) {
-			RestOrbit restOrbit = OrbitUtil.toRestOrbit(torestOrbit);
-			restOrbits.add(restOrbit);
-		}
-		
-		//return null;
-		return new ResponseEntity<>(restOrbits, HttpStatus.CREATED);
-	}
-
-	/**
-	 * Find the orbit with the given ID
-	 * 
-	 * @param id the ID to look for
-	 * @return a Json object corresponding to the found orbit and HTTP status "OK" or an error message and
-	 * 		   HTTP status "NOT_FOUND", if no orbit with the given ID exists
-	 */
-	@Override
-	public ResponseEntity<RestOrbit> getOrbitById(Long id) {
-		if (logger.isTraceEnabled()) logger.trace(">>> getOrbitById({})", id);
-		
-		Optional<Orbit> modelOrbit = RepositoryService.getOrbitRepository().findById(id);
-		
-		if (modelOrbit.isEmpty()) {
-			String message = String.format(MSG_PREFIX + MSG_ORBIT_NOT_FOUND, id, MSG_ID_ORBIT_NOT_FOUND);
-			logger.error(message);
-			HttpHeaders responseHeaders = new HttpHeaders();
-			responseHeaders.set(HTTP_HEADER_WARNING, message);
-			return new ResponseEntity<>(responseHeaders, HttpStatus.NOT_FOUND);
-		}
-		
-		return new ResponseEntity<>(OrbitUtil.toRestOrbit(modelOrbit.get()), HttpStatus.OK);
-	
-	}
-
-	/**
-	 * Update the orbit with the given ID with the attribute values of the given Json object. 
-	 * @param id the ID of the orbit to update
-	 * @param orbit a Json object containing the modified (and unmodified) attributes
-	 * @return a response containing a Json object corresponding to the obit after modification (with ID and version for all 
-	 * 		   contained objects) and HTTP status "OK" or an error message and
-	 * 		   HTTP status "NOT_FOUND", if no orbit with the given ID exists
-	 */
-	@Override
-	public ResponseEntity<RestOrbit> modifyOrbit(Long id, @Valid RestOrbit orbit) {
-		
-//		return null;
-
-		if (logger.isTraceEnabled()) logger.trace(">>> modifyOrbit({})", id);
-		
-		Optional<Orbit> optModelOrbit = RepositoryService.getOrbitRepository().findById(id);
-		
-		if (optModelOrbit.isEmpty()) {
-			String message = String.format(MSG_PREFIX + MSG_ORBIT_NOT_FOUND, id, MSG_ID_ORBIT_NOT_FOUND);
-			logger.error(message);
-			HttpHeaders responseHeaders = new HttpHeaders();
-			responseHeaders.set(HTTP_HEADER_WARNING, message);
-			return new ResponseEntity<>(responseHeaders, HttpStatus.NOT_FOUND);
-		}
-		Orbit modelOrbit = optModelOrbit.get();
-		
-		// Update modified attributes
-		boolean orbitChanged = false;
-		Orbit changedOrbit = OrbitUtil.toModelOrbit(orbit);
-
-		//Adding spacecraft object to modelOrbit
-		Spacecraft spacecraft = RepositoryService.getSpacecraftRepository().findByCode(orbit.getSpacecraftCode());
-		changedOrbit.setSpacecraft(spacecraft);
-		
-		if (!modelOrbit.getOrbitNumber().equals(changedOrbit.getOrbitNumber())) {
-			orbitChanged = true;
-			modelOrbit.setOrbitNumber(changedOrbit.getOrbitNumber());
-		}
-		
-		if (!modelOrbit.getStartTime().equals(changedOrbit.getStartTime())) {
-			orbitChanged = true;
-			modelOrbit.setStartTime(changedOrbit.getStartTime());
-		}
-		
-		if (!modelOrbit.getStopTime().equals(changedOrbit.getStopTime())) {
-			orbitChanged = true;
-			modelOrbit.setStopTime(changedOrbit.getStopTime());
-		}
-		
-		if (!modelOrbit.getSpacecraft().equals(changedOrbit.getSpacecraft())) {
-			orbitChanged = true;
-			modelOrbit.setSpacecraft(changedOrbit.getSpacecraft());
-		}
-		
-		// Save orbit only if anything was actually changed
-		if (orbitChanged)	{
-			modelOrbit.incrementVersion();
-			modelOrbit = RepositoryService.getOrbitRepository().save(modelOrbit);
-		}
-		
-		return new ResponseEntity<>(OrbitUtil.toRestOrbit(modelOrbit), HttpStatus.OK);
-	
-	
-	}
-
-	/**
-	 * Delete an orbit by ID
-	 * 
-	 * @param the ID of the orbit to delete
-	 * @return a response entity with HTTP status "NO_CONTENT", if the deletion was successful, "NOT_FOUND", if the orbit did not
-	 *         exist, or "NOT_MODIFIED", if the deletion was unsuccessful
-	 */
-	@Override
-	public ResponseEntity<?> deleteOrbitById(Long id) {
-		if (logger.isTraceEnabled()) logger.trace(">>> deleteOrbitById({})", id);
-		
-		// Test whether the orbit id is valid
-		Optional<Orbit> modelOrbit = RepositoryService.getOrbitRepository().findById(id);
-		if (modelOrbit.isEmpty()) {
-			String message = String.format(MSG_PREFIX + MSG_ORBIT_NOT_FOUND, id, MSG_ID_ORBIT_NOT_FOUND);
-			logger.error(message);
-			HttpHeaders responseHeaders = new HttpHeaders();
-			responseHeaders.set(HTTP_HEADER_WARNING, message);
-			return new ResponseEntity<>(responseHeaders, HttpStatus.NOT_FOUND);
-		}		
-		// Delete the orbit
-		RepositoryService.getOrbitRepository().deleteById(id);
-
-		// Test whether the deletion was successful
-		modelOrbit = RepositoryService.getOrbitRepository().findById(id);
-		if (!modelOrbit.isEmpty()) {
-			String message = String.format(MSG_PREFIX + MSG_DELETION_UNSUCCESSFUL, id, MSG_ID_DELETION_UNSUCCESSFUL);
-			logger.error(message);
-			HttpHeaders responseHeaders = new HttpHeaders();
-			responseHeaders.set(HTTP_HEADER_WARNING, message);
-			return new ResponseEntity<>(responseHeaders, HttpStatus.NOT_FOUND);
-		}
-		
-		HttpHeaders responseHeaders = new HttpHeaders();
-		return new ResponseEntity<>(responseHeaders, HttpStatus.NO_CONTENT);
-	
-	}
-
-	
-
-}
+/**
+ * OrbitControllerImpl.java
+ * 
+ * (C) 2019 Dr. Bassler & Co. Managementberatung GmbH
+ */
+package de.dlr.proseo.ordermgr.rest;
+
+import java.time.Instant;
+import java.util.ArrayList;
+import java.util.Arrays;
+import java.util.Date;
+import java.util.List;
+import java.util.Optional;
+
+import javax.validation.Valid;
+
+import org.slf4j.LoggerFactory;
+import org.slf4j.Logger;
+import org.springframework.format.annotation.DateTimeFormat;
+import org.springframework.http.HttpHeaders;
+import org.springframework.http.HttpStatus;
+import org.springframework.http.ResponseEntity;
+import org.springframework.stereotype.Component;
+
+import com.mysema.scalagen.defs;
+
+import de.dlr.proseo.model.Orbit;
+import de.dlr.proseo.model.Spacecraft;
+import de.dlr.proseo.model.service.RepositoryService;
+import de.dlr.proseo.ordermgr.rest.model.RestOrbit;
+import de.dlr.proseo.ordermgr.rest.model.OrbitUtil;
+
+/**
+ * Spring MVC controller for the prosEO Order Manager; implements the services required to manage spacecraft orbits
+ * 
+ * @author Ranjitha Vignesh
+ *
+ */
+@Component
+public class OrbitControllerImpl implements OrbitController {
+		
+	/* Message ID constants */
+	private static final int MSG_ID_ORBIT_NOT_FOUND = 1005;
+	private static final int MSG_ID_DELETION_UNSUCCESSFUL = 1004;
+	private static final int MSG_ID_NOT_IMPLEMENTED = 9000;
+	private static final int MSG_ID_ORBIT_MISSING = 1006;
+	private static final int MSG_ID_ORBIT_INCOMPLETE = 1007;
+
+
+	/* Message string constants */
+	private static final String MSG_ORBIT_NOT_FOUND = "No orbit found for ID %d (%d)";
+	private static final String MSG_DELETION_UNSUCCESSFUL = "Orbit deletion unsuccessful for ID %d (%d)";
+	private static final String HTTP_HEADER_WARNING = "Warning";
+	private static final String MSG_PREFIX = "199 proseo-ordermgr-orbitcontroller ";
+	private static final String MSG_ORBIT_MISSING = "(E%d) Orbit not set";
+	private static final String MSG_ORBIT_INCOMPLETE = "(E%d) Spacecraft Code not set in the search";
+
+
+	/** A logger for this class */
+	private static Logger logger = LoggerFactory.getLogger(OrbitControllerImpl.class);
+
+	/**
+	 * List of all orbits filtered by mission, spacecraft, start time range , orbit number range
+	 * 
+	 * @param missionCode the mission 
+	 * @param spacecraftCode the spacecraft
+	 * @param startTimeFrom earliest sensing start time
+	 * @param startTimeTo latest sensing start time
+	 * @param orbitNumberFrom included orbits beginning
+	 * @param orbitNumberTo included orbits end
+	 * @return a response entity with either a list of products and HTTP status OK or an error message and an HTTP status indicating failure
+	 */
+	
+//	/**
+//	 * Log an informational message with the prosEO message prefix
+//	 * 
+//	 * @param messageFormat the message text with parameter placeholders in String.format() style
+//	 * @param messageId a (unique) message id
+//	 * @param messageParameters the message parameters (optional, depending on the message format)
+//	 */
+//	private void logInfo(String messageFormat, int messageId, Object... messageParameters) {
+//		// Prepend message ID to parameter list
+//		List<Object> messageParamList = new ArrayList<>(Arrays.asList(messageParameters));
+//		messageParamList.add(0, messageId);
+//		
+//		// Log the error message
+//		logger.info(String.format(messageFormat, messageParamList.toArray()));
+//	}
+	
+	/**
+	 * Log an error and return the corresponding HTTP message header
+	 * 
+	 * @param messageFormat the message text with parameter placeholders in String.format() style
+	 * @param messageId a (unique) message id
+	 * @param messageParameters the message parameters (optional, depending on the message format)
+	 * @return an HttpHeaders object with a formatted error message
+	 */
+	private HttpHeaders errorHeaders(String messageFormat, int messageId, Object... messageParameters) {
+		// Prepend message ID to parameter list
+		List<Object> messageParamList = new ArrayList<>(Arrays.asList(messageParameters));
+		messageParamList.add(0, messageId);
+		
+		// Log the error message
+		String message = String.format(messageFormat, messageParamList.toArray());
+		logger.error(message);
+		
+		// Create an HTTP "Warning" header
+		HttpHeaders responseHeaders = new HttpHeaders();
+		responseHeaders.set(HTTP_HEADER_WARNING, MSG_PREFIX + message);
+		return responseHeaders;
+	}
+	
+	@Override
+	public ResponseEntity<List<RestOrbit>> getOrbits(String spacecraftCode, Long orbitNumberFrom,
+			Long orbitNumberTo, @DateTimeFormat Date starttimefrom, @DateTimeFormat Date starttimeto) {
+		if (logger.isTraceEnabled()) logger.trace(">>> getOrbit{}");
+
+		List<RestOrbit> result = new ArrayList<>();		
+		// Find using search parameters
+		//Check if Spacecraft code isn't blank and returns orbits matching to the spacecraft code
+		if(!(("").equals(spacecraftCode))) {
+			if(0 != orbitNumberFrom && 0 != orbitNumberTo) {
+				//Gets all matching Orbits for the matching spacecraft code and Orbit number range
+				List <Orbit> matchOrbits = RepositoryService.getOrbitRepository()
+						.findBySpacecraftCodeAndOrbitNumberBetween(spacecraftCode, orbitNumberFrom.intValue(), orbitNumberTo.intValue());
+			
+				//Return all Orbits within given orbit number range and start time range
+				if(null != starttimefrom && null != starttimeto) {
+					for (de.dlr.proseo.model.Orbit orbit : matchOrbits) {
+						logger.info("Orbit.starttime: "+orbit.getStartTime());
+						logger.info("Orbit.stoptime: "+orbit.getStopTime());
+
+						if (!(orbit.getStartTime().isBefore(starttimefrom.toInstant())) && 
+								!(orbit.getStopTime().isAfter(starttimeto .toInstant()))) {
+							if (logger.isDebugEnabled()) logger.debug("Found orbit with ID {}", orbit.getId());
+							RestOrbit resultOrbit = OrbitUtil.toRestOrbit(orbit);
+							if (logger.isDebugEnabled()) logger.debug("Created result orbit with ID {}", resultOrbit.getId());
+							result.add(resultOrbit);						
+						}
+					}
+					return new ResponseEntity<>(result, HttpStatus.OK);	
+				}
+				//Return all Orbits within given orbit number range
+				for (de.dlr.proseo.model.Orbit  orbit: matchOrbits) {
+					if (logger.isDebugEnabled()) logger.debug("Found orbit with ID {}", orbit.getId());
+					RestOrbit resultOrbit = OrbitUtil.toRestOrbit(orbit);
+					if (logger.isDebugEnabled()) logger.debug("Created result orbit with ID {}", resultOrbit.getId());
+					result.add(resultOrbit);
+				}				
+				return new ResponseEntity<>(result, HttpStatus.OK);					
+			}
+			
+			//Returns all orbits matching the spacecraft code within the start time range
+			else if (null != starttimefrom && null != starttimeto) {
+				for (Orbit orbit : RepositoryService.getOrbitRepository()
+						.findBySpacecraftCodeAndStartTimeBetween(spacecraftCode, starttimefrom.toInstant(), starttimeto.toInstant())) {
+					if (logger.isDebugEnabled()) logger.debug("Found orbit with ID {}", orbit.getId());
+					RestOrbit resultOrbit = OrbitUtil.toRestOrbit(orbit);
+					if (logger.isDebugEnabled()) logger.debug("Created result orbit with ID {}", resultOrbit.getId());
+					result.add(resultOrbit);	
+
+				}
+				return new ResponseEntity<>(result, HttpStatus.OK);								
+				
+			}
+			else {
+				for(Orbit orbit : RepositoryService.getOrbitRepository().findAll()) {
+					logger.info("SPacecraft Input value: = "+ spacecraftCode);
+					logger.info("orbit spacecraft code: = "+orbit.getSpacecraft().getCode());				
+					if(spacecraftCode.equals(orbit.getSpacecraft().getCode())) {
+						if (logger.isDebugEnabled()) logger.debug("Found orbit with ID {}", orbit.getId());
+						RestOrbit resultOrbit = OrbitUtil.toRestOrbit(orbit);
+						if (logger.isDebugEnabled()) logger.debug("Created result orbit with ID {}", resultOrbit.getId());
+						result.add(resultOrbit);				
+					}
+				}
+				
+			}
+			
+			return new ResponseEntity<>(result, HttpStatus.OK);								
+		}
+		
+		//Returns HTTP_BAD REQUEST when spacecraft code is blank 
+		else 
+			return new ResponseEntity<>(
+					errorHeaders(MSG_ORBIT_INCOMPLETE, MSG_ID_ORBIT_INCOMPLETE), HttpStatus.BAD_REQUEST);
+	}
+	
+	/**
+	 * Create orbit/s from the given Json object 
+	 * @param orbit the List of Json object to create the orbit from
+	 * @return a response containing a List of Json object corresponding to the orbit after persistence (with ID and version for all 
+	 * 		   contained objects) and HTTP status "CREATED"
+	 */
+	@Override
+	public ResponseEntity<List<RestOrbit>> createOrbits(@Valid List<RestOrbit> orbit) {		
+		if (logger.isTraceEnabled()) logger.trace(">>> createOrbit({})", orbit.getClass());
+		
+		if (null == orbit) {
+			return new ResponseEntity<>(
+					errorHeaders(MSG_ORBIT_MISSING, MSG_ID_ORBIT_MISSING), HttpStatus.BAD_REQUEST);
+		}
+		
+		List<Orbit> modelOrbits = new ArrayList<de.dlr.proseo.model.Orbit> ();
+		
+		List<RestOrbit> restOrbits = new ArrayList<RestOrbit> ();
+		//Insert every valid Rest orbit into the DB
+		for(RestOrbit tomodelOrbit : orbit) {
+			Orbit modelOrbit = OrbitUtil.toModelOrbit(tomodelOrbit);
+			
+			//Adding spacecraft object to modelOrbit
+			Spacecraft spacecraft = RepositoryService.getSpacecraftRepository().findByCode(tomodelOrbit.getSpacecraftCode());
+			modelOrbit.setSpacecraft(spacecraft);
+			
+			modelOrbit = RepositoryService.getOrbitRepository().save(modelOrbit);
+			modelOrbits.add(modelOrbit);
+		}
+		 
+		//Return every inserted orbit 
+		for(Orbit torestOrbit : modelOrbits ) {
+			RestOrbit restOrbit = OrbitUtil.toRestOrbit(torestOrbit);
+			restOrbits.add(restOrbit);
+		}
+		
+		//return null;
+		return new ResponseEntity<>(restOrbits, HttpStatus.CREATED);
+	}
+
+	/**
+	 * Find the orbit with the given ID
+	 * 
+	 * @param id the ID to look for
+	 * @return a Json object corresponding to the found orbit and HTTP status "OK" or an error message and
+	 * 		   HTTP status "NOT_FOUND", if no orbit with the given ID exists
+	 */
+	@Override
+	public ResponseEntity<RestOrbit> getOrbitById(Long id) {
+		if (logger.isTraceEnabled()) logger.trace(">>> getOrbitById({})", id);
+		
+		Optional<Orbit> modelOrbit = RepositoryService.getOrbitRepository().findById(id);
+		
+		if (modelOrbit.isEmpty()) {
+			String message = String.format(MSG_PREFIX + MSG_ORBIT_NOT_FOUND, id, MSG_ID_ORBIT_NOT_FOUND);
+			logger.error(message);
+			HttpHeaders responseHeaders = new HttpHeaders();
+			responseHeaders.set(HTTP_HEADER_WARNING, message);
+			return new ResponseEntity<>(responseHeaders, HttpStatus.NOT_FOUND);
+		}
+		
+		return new ResponseEntity<>(OrbitUtil.toRestOrbit(modelOrbit.get()), HttpStatus.OK);
+	
+	}
+
+	/**
+	 * Update the orbit with the given ID with the attribute values of the given Json object. 
+	 * @param id the ID of the orbit to update
+	 * @param orbit a Json object containing the modified (and unmodified) attributes
+	 * @return a response containing a Json object corresponding to the obit after modification (with ID and version for all 
+	 * 		   contained objects) and HTTP status "OK" or an error message and
+	 * 		   HTTP status "NOT_FOUND", if no orbit with the given ID exists
+	 */
+	@Override
+	public ResponseEntity<RestOrbit> modifyOrbit(Long id, @Valid RestOrbit orbit) {
+		
+//		return null;
+
+		if (logger.isTraceEnabled()) logger.trace(">>> modifyOrbit({})", id);
+		
+		Optional<Orbit> optModelOrbit = RepositoryService.getOrbitRepository().findById(id);
+		
+		if (optModelOrbit.isEmpty()) {
+			String message = String.format(MSG_PREFIX + MSG_ORBIT_NOT_FOUND, id, MSG_ID_ORBIT_NOT_FOUND);
+			logger.error(message);
+			HttpHeaders responseHeaders = new HttpHeaders();
+			responseHeaders.set(HTTP_HEADER_WARNING, message);
+			return new ResponseEntity<>(responseHeaders, HttpStatus.NOT_FOUND);
+		}
+		Orbit modelOrbit = optModelOrbit.get();
+		
+		// Update modified attributes
+		boolean orbitChanged = false;
+		Orbit changedOrbit = OrbitUtil.toModelOrbit(orbit);
+
+		//Adding spacecraft object to modelOrbit
+		Spacecraft spacecraft = RepositoryService.getSpacecraftRepository().findByCode(orbit.getSpacecraftCode());
+		changedOrbit.setSpacecraft(spacecraft);
+		
+		if (!modelOrbit.getOrbitNumber().equals(changedOrbit.getOrbitNumber())) {
+			orbitChanged = true;
+			modelOrbit.setOrbitNumber(changedOrbit.getOrbitNumber());
+		}
+		
+		if (!modelOrbit.getStartTime().equals(changedOrbit.getStartTime())) {
+			orbitChanged = true;
+			modelOrbit.setStartTime(changedOrbit.getStartTime());
+		}
+		
+		if (!modelOrbit.getStopTime().equals(changedOrbit.getStopTime())) {
+			orbitChanged = true;
+			modelOrbit.setStopTime(changedOrbit.getStopTime());
+		}
+		
+		if (!modelOrbit.getSpacecraft().equals(changedOrbit.getSpacecraft())) {
+			orbitChanged = true;
+			modelOrbit.setSpacecraft(changedOrbit.getSpacecraft());
+		}
+		
+		// Save orbit only if anything was actually changed
+		if (orbitChanged)	{
+			modelOrbit.incrementVersion();
+			modelOrbit = RepositoryService.getOrbitRepository().save(modelOrbit);
+		}
+		
+		return new ResponseEntity<>(OrbitUtil.toRestOrbit(modelOrbit), HttpStatus.OK);
+	
+	
+	}
+
+	/**
+	 * Delete an orbit by ID
+	 * 
+	 * @param the ID of the orbit to delete
+	 * @return a response entity with HTTP status "NO_CONTENT", if the deletion was successful, "NOT_FOUND", if the orbit did not
+	 *         exist, or "NOT_MODIFIED", if the deletion was unsuccessful
+	 */
+	@Override
+	public ResponseEntity<?> deleteOrbitById(Long id) {
+		if (logger.isTraceEnabled()) logger.trace(">>> deleteOrbitById({})", id);
+		
+		// Test whether the orbit id is valid
+		Optional<Orbit> modelOrbit = RepositoryService.getOrbitRepository().findById(id);
+		if (modelOrbit.isEmpty()) {
+			String message = String.format(MSG_PREFIX + MSG_ORBIT_NOT_FOUND, id, MSG_ID_ORBIT_NOT_FOUND);
+			logger.error(message);
+			HttpHeaders responseHeaders = new HttpHeaders();
+			responseHeaders.set(HTTP_HEADER_WARNING, message);
+			return new ResponseEntity<>(responseHeaders, HttpStatus.NOT_FOUND);
+		}		
+		// Delete the orbit
+		RepositoryService.getOrbitRepository().deleteById(id);
+
+		// Test whether the deletion was successful
+		modelOrbit = RepositoryService.getOrbitRepository().findById(id);
+		if (!modelOrbit.isEmpty()) {
+			String message = String.format(MSG_PREFIX + MSG_DELETION_UNSUCCESSFUL, id, MSG_ID_DELETION_UNSUCCESSFUL);
+			logger.error(message);
+			HttpHeaders responseHeaders = new HttpHeaders();
+			responseHeaders.set(HTTP_HEADER_WARNING, message);
+			return new ResponseEntity<>(responseHeaders, HttpStatus.NOT_FOUND);
+		}
+		
+		HttpHeaders responseHeaders = new HttpHeaders();
+		return new ResponseEntity<>(responseHeaders, HttpStatus.NO_CONTENT);
+	
+	}
+
+	
+
+}