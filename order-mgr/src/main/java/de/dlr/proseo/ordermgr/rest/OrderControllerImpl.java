/**
 * OrderControllerImpl.java
 * 
 * (C) 2019 Dr. Bassler & Co. Managementberatung GmbH
 */
package de.dlr.proseo.ordermgr.rest;

import java.util.ConcurrentModificationException;
import java.util.Date;
import java.util.List;
import javax.persistence.EntityNotFoundException;
import javax.persistence.NoResultException;
import javax.validation.Valid;

import org.slf4j.LoggerFactory;
import org.slf4j.Logger;
import org.springframework.beans.factory.annotation.Autowired;
import org.springframework.format.annotation.DateTimeFormat;
import org.springframework.http.HttpHeaders;
import org.springframework.http.HttpStatus;
import org.springframework.http.ResponseEntity;
import org.springframework.stereotype.Component;

import de.dlr.proseo.ordermgr.rest.model.RestOrder;

/**
 * Spring MVC controller for the prosEO Order Manager; implements the services required to manage processing orders
 * 
 * @author Ranjitha Vignesh
 *
 */
@Component
public class OrderControllerImpl implements OrderController {
	
	/* Message ID constants */
	// private static final int MSG_ID_NOT_IMPLEMENTED = 9000;


	/* Message string constants */
	private static final String HTTP_HEADER_WARNING = "Warning";
	private static final String HTTP_MSG_PREFIX = "199 proseo-ordermgr-ordercontroller ";

	private static Logger logger = LoggerFactory.getLogger(OrderControllerImpl.class);
	
	/** The product manager */
	@Autowired
	private ProcessingOrderMgr procOrderManager;
	
	/**
	 * Create an HTTP "Warning" header with the given text message
	 * 
	 * @param message the message text
	 * @return an HttpHeaders object with a warning message
	 */
	private HttpHeaders errorHeaders(String message) {
		HttpHeaders responseHeaders = new HttpHeaders();
		responseHeaders.set(HTTP_HEADER_WARNING, HTTP_MSG_PREFIX + message.replaceAll("\n", " "));
		return responseHeaders;
	}
	/**
	 * Create a order from the given Json object 
	 * 
	 * @param order the Json object to create the order from
	 * @return HTTP status "CREATED" and a response containing a Json object corresponding to the product after persistence
	 *             (with ID and version for all contained objects) or
	 *         HTTP status "BAD_REQUEST", if any of the input data was invalid
	 */

	@Override
	public ResponseEntity<RestOrder> createOrder(RestOrder order) {	
		if (logger.isTraceEnabled()) logger.trace(">>> createOrder({})", (null == order ? "MISSING" : order.getIdentifier()));
		
		try {
			return new ResponseEntity<>(procOrderManager.createOrder(order), HttpStatus.CREATED);
		} catch (IllegalArgumentException e) {
			return new ResponseEntity<>(errorHeaders(e.getMessage()), HttpStatus.BAD_REQUEST);
		}	
	}
	/**
	 * List of all order filtered by mission, identifier, productClasses, starttime range
	 * 
	 * @param mission the mission code
	 * @param identifier the unique order identifier string
	 * @param productClass an array of product types
	 * @param startTimeFrom earliest sensing start time
	 * @param startTimeTo latest sensing start time
	 * @return HTTP status "OK" and a list of products or
	 *         HTTP status "NOT_FOUND" and an error message, if no products matching the search criteria were found
	 */
	@Override
	public ResponseEntity<List<RestOrder>> getOrders(String mission, String identifier, String[] productclasses, @DateTimeFormat Date executionTimeFrom,
			@DateTimeFormat Date executionTimeTo) {
<<<<<<< HEAD
		if (logger.isTraceEnabled()) logger.trace(">>> getOrders({}, {}, {}, {}, {})", mission, identifier, productclasses, executionTimeFrom.toInstant(), executionTimeTo.toInstant());
=======
		if (logger.isTraceEnabled()) logger.trace(">>> getOrders({}, {}, {}, {}, {})", mission, identifier, productclasses, executionTimeFrom, executionTimeTo);
>>>>>>> da0efb8f
		
		try {
			return new ResponseEntity<>(
					procOrderManager.getOrders(mission, identifier, productclasses, executionTimeFrom, executionTimeTo), HttpStatus.OK);
		} catch (NoResultException e) {
			return new ResponseEntity<>(errorHeaders(e.getMessage()), HttpStatus.NOT_FOUND);
		}
	}
	/**
	 * Find the order with the given ID
	 * 
	 * @param id the ID to look for
	 * @return a Json object corresponding to the found order and HTTP status "OK" or an error message and
	 * 		   HTTP status "NOT_FOUND", if no orbit with the given ID exists
	 */
	@Override
	public ResponseEntity<RestOrder> getOrderById(Long id) {
		// TODO Auto-generated method stub
		if (logger.isTraceEnabled()) logger.trace(">>> getOrderById({})", id);
		try {
			return new ResponseEntity<>(procOrderManager.getOrderById(id), HttpStatus.OK);
		} catch (IllegalArgumentException e) {
			return new ResponseEntity<>(errorHeaders(e.getMessage()), HttpStatus.BAD_REQUEST);
		} catch (NoResultException e) {
			return new ResponseEntity<>(errorHeaders(e.getMessage()), HttpStatus.NOT_FOUND);
		}
	}
	/**
	 * Delete an order by ID
	 * 
	 * @param the ID of the order to delete
	 * @return a response entity with HTTP status "NO_CONTENT", if the deletion was successful, "NOT_FOUND", if the orbit did not
	 *         exist, or "NOT_MODIFIED", if the deletion was unsuccessful
	 */
	@Override
	public ResponseEntity<?> deleteOrderById(Long id) {
		
		if (logger.isTraceEnabled()) logger.trace(">>> deleteOrderById({})", id);

		try {
			procOrderManager.deleteOrderById(id);
			return new ResponseEntity<>(new HttpHeaders(), HttpStatus.NO_CONTENT);
		} catch (EntityNotFoundException e) {
			return new ResponseEntity<>(errorHeaders(e.getMessage()), HttpStatus.NOT_FOUND);
		} catch (RuntimeException e) {
			return new ResponseEntity<>(errorHeaders(e.getMessage()), HttpStatus.NOT_MODIFIED);
		}
	}
	/**
	 * Update the order with the given ID with the attribute values of the given Json object. 
	 * @param id the ID of the order to update
	 * @param orbit a Json object containing the modified (and unmodified) attributes
	 * @return a response containing a Json object corresponding to the order after modification (with ID and version for all 
	 * 		   contained objects) and HTTP status "OK" or an error message and
	 * 		   HTTP status "NOT_FOUND", if no order with the given ID exists
	 */

	// To be Tested
	@Override
	public ResponseEntity<RestOrder> modifyOrder(Long id, @Valid RestOrder order) {
		if (logger.isTraceEnabled()) logger.trace(">>> modifyOrder({})", id);
		try {
			RestOrder changedOrder = procOrderManager.modifyOrder(id, order);
			HttpStatus httpStatus = (order.getVersion() == changedOrder.getVersion() ? HttpStatus.NOT_MODIFIED : HttpStatus.OK);
			return new ResponseEntity<>(changedOrder, httpStatus);
		} catch (EntityNotFoundException e) {
			return new ResponseEntity<>(errorHeaders(e.getMessage()), HttpStatus.NOT_FOUND);
		} catch (IllegalArgumentException e) {
			return new ResponseEntity<>(errorHeaders(e.getMessage()), HttpStatus.BAD_REQUEST);
		} catch (ConcurrentModificationException e) {
			return new ResponseEntity<>(errorHeaders(e.getMessage()), HttpStatus.CONFLICT);
		}
	
	}
	

}
<|MERGE_RESOLUTION|>--- conflicted
+++ resolved
@@ -1,174 +1,170 @@
-/**
- * OrderControllerImpl.java
- * 
- * (C) 2019 Dr. Bassler & Co. Managementberatung GmbH
- */
-package de.dlr.proseo.ordermgr.rest;
-
-import java.util.ConcurrentModificationException;
-import java.util.Date;
-import java.util.List;
-import javax.persistence.EntityNotFoundException;
-import javax.persistence.NoResultException;
-import javax.validation.Valid;
-
-import org.slf4j.LoggerFactory;
-import org.slf4j.Logger;
-import org.springframework.beans.factory.annotation.Autowired;
-import org.springframework.format.annotation.DateTimeFormat;
-import org.springframework.http.HttpHeaders;
-import org.springframework.http.HttpStatus;
-import org.springframework.http.ResponseEntity;
-import org.springframework.stereotype.Component;
-
-import de.dlr.proseo.ordermgr.rest.model.RestOrder;
-
-/**
- * Spring MVC controller for the prosEO Order Manager; implements the services required to manage processing orders
- * 
- * @author Ranjitha Vignesh
- *
- */
-@Component
-public class OrderControllerImpl implements OrderController {
-	
-	/* Message ID constants */
-	// private static final int MSG_ID_NOT_IMPLEMENTED = 9000;
-
-
-	/* Message string constants */
-	private static final String HTTP_HEADER_WARNING = "Warning";
-	private static final String HTTP_MSG_PREFIX = "199 proseo-ordermgr-ordercontroller ";
-
-	private static Logger logger = LoggerFactory.getLogger(OrderControllerImpl.class);
-	
-	/** The product manager */
-	@Autowired
-	private ProcessingOrderMgr procOrderManager;
-	
-	/**
-	 * Create an HTTP "Warning" header with the given text message
-	 * 
-	 * @param message the message text
-	 * @return an HttpHeaders object with a warning message
-	 */
-	private HttpHeaders errorHeaders(String message) {
-		HttpHeaders responseHeaders = new HttpHeaders();
-		responseHeaders.set(HTTP_HEADER_WARNING, HTTP_MSG_PREFIX + message.replaceAll("\n", " "));
-		return responseHeaders;
-	}
-	/**
-	 * Create a order from the given Json object 
-	 * 
-	 * @param order the Json object to create the order from
-	 * @return HTTP status "CREATED" and a response containing a Json object corresponding to the product after persistence
-	 *             (with ID and version for all contained objects) or
-	 *         HTTP status "BAD_REQUEST", if any of the input data was invalid
-	 */
-
+/**
+ * OrderControllerImpl.java
+ * 
+ * (C) 2019 Dr. Bassler & Co. Managementberatung GmbH
+ */
+package de.dlr.proseo.ordermgr.rest;
+
+import java.util.ConcurrentModificationException;
+import java.util.Date;
+import java.util.List;
+import javax.persistence.EntityNotFoundException;
+import javax.persistence.NoResultException;
+import javax.validation.Valid;
+
+import org.slf4j.LoggerFactory;
+import org.slf4j.Logger;
+import org.springframework.beans.factory.annotation.Autowired;
+import org.springframework.format.annotation.DateTimeFormat;
+import org.springframework.http.HttpHeaders;
+import org.springframework.http.HttpStatus;
+import org.springframework.http.ResponseEntity;
+import org.springframework.stereotype.Component;
+
+import de.dlr.proseo.ordermgr.rest.model.RestOrder;
+
+/**
+ * Spring MVC controller for the prosEO Order Manager; implements the services required to manage processing orders
+ * 
+ * @author Ranjitha Vignesh
+ *
+ */
+@Component
+public class OrderControllerImpl implements OrderController {
+	
+	/* Message ID constants */
+	// private static final int MSG_ID_NOT_IMPLEMENTED = 9000;
+
+
+	/* Message string constants */
+	private static final String HTTP_HEADER_WARNING = "Warning";
+	private static final String HTTP_MSG_PREFIX = "199 proseo-ordermgr-ordercontroller ";
+
+	private static Logger logger = LoggerFactory.getLogger(OrderControllerImpl.class);
+	
+	/** The product manager */
+	@Autowired
+	private ProcessingOrderMgr procOrderManager;
+	
+	/**
+	 * Create an HTTP "Warning" header with the given text message
+	 * 
+	 * @param message the message text
+	 * @return an HttpHeaders object with a warning message
+	 */
+	private HttpHeaders errorHeaders(String message) {
+		HttpHeaders responseHeaders = new HttpHeaders();
+		responseHeaders.set(HTTP_HEADER_WARNING, HTTP_MSG_PREFIX + message.replaceAll("\n", " "));
+		return responseHeaders;
+	}
+	/**
+	 * Create a order from the given Json object 
+	 * 
+	 * @param order the Json object to create the order from
+	 * @return HTTP status "CREATED" and a response containing a Json object corresponding to the product after persistence
+	 *             (with ID and version for all contained objects) or
+	 *         HTTP status "BAD_REQUEST", if any of the input data was invalid
+	 */
+
+	@Override
+	public ResponseEntity<RestOrder> createOrder(RestOrder order) {	
+		if (logger.isTraceEnabled()) logger.trace(">>> createOrder({})", (null == order ? "MISSING" : order.getIdentifier()));
+		
+		try {
+			return new ResponseEntity<>(procOrderManager.createOrder(order), HttpStatus.CREATED);
+		} catch (IllegalArgumentException e) {
+			return new ResponseEntity<>(errorHeaders(e.getMessage()), HttpStatus.BAD_REQUEST);
+		}	
+	}
+	/**
+	 * List of all order filtered by mission, identifier, productClasses, starttime range
+	 * 
+	 * @param mission the mission code
+	 * @param identifier the unique order identifier string
+	 * @param productClass an array of product types
+	 * @param startTimeFrom earliest sensing start time
+	 * @param startTimeTo latest sensing start time
+	 * @return HTTP status "OK" and a list of products or
+	 *         HTTP status "NOT_FOUND" and an error message, if no products matching the search criteria were found
+	 */
+	@Override
+	public ResponseEntity<List<RestOrder>> getOrders(String mission, String identifier, String[] productclasses, @DateTimeFormat Date executionTimeFrom,
+			@DateTimeFormat Date executionTimeTo) {
+		if (logger.isTraceEnabled()) logger.trace(">>> getOrders({}, {}, {}, {}, {})", mission, identifier, productclasses, executionTimeFrom, executionTimeTo);
+		
+		try {
+			return new ResponseEntity<>(
+					procOrderManager.getOrders(mission, identifier, productclasses, executionTimeFrom, executionTimeTo), HttpStatus.OK);
+		} catch (NoResultException e) {
+			return new ResponseEntity<>(errorHeaders(e.getMessage()), HttpStatus.NOT_FOUND);
+		}
+	}
+	/**
+	 * Find the order with the given ID
+	 * 
+	 * @param id the ID to look for
+	 * @return a Json object corresponding to the found order and HTTP status "OK" or an error message and
+	 * 		   HTTP status "NOT_FOUND", if no orbit with the given ID exists
+	 */
+	@Override
+	public ResponseEntity<RestOrder> getOrderById(Long id) {
+		// TODO Auto-generated method stub
+		if (logger.isTraceEnabled()) logger.trace(">>> getOrderById({})", id);
+		try {
+			return new ResponseEntity<>(procOrderManager.getOrderById(id), HttpStatus.OK);
+		} catch (IllegalArgumentException e) {
+			return new ResponseEntity<>(errorHeaders(e.getMessage()), HttpStatus.BAD_REQUEST);
+		} catch (NoResultException e) {
+			return new ResponseEntity<>(errorHeaders(e.getMessage()), HttpStatus.NOT_FOUND);
+		}
+	}
+	/**
+	 * Delete an order by ID
+	 * 
+	 * @param the ID of the order to delete
+	 * @return a response entity with HTTP status "NO_CONTENT", if the deletion was successful, "NOT_FOUND", if the orbit did not
+	 *         exist, or "NOT_MODIFIED", if the deletion was unsuccessful
+	 */
+	@Override
+	public ResponseEntity<?> deleteOrderById(Long id) {
+		
+		if (logger.isTraceEnabled()) logger.trace(">>> deleteOrderById({})", id);
+
+		try {
+			procOrderManager.deleteOrderById(id);
+			return new ResponseEntity<>(new HttpHeaders(), HttpStatus.NO_CONTENT);
+		} catch (EntityNotFoundException e) {
+			return new ResponseEntity<>(errorHeaders(e.getMessage()), HttpStatus.NOT_FOUND);
+		} catch (RuntimeException e) {
+			return new ResponseEntity<>(errorHeaders(e.getMessage()), HttpStatus.NOT_MODIFIED);
+		}
+	}
+	/**
+	 * Update the order with the given ID with the attribute values of the given Json object. 
+	 * @param id the ID of the order to update
+	 * @param orbit a Json object containing the modified (and unmodified) attributes
+	 * @return a response containing a Json object corresponding to the order after modification (with ID and version for all 
+	 * 		   contained objects) and HTTP status "OK" or an error message and
+	 * 		   HTTP status "NOT_FOUND", if no order with the given ID exists
+	 */
+
+	// To be Tested
 	@Override
-	public ResponseEntity<RestOrder> createOrder(RestOrder order) {	
-		if (logger.isTraceEnabled()) logger.trace(">>> createOrder({})", (null == order ? "MISSING" : order.getIdentifier()));
-		
-		try {
-			return new ResponseEntity<>(procOrderManager.createOrder(order), HttpStatus.CREATED);
-		} catch (IllegalArgumentException e) {
-			return new ResponseEntity<>(errorHeaders(e.getMessage()), HttpStatus.BAD_REQUEST);
-		}	
-	}
-	/**
-	 * List of all order filtered by mission, identifier, productClasses, starttime range
-	 * 
-	 * @param mission the mission code
-	 * @param identifier the unique order identifier string
-	 * @param productClass an array of product types
-	 * @param startTimeFrom earliest sensing start time
-	 * @param startTimeTo latest sensing start time
-	 * @return HTTP status "OK" and a list of products or
-	 *         HTTP status "NOT_FOUND" and an error message, if no products matching the search criteria were found
-	 */
-	@Override
-	public ResponseEntity<List<RestOrder>> getOrders(String mission, String identifier, String[] productclasses, @DateTimeFormat Date executionTimeFrom,
-			@DateTimeFormat Date executionTimeTo) {
-<<<<<<< HEAD
-		if (logger.isTraceEnabled()) logger.trace(">>> getOrders({}, {}, {}, {}, {})", mission, identifier, productclasses, executionTimeFrom.toInstant(), executionTimeTo.toInstant());
-=======
-		if (logger.isTraceEnabled()) logger.trace(">>> getOrders({}, {}, {}, {}, {})", mission, identifier, productclasses, executionTimeFrom, executionTimeTo);
->>>>>>> da0efb8f
-		
-		try {
-			return new ResponseEntity<>(
-					procOrderManager.getOrders(mission, identifier, productclasses, executionTimeFrom, executionTimeTo), HttpStatus.OK);
-		} catch (NoResultException e) {
-			return new ResponseEntity<>(errorHeaders(e.getMessage()), HttpStatus.NOT_FOUND);
-		}
-	}
-	/**
-	 * Find the order with the given ID
-	 * 
-	 * @param id the ID to look for
-	 * @return a Json object corresponding to the found order and HTTP status "OK" or an error message and
-	 * 		   HTTP status "NOT_FOUND", if no orbit with the given ID exists
-	 */
-	@Override
-	public ResponseEntity<RestOrder> getOrderById(Long id) {
-		// TODO Auto-generated method stub
-		if (logger.isTraceEnabled()) logger.trace(">>> getOrderById({})", id);
-		try {
-			return new ResponseEntity<>(procOrderManager.getOrderById(id), HttpStatus.OK);
-		} catch (IllegalArgumentException e) {
-			return new ResponseEntity<>(errorHeaders(e.getMessage()), HttpStatus.BAD_REQUEST);
-		} catch (NoResultException e) {
-			return new ResponseEntity<>(errorHeaders(e.getMessage()), HttpStatus.NOT_FOUND);
-		}
-	}
-	/**
-	 * Delete an order by ID
-	 * 
-	 * @param the ID of the order to delete
-	 * @return a response entity with HTTP status "NO_CONTENT", if the deletion was successful, "NOT_FOUND", if the orbit did not
-	 *         exist, or "NOT_MODIFIED", if the deletion was unsuccessful
-	 */
-	@Override
-	public ResponseEntity<?> deleteOrderById(Long id) {
-		
-		if (logger.isTraceEnabled()) logger.trace(">>> deleteOrderById({})", id);
-
-		try {
-			procOrderManager.deleteOrderById(id);
-			return new ResponseEntity<>(new HttpHeaders(), HttpStatus.NO_CONTENT);
-		} catch (EntityNotFoundException e) {
-			return new ResponseEntity<>(errorHeaders(e.getMessage()), HttpStatus.NOT_FOUND);
-		} catch (RuntimeException e) {
-			return new ResponseEntity<>(errorHeaders(e.getMessage()), HttpStatus.NOT_MODIFIED);
-		}
-	}
-	/**
-	 * Update the order with the given ID with the attribute values of the given Json object. 
-	 * @param id the ID of the order to update
-	 * @param orbit a Json object containing the modified (and unmodified) attributes
-	 * @return a response containing a Json object corresponding to the order after modification (with ID and version for all 
-	 * 		   contained objects) and HTTP status "OK" or an error message and
-	 * 		   HTTP status "NOT_FOUND", if no order with the given ID exists
-	 */
-
-	// To be Tested
-	@Override
-	public ResponseEntity<RestOrder> modifyOrder(Long id, @Valid RestOrder order) {
-		if (logger.isTraceEnabled()) logger.trace(">>> modifyOrder({})", id);
-		try {
-			RestOrder changedOrder = procOrderManager.modifyOrder(id, order);
-			HttpStatus httpStatus = (order.getVersion() == changedOrder.getVersion() ? HttpStatus.NOT_MODIFIED : HttpStatus.OK);
-			return new ResponseEntity<>(changedOrder, httpStatus);
-		} catch (EntityNotFoundException e) {
-			return new ResponseEntity<>(errorHeaders(e.getMessage()), HttpStatus.NOT_FOUND);
-		} catch (IllegalArgumentException e) {
-			return new ResponseEntity<>(errorHeaders(e.getMessage()), HttpStatus.BAD_REQUEST);
-		} catch (ConcurrentModificationException e) {
-			return new ResponseEntity<>(errorHeaders(e.getMessage()), HttpStatus.CONFLICT);
-		}
-	
-	}
-	
-
-}
+	public ResponseEntity<RestOrder> modifyOrder(Long id, @Valid RestOrder order) {
+		if (logger.isTraceEnabled()) logger.trace(">>> modifyOrder({})", id);
+		try {
+			RestOrder changedOrder = procOrderManager.modifyOrder(id, order);
+			HttpStatus httpStatus = (order.getVersion() == changedOrder.getVersion() ? HttpStatus.NOT_MODIFIED : HttpStatus.OK);
+			return new ResponseEntity<>(changedOrder, httpStatus);
+		} catch (EntityNotFoundException e) {
+			return new ResponseEntity<>(errorHeaders(e.getMessage()), HttpStatus.NOT_FOUND);
+		} catch (IllegalArgumentException e) {
+			return new ResponseEntity<>(errorHeaders(e.getMessage()), HttpStatus.BAD_REQUEST);
+		} catch (ConcurrentModificationException e) {
+			return new ResponseEntity<>(errorHeaders(e.getMessage()), HttpStatus.CONFLICT);
+		}
+	
+	}
+	
+
+}