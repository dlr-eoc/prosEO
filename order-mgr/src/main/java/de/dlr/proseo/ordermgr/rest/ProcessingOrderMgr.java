package de.dlr.proseo.ordermgr.rest;

import java.util.ArrayList;
import java.util.Arrays;
import java.util.Collections;
import java.util.ConcurrentModificationException;
import java.util.Date;
import java.util.HashMap;
import java.util.HashSet;
import java.util.List;
import java.util.Map;
import java.util.Optional;
import java.util.Set;
import java.util.UUID;

import javax.persistence.EntityManager;
import javax.persistence.EntityNotFoundException;
import javax.persistence.NoResultException;
import javax.persistence.PersistenceContext;
import javax.persistence.Query;

import org.slf4j.Logger;
import org.slf4j.LoggerFactory;
import org.springframework.format.annotation.DateTimeFormat;
import org.springframework.stereotype.Component;
import org.springframework.transaction.annotation.Transactional;

import de.dlr.proseo.model.ConfiguredProcessor;
import de.dlr.proseo.model.InputFilter;
import de.dlr.proseo.model.Mission;
import de.dlr.proseo.model.Orbit;
import de.dlr.proseo.model.Parameter;
import de.dlr.proseo.model.ProcessingOrder;
import de.dlr.proseo.model.ProductClass;
import de.dlr.proseo.model.Parameter.ParameterType;
import de.dlr.proseo.model.ClassOutputParameter;
import de.dlr.proseo.model.enums.OrderState;
import de.dlr.proseo.model.service.RepositoryService;
import de.dlr.proseo.model.util.OrderUtil;
import de.dlr.proseo.model.rest.model.RestInputFilter;
import de.dlr.proseo.model.rest.model.RestOrbitQuery;
import de.dlr.proseo.model.rest.model.RestOrder;
import de.dlr.proseo.model.rest.model.RestParameter;
import de.dlr.proseo.model.rest.model.RestParameterizedOutput;


/**
 * Service methods required to create, modify and delete processing order in the prosEO database,
 * and to query the database about such orders
 * 
 * @author Ranjitha Vignesh
 */
@Component
@Transactional
public class ProcessingOrderMgr {
	
	/* Message ID constants */
	private static final int MSG_ID_ORDER_NOT_FOUND = 1007;
	private static final int MSG_ID_DELETION_UNSUCCESSFUL = 1004;
	//private static final int MSG_ID_NOT_IMPLEMENTED = 9000;
	private static final int MSG_ID_ORDER_MISSING = 1008;
	private static final int MSG_ID_ORDER_DELETED = 1009;
	private static final int MSG_ID_ORDER_RETRIEVED = 1010;
	private static final int MSG_ID_ORDER_MODIFIED = 1011;
	private static final int MSG_ID_ORDER_NOT_MODIFIED = 1012;
	private static final int MSG_ID_ORDER_CREATED = 1013;
	private static final int MSG_ID_DUPLICATE_ORDER_UUID = 1014;
	private static final int MSG_ID_INVALID_REQUESTED_CLASS = 1015;
	private static final int MSG_ID_INVALID_INPUT_CLASS = 1016;
	private static final int MSG_ID_INVALID_FILE_CLASS = 1017;
	private static final int MSG_ID_INVALID_PROCESSING_MODE = 1018;
	private static final int MSG_ID_INVALID_CONFIGURED_PROCESSOR = 1019;
	private static final int MSG_ID_INVALID_ORBIT_RANGE = 1020;
	private static final int MSG_ID_ORDER_IDENTIFIER_MISSING = 1021;
	private static final int MSG_ID_DUPLICATE_ORDER_IDENTIFIER = 1022;
	private static final int MSG_ID_ORDER_TIME_INTERVAL_MISSING = 1023;
	private static final int MSG_ID_REQUESTED_PRODUCTCLASSES_MISSING = 1024;
	private static final int MSG_ID_ORDER_LIST_EMPTY = 1025;
	private static final int MSG_ID_ORDER_LIST_RETRIEVED = 1026;
	

	/* Message string constants */
	private static final String MSG_ORDER_NOT_FOUND = "(E%d) No order found for ID %d";
	private static final String MSG_DELETION_UNSUCCESSFUL = "(E%d) Order deletion unsuccessful for ID %d";
	private static final String MSG_ORDER_MISSING = "(E%d) Order not set";
	private static final String MSG_ORDER_DELETED = "(I%d) Order with id %d deleted";
	private static final String MSG_ORDER_ID_MISSING = "(E%d) Order ID not set";
	private static final String MSG_ORDER_RETRIEVED = "(I%d) Order with ID %s retrieved";
	private static final String MSG_ORDER_NOT_MODIFIED = "(I%d) Order with id %d not modified (no changes)";
	private static final String MSG_ORDER_MODIFIED = "(I%d) Order with id %d modified";
	private static final String MSG_ORDER_CREATED = "(I%d) Order with identifier %s created for mission %s";
	private static final String MSG_DUPLICATE_ORDER_UUID = "(E%d) Order UUID %s already exists";
	private static final String MSG_INVALID_REQUESTED_CLASS = "(E%d) Requested product class %s is not defined for mission %s";
	private static final String MSG_INVALID_INPUT_CLASS = "(E%d) Input product class %s is not defined for mission %s";
	private static final String MSG_INVALID_FILE_CLASS = "(E%d) Output file class %s is not defined for mission %s";
	private static final String MSG_INVALID_PROCESSING_MODE = "(E%d) Processing mode %s is not defined for mission %s";
	private static final String MSG_INVALID_CONFIGURED_PROCESSOR = "(E%d) Configured processor %s not found";
	private static final String MSG_INVALID_ORBIT_RANGE = "(E%d) No orbits defined between orbit number %d and %d for spacecraft %s";
	private static final String MSG_ORDER_IDENTIFIER_MISSING = "(E%d) Order identifier not set";
	private static final String MSG_DUPLICATE_ORDER_IDENTIFIER = "(E%d) Order identifier %s already exists";
	private static final String MSG_ORDER_TIME_INTERVAL_MISSING = "(E%d) Time interval (orbit or time range) missing for order %s";
	private static final String MSG_REQUESTED_PRODUCTCLASSES_MISSING = "(E%d) Requested product classes missing for order %s";
	private static final String MSG_ORDER_LIST_RETRIEVED = "(I%d) Order list of size %d retrieved for mission '%s', order '%s', start time '%s', stop time '%s'";

	private static final String MSG_ORDER_LIST_EMPTY = "(E%d) No processing order found for search criteria";


	/** JPA entity manager */
	@PersistenceContext
	private EntityManager em;

	/** A logger for this class */
	private static Logger logger = LoggerFactory.getLogger(ProcessingOrderMgr.class);
	
	/**
	 * Create and log a formatted informational message
	 * 
	 * @param messageFormat the message text with parameter placeholder in String.format() style
	 * @param messageId a (unique) message id
	 * @param messageParameters the message parameters (optional, depending on the message format)
	 * @return a formatted info message
	 */
	private String logInfo(String messageFormat, int messageId, Object... messageParameters) {
		// Prepend message ID to parameter list
		List<Object> messageParamList = new ArrayList<>(Arrays.asList(messageParameters));
		messageParamList.add(0, messageId);
		
		// Log the error message
		String message = String.format(messageFormat, messageParamList.toArray());
		logger.info(message);
		
		return message;
	}
	/**
	 * Create and log a formatted error message
	 * 
	 * @param messageFormat the message text with parameter placeholders in String.format() style
	 * @param messageId a (unique) message id
	 * @param messageParameters the message parameters (optional, depending on the message format)
	 * @return a formatted error message
	 */
	private String logError(String messageFormat, int messageId, Object... messageParameters) {
		// Prepend message ID to parameter list
		List<Object> messageParamList = new ArrayList<>(Arrays.asList(messageParameters));
		messageParamList.add(0, messageId);
		
		// Log the error message
		String message = String.format(messageFormat, messageParamList.toArray());
		logger.error(message);
		
		return message;
	}
	/**
	 * Create an order from the given Json object 
	 * 
	 * @param order the Json object to create the order from
	 * @return a Json object corresponding to the order after persistence (with ID and version for all contained objects)
	 * @throws IllegalArgumentException if any of the input data was invalid
	 */
	public RestOrder createOrder(RestOrder order) throws IllegalArgumentException {
		if (logger.isTraceEnabled()) logger.trace(">>> createOrder({})", (null == order ? "MISSING" : order.getIdentifier()));
		
		if (null == order) {
			throw new IllegalArgumentException(logError(MSG_ORDER_MISSING, MSG_ID_ORDER_MISSING));
		}
		
		ProcessingOrder modelOrder = OrderUtil.toModelOrder(order);
		// Make sure order has a UUID
		if (null == modelOrder.getUuid()) {
			modelOrder.setUuid(UUID.randomUUID());
		} else {
			// Test if given UUID is not yet in use
			if (null != RepositoryService.getOrderRepository().findByUuid(modelOrder.getUuid())) {
				throw new IllegalArgumentException(logError(MSG_DUPLICATE_ORDER_UUID, MSG_ID_DUPLICATE_ORDER_UUID, 
						modelOrder.getUuid()));
			}
		}
		
		// Make sure order has a non-blank identifier, which is not yet in use
		if (null == modelOrder.getIdentifier() || modelOrder.getIdentifier().isBlank()) {
			throw new IllegalArgumentException(logError(MSG_ORDER_IDENTIFIER_MISSING, MSG_ID_ORDER_IDENTIFIER_MISSING));
		}
		if (null != RepositoryService.getOrderRepository().findByIdentifier(modelOrder.getIdentifier())) {
			throw new IllegalArgumentException(logError(MSG_DUPLICATE_ORDER_IDENTIFIER, MSG_ID_DUPLICATE_ORDER_IDENTIFIER, modelOrder.getIdentifier()));
		}
		
		// No matter what the given order state was, orders are always created in state INITIAL
		modelOrder.setOrderState(OrderState.INITIAL);
		
		//Find the  mission for the mission code given in the rest Order
		Mission mission = RepositoryService.getMissionRepository().findByCode(order.getMissionCode());
		modelOrder.setMission(mission);	
		
		// Identify the order time interval, either by orbit range queries if given, or by start and stop time
		if (order.getOrbits().isEmpty()) {
			if (null == modelOrder.getStartTime() || null == modelOrder.getStopTime()) {
				throw new IllegalArgumentException(logError(MSG_ORDER_TIME_INTERVAL_MISSING, MSG_ID_ORDER_TIME_INTERVAL_MISSING, modelOrder.getIdentifier()));
			}
		} else {
			// Find all requested orbit ranges
			modelOrder.getRequestedOrbits().clear();
			for (RestOrbitQuery orbitQuery : order.getOrbits()) {
				List<Orbit> orbit = RepositoryService.getOrbitRepository().findBySpacecraftCodeAndOrbitNumberBetween(
						orbitQuery.getSpacecraftCode(),
						orbitQuery.getOrbitNumberFrom().intValue(),
						orbitQuery.getOrbitNumberTo().intValue());
				if (orbit.isEmpty()) {
					throw new IllegalArgumentException(logError(MSG_INVALID_ORBIT_RANGE, MSG_ID_INVALID_ORBIT_RANGE,
							orbitQuery.getOrbitNumberFrom(),
							orbitQuery.getOrbitNumberTo(),
							orbitQuery.getSpacecraftCode()));
				}
				modelOrder.getRequestedOrbits().addAll(orbit);
			}
			// Set start and stop time from requested orbits
			Orbit minOrbit = Collections.min(modelOrder.getRequestedOrbits(),
					(o1, o2) -> { return o1.getStartTime().compareTo(o2.getStartTime()); });
			Orbit maxOrbit = Collections.max(modelOrder.getRequestedOrbits(),
					(o1, o2) -> { return o1.getStopTime().compareTo(o2.getStopTime()); });
			modelOrder.setStartTime(minOrbit.getStartTime());
			modelOrder.setStopTime(maxOrbit.getStopTime());
		}
		
		// Create input filters
		for (RestInputFilter restInputFilter: order.getInputFilters()) {
			InputFilter inputFilter = new InputFilter();
			inputFilter = RepositoryService.getInputFilterRepository().save(inputFilter);
			for (RestParameter restParam : restInputFilter.getFilterConditions()) {
				Parameter modelParam = new Parameter();
				modelParam.init(ParameterType.valueOf(restParam.getParameterType()), restParam.getParameterValue());
				inputFilter.getFilterConditions().put(restParam.getKey(), modelParam);
			}
			ProductClass productClass = RepositoryService.getProductClassRepository().findByMissionCodeAndProductType(
					mission.getCode(), restInputFilter.getProductClass());
			if (null == productClass) {
				throw new IllegalArgumentException(logError(MSG_INVALID_INPUT_CLASS, MSG_ID_INVALID_INPUT_CLASS, 
						restInputFilter.getProductClass(), mission.getCode()));
			}
			modelOrder.getInputFilters().put(productClass, inputFilter);
		}
		
		for (RestParameterizedOutput restParameterizedOutput: order.getParameterizedOutputs()) {
			ClassOutputParameter parameterizedOutput = new ClassOutputParameter();
			parameterizedOutput = RepositoryService.getClassOutputParameterRepository().save(parameterizedOutput);
			for (RestParameter restParam : restParameterizedOutput.getOutputParameters()) {
				Parameter modelParam = new Parameter();
				modelParam.init(ParameterType.valueOf(restParam.getParameterType()), restParam.getParameterValue());
				parameterizedOutput.getOutputParameters().put(restParam.getKey(), modelParam);
			} 
			ProductClass productClass = RepositoryService.getProductClassRepository().findByMissionCodeAndProductType(
					mission.getCode(), restParameterizedOutput.getProductClass());
			if (null == productClass) {
				throw new IllegalArgumentException(logError(MSG_INVALID_REQUESTED_CLASS, MSG_ID_INVALID_REQUESTED_CLASS, 
						restParameterizedOutput.getProductClass(), mission.getCode()));
			}
			modelOrder.getClassOutputParameters().put(productClass, parameterizedOutput);
		}
		
		// Make sure requested product classes are set (mandatory)
		if (order.getRequestedProductClasses().isEmpty()) {
			throw new IllegalArgumentException(logError(MSG_REQUESTED_PRODUCTCLASSES_MISSING, MSG_ID_REQUESTED_PRODUCTCLASSES_MISSING, modelOrder.getIdentifier()));
		} else {
			modelOrder.getRequestedProductClasses().clear();
			for (String prodClass : order.getRequestedProductClasses()) {
				for (ProductClass product : RepositoryService.getProductClassRepository().findByProductType(prodClass)) {
					modelOrder.getRequestedProductClasses().add(product);
				}
			} 
		}
		modelOrder.getInputProductClasses().clear();
		for (String prodClass : order.getInputProductClasses()) {
			for(ProductClass product : RepositoryService.getProductClassRepository().findByProductType(prodClass)) {
				modelOrder.getInputProductClasses().add(product);
			}
		}		
		modelOrder.getRequestedConfiguredProcessors().clear();
		for (String identifier : order.getConfiguredProcessors()) {
			modelOrder.getRequestedConfiguredProcessors().add(RepositoryService.getConfiguredProcessorRepository().findByIdentifier(identifier));
		}
	
		// Everything OK, store new order in database
		modelOrder = RepositoryService.getOrderRepository().save(modelOrder);
		
		logInfo(MSG_ORDER_CREATED, MSG_ID_ORDER_CREATED, order.getIdentifier(), order.getMissionCode());

		return OrderUtil.toRestOrder(modelOrder);

		
	}

	
	/**
	 * Delete an order by ID
	 * 
	 * @param the ID of the order to delete
	 * @throws EntityNotFoundException if the order to delete does not exist in the database
	 * @throws RuntimeException if the deletion was not performed as expected
	 */
	public void deleteOrderById(Long id) throws EntityNotFoundException, RuntimeException {
		if (logger.isTraceEnabled()) logger.trace(">>> deleteOrderById({})", id);

		
		// Test whether the order id is valid
		Optional<ProcessingOrder> modelOrder = RepositoryService.getOrderRepository().findById(id);
		if (modelOrder.isEmpty()) {
			throw new EntityNotFoundException(logError(MSG_ORDER_NOT_FOUND, MSG_ID_ORDER_NOT_FOUND));
		}
		// Delete the order
		RepositoryService.getOrderRepository().deleteById(id);
		// Test whether the deletion was successful
		modelOrder = RepositoryService.getOrderRepository().findById(id);
		if (!modelOrder.isEmpty()) {
			throw new RuntimeException(logError(MSG_DELETION_UNSUCCESSFUL, MSG_ID_DELETION_UNSUCCESSFUL, id));
		}
		
		logInfo(MSG_ORDER_DELETED, MSG_ID_ORDER_DELETED, id);
	}
	
	/**
	 * Find the oder with the given ID
	 * 
	 * @param id the ID to look for
	 * @return a Json object corresponding to the order found
	 * @throws IllegalArgumentException if no order ID was given
	 * @throws NoResultException if no order with the given ID exists
	 */
	public RestOrder getOrderById(Long id) throws IllegalArgumentException, NoResultException {
		if (logger.isTraceEnabled()) logger.trace(">>> getOrderById({})", id);
		
		if (null == id) {
			throw new IllegalArgumentException(logError(MSG_ORDER_ID_MISSING, MSG_ID_ORDER_MISSING, id));
		}
		
		Optional<ProcessingOrder> modelOrder = RepositoryService.getOrderRepository().findById(id);
		
		if (modelOrder.isEmpty()) {
			throw new NoResultException(logError(MSG_ORDER_NOT_FOUND, MSG_ID_ORDER_NOT_FOUND, id));
		}
		
		logInfo(MSG_ORDER_RETRIEVED, MSG_ID_ORDER_RETRIEVED, id);
		
		return OrderUtil.toRestOrder(modelOrder.get());
	}
	
	/**
	 * Update the order with the given ID with the attribute values of the given Json object. 	 * 
	 * @param id the ID of the product to update
	 * @param order a Json object containing the modified (and unmodified) attributes
	 * @return a Json object corresponding to the product after modification (with ID and version for all contained objects)
	 * @throws EntityNotFoundException if no product with the given ID exists
	 * @throws IllegalArgumentException if any of the input data was invalid
	 * @throws ConcurrentModificationException if the order has been modified since retrieval by the client
	 */
	public RestOrder modifyOrder(Long id, RestOrder order) throws
	EntityNotFoundException, IllegalArgumentException, ConcurrentModificationException {
		if (logger.isTraceEnabled()) logger.trace(">>> modifyOrder({})", id);
		
		if (null == id) {
			throw new IllegalArgumentException(logError(MSG_ORDER_ID_MISSING, MSG_ID_ORDER_MISSING, id));
		}
		
		Optional<ProcessingOrder> optModelOrder = RepositoryService.getOrderRepository().findById(id);
				
		if (optModelOrder.isEmpty()) {
			throw new EntityNotFoundException(logError(MSG_ORDER_NOT_FOUND, MSG_ID_ORDER_NOT_FOUND, id));
		}
		ProcessingOrder modelOrder = optModelOrder.get();
		Mission mission = modelOrder.getMission();
		logger.info("Model order missioncode: " + mission.getCode());
		
		// Update modified attributes
		boolean orderChanged = false;
		ProcessingOrder changedOrder = OrderUtil.toModelOrder(order);
		
		// Mission code and UUID cannot be changed
		
		if (!modelOrder.getIdentifier().equals(changedOrder.getIdentifier())) {
			orderChanged = true;
			modelOrder.setIdentifier(changedOrder.getIdentifier());
		}
		if (!modelOrder.getOrderState().equals(changedOrder.getOrderState())) {
			orderChanged = true;
			modelOrder.setOrderState(changedOrder.getOrderState());
		}
		if (null == modelOrder.getExecutionTime() && null != changedOrder.getExecutionTime()
				|| null != modelOrder.getExecutionTime() && !modelOrder.getOrderState().equals(changedOrder.getOrderState())) {
			orderChanged = true;
			modelOrder.setExecutionTime(changedOrder.getExecutionTime());
		}
		if (!modelOrder.getStartTime().equals(changedOrder.getStartTime())) {
			orderChanged = true;
			modelOrder.setStartTime(changedOrder.getStartTime());
		}
		if (!modelOrder.getStopTime().equals(changedOrder.getStopTime())) {
			orderChanged = true;
			modelOrder.setStopTime(changedOrder.getStopTime());
		}
		if (!modelOrder.getSlicingType().equals(changedOrder.getSlicingType())) {
			orderChanged = true;
			modelOrder.setSlicingType(changedOrder.getSlicingType());
		}
		if (null == modelOrder.getSliceDuration() && null != changedOrder.getSliceDuration()
				|| null != modelOrder.getSliceDuration() && !modelOrder.getSliceDuration().equals(changedOrder.getSliceDuration())) {
			orderChanged = true;
			modelOrder.setSliceDuration(changedOrder.getSliceDuration());
		}
		if (!modelOrder.getSliceOverlap().equals(changedOrder.getSliceOverlap())) {
			orderChanged = true;
			modelOrder.setSliceOverlap(changedOrder.getSliceOverlap());
		}
		
		// Check for changes in input filters
		Map<ProductClass, InputFilter> newInputFilters = new HashMap<>();
		if (null != order.getInputFilters()) {
			for (RestInputFilter restInputFilter : order.getInputFilters()) {
				InputFilter inputFilter = new InputFilter();
				inputFilter = RepositoryService.getInputFilterRepository().save(inputFilter);
				for (RestParameter restParam : restInputFilter.getFilterConditions()) {
					Parameter modelParam = new Parameter();
					modelParam.init(ParameterType.valueOf(restParam.getParameterType()), restParam.getParameterValue());
					inputFilter.getFilterConditions().put(restParam.getKey(), modelParam);
				}
				ProductClass productClass = RepositoryService.getProductClassRepository()
						.findByMissionCodeAndProductType(mission.getCode(), restInputFilter.getProductClass());
				if (null == productClass) {
					throw new IllegalArgumentException(logError(MSG_INVALID_INPUT_CLASS, MSG_ID_INVALID_INPUT_CLASS,
							restInputFilter.getProductClass(), mission.getCode()));
				}
				if (inputFilter.equals(modelOrder.getInputFilters().get(productClass))) {
					newInputFilters.put(productClass, modelOrder.getInputFilters().get(productClass));
				} else {
					orderChanged = true;
					newInputFilters.put(productClass, inputFilter);
				}
			} 
		}
		// Check for removed input filters
		for (ProductClass productClass: modelOrder.getInputFilters().keySet()) {
			if (null == newInputFilters.get(productClass)) {
				orderChanged = true;
			}
		}
		
		// Check for changes in requested output products and their parameters
<<<<<<< HEAD
		Map<ProductClass, ClassOutputParameter> newParameterizedOutputs = new HashMap<>();
		if (order.getParameterizedOutputs().isEmpty()) {
			throw new IllegalArgumentException(logError(MSG_REQUESTED_PRODUCTCLASSES_MISSING, MSG_ID_REQUESTED_PRODUCTCLASSES_MISSING, 
					modelOrder.getIdentifier()));
		}
=======
		Map<ProductClass, ParameterizedOutput> newParameterizedOutputs = new HashMap<>();
>>>>>>> 59cc54fc
		for (RestParameterizedOutput restParameterizedOutput: order.getParameterizedOutputs()) {
			ClassOutputParameter parameterizedOutput = new ClassOutputParameter();
			parameterizedOutput = RepositoryService.getClassOutputParameterRepository().save(parameterizedOutput);
			for (RestParameter restParam : restParameterizedOutput.getOutputParameters()) {
				Parameter modelParam = new Parameter();
				modelParam.init(ParameterType.valueOf(restParam.getParameterType()), restParam.getParameterValue());
				parameterizedOutput.getOutputParameters().put(restParam.getKey(), modelParam);
			} 
			ProductClass productClass = RepositoryService.getProductClassRepository().findByMissionCodeAndProductType(
					mission.getCode(), restParameterizedOutput.getProductClass());
			if (null == productClass) {
				throw new IllegalArgumentException(logError(MSG_INVALID_INPUT_CLASS, MSG_ID_INVALID_INPUT_CLASS, 
						restParameterizedOutput.getProductClass(), mission.getCode()));
			}
			if (parameterizedOutput.equals(modelOrder.getClassOutputParameters().get(productClass))) {
				newParameterizedOutputs.put(productClass, modelOrder.getClassOutputParameters().get(productClass));
			} else {
				orderChanged = true;
				newParameterizedOutputs.put(productClass, parameterizedOutput);
			}
		}
		// Check for new requested product classes
		Set<ProductClass> newRequestedProductClasses = new HashSet<>();
		if (null != order.getRequestedProductClasses()) {
			REQUESTED_CLASSES:
			for (String requestedProductClass: order.getRequestedProductClasses()) {
				for (ProductClass modelRequestedClass: modelOrder.getRequestedProductClasses()) {
					if (modelRequestedClass.getProductType().equals(requestedProductClass)) {
						// Already present
						newRequestedProductClasses.add(modelRequestedClass);
						continue REQUESTED_CLASSES;
					}
				}
				// New component class
				orderChanged = true;
				ProductClass newRequestedClass = RepositoryService.getProductClassRepository().findByMissionCodeAndProductType(order.getMissionCode(), requestedProductClass);
				if (null == newRequestedClass) {
					throw new IllegalArgumentException(logError(MSG_INVALID_REQUESTED_CLASS, MSG_ID_INVALID_REQUESTED_CLASS,
							requestedProductClass, order.getMissionCode()));
				}
				newRequestedProductClasses.add(newRequestedClass);
			}
		}
		if (!modelOrder.getOutputParameters().equals(changedOrder.getOutputParameters())) {
			orderChanged = true;
			modelOrder.setOutputParameters(changedOrder.getOutputParameters());
		}
		// Check for removed output products
		for (ProductClass productClass: modelOrder.getClassOutputParameters().keySet()) {
			if (null == newParameterizedOutputs.get(productClass)) {
				orderChanged = true;
			}
		}		// Check for removed requested product classes
		for (ProductClass modelRequestedClass: modelOrder.getRequestedProductClasses()) {
			if (!newRequestedProductClasses.contains(modelRequestedClass)) {
				// Component class removed
				orderChanged = true;
			}
		}

		
		// Check for new input product classes
		Set<ProductClass> newInputProductClasses = new HashSet<>();
		if (null != order.getInputProductClasses()) {
			INPUT_CLASSES:
			for (String inputProductClass: order.getInputProductClasses()) {
				for (ProductClass modelInputClass: modelOrder.getInputProductClasses()) {
					if (modelInputClass.getProductType().equals(inputProductClass)) {
						// Already present
						newInputProductClasses.add(modelInputClass);
						continue INPUT_CLASSES;
					}
				}
				// New component class
				orderChanged = true;
				ProductClass newInputClass = RepositoryService.getProductClassRepository().findByMissionCodeAndProductType(order.getMissionCode(), inputProductClass);
				if (null == newInputClass) {
					throw new IllegalArgumentException(logError(MSG_INVALID_INPUT_CLASS, MSG_ID_INVALID_INPUT_CLASS,
							inputProductClass, order.getMissionCode()));
				}
				newInputProductClasses.add(newInputClass);
			}
		}
		// Check for removed input product classes
		for (ProductClass modelInputClass: modelOrder.getInputProductClasses()) {
			if (!newInputProductClasses.contains(modelInputClass)) {
				// Component class removed
				orderChanged = true;
			}
		}

		if (!modelOrder.getOutputFileClass().equals(changedOrder.getOutputFileClass())) {
			if (!mission.getFileClasses().contains(changedOrder.getOutputFileClass())) {
				throw new IllegalArgumentException(logError(MSG_INVALID_FILE_CLASS, MSG_ID_INVALID_FILE_CLASS,
						changedOrder.getOutputFileClass(), order.getMissionCode()));
			}
			orderChanged = true;
			modelOrder.setOutputFileClass(changedOrder.getOutputFileClass());
		}		
		if (!modelOrder.getProcessingMode().equals(changedOrder.getProcessingMode())) {
			if (!mission.getProcessingModes().contains(changedOrder.getProcessingMode())) {
				throw new IllegalArgumentException(logError(MSG_INVALID_PROCESSING_MODE, MSG_ID_INVALID_PROCESSING_MODE,
						changedOrder.getProcessingMode(), order.getMissionCode()));
			}
			orderChanged = true;
			modelOrder.setProcessingMode(changedOrder.getProcessingMode());
		}
		
		// Check for new configured processors
		Set<ConfiguredProcessor> newConfiguredProcessors = new HashSet<>();
		if (null != order.getConfiguredProcessors()) {
			CONFIGURED_PROCESSORS:
			for (String changedConfiguredProcessor: order.getConfiguredProcessors()) {
				for (ConfiguredProcessor modelConfiguredProcessor: modelOrder.getRequestedConfiguredProcessors()) {
					if (modelConfiguredProcessor.getIdentifier().equals(changedConfiguredProcessor)) {
						// Already present
						newConfiguredProcessors.add(modelConfiguredProcessor);
						continue CONFIGURED_PROCESSORS;
					}
				}
				// New component class
				orderChanged = true;
				ConfiguredProcessor newConfiguredProcessor = RepositoryService.getConfiguredProcessorRepository().findByIdentifier(changedConfiguredProcessor);
				if (null == newConfiguredProcessor) {
					throw new IllegalArgumentException(logError(MSG_INVALID_CONFIGURED_PROCESSOR, MSG_ID_INVALID_CONFIGURED_PROCESSOR,
							changedConfiguredProcessor));
				}
				newConfiguredProcessors.add(newConfiguredProcessor);
			}
		}
		// Check for removed configured processors
		for (ConfiguredProcessor modelConfiguredProcessor: modelOrder.getRequestedConfiguredProcessors()) {
			if (!newConfiguredProcessors.contains(modelConfiguredProcessor)) {
				// Component class removed
				orderChanged = true;
			}
		}
		
		// Check for new requested orbits
		List<Orbit> newRequestedOrbits = new ArrayList<>();
		if (null != order.getOrbits()) {
			for (RestOrbitQuery changedOrbitQuery: order.getOrbits()) {
				List<Orbit> changedRequestedOrbits = RepositoryService.getOrbitRepository().findBySpacecraftCodeAndOrbitNumberBetween(
						changedOrbitQuery.getSpacecraftCode(),
						changedOrbitQuery.getOrbitNumberFrom().intValue(),
						changedOrbitQuery.getOrbitNumberTo().intValue());
				if (changedRequestedOrbits.isEmpty()) {
					throw new IllegalArgumentException(logError(MSG_INVALID_ORBIT_RANGE, MSG_ID_INVALID_ORBIT_RANGE,
							changedOrbitQuery.getOrbitNumberFrom(),
							changedOrbitQuery.getOrbitNumberTo(),
							changedOrbitQuery.getSpacecraftCode()));
				}
				for (Orbit changedRequestedOrbit: changedRequestedOrbits) {
					if (!modelOrder.getRequestedOrbits().contains(changedRequestedOrbit)) {
						// New orbit
						orderChanged = true;
					}
					newRequestedOrbits.add(changedRequestedOrbit);
				}
			}
		}
		// Check for removed requested orbits
		for (Orbit modelRequestedOrbit: modelOrder.getRequestedOrbits()) {
			if (!newRequestedOrbits.contains(modelRequestedOrbit)) {
				// Orbit removed
				orderChanged = true;
			}
		}
		
		// Save order only if anything was actually changed
		if (orderChanged)	{
			modelOrder.incrementVersion();
			
			// Update the lists and sets
			modelOrder.getRequestedProductClasses().clear();
			modelOrder.getRequestedProductClasses().addAll(newRequestedProductClasses);
			modelOrder.getInputFilters().clear();
			modelOrder.getInputFilters().putAll(newInputFilters);
			modelOrder.getClassOutputParameters().clear();
			modelOrder.getClassOutputParameters().putAll(newParameterizedOutputs);
			modelOrder.getInputProductClasses().clear();
			modelOrder.getInputProductClasses().addAll(newInputProductClasses);
			modelOrder.getRequestedConfiguredProcessors().clear();
			modelOrder.getRequestedConfiguredProcessors().addAll(newConfiguredProcessors);
			modelOrder.getRequestedOrbits().clear();
			modelOrder.getRequestedOrbits().addAll(newRequestedOrbits);
			
			// Persist the modified order
			modelOrder = RepositoryService.getOrderRepository().save(modelOrder);
			logInfo(MSG_ORDER_MODIFIED, MSG_ID_ORDER_MODIFIED, id);
		} else {
			logInfo(MSG_ORDER_NOT_MODIFIED, MSG_ID_ORDER_NOT_MODIFIED, id);
		}
		return OrderUtil.toRestOrder(modelOrder);

	}
	/**
	 * List of all orders filtered by mission,identifier, product class, execution time range
	 * 
	 * @param mission the mission code
	 * @param productClass an array of product types
	 * @param startTimeFrom earliest sensing start time
	 * @param startTimeTo latest sensing start time
	 * @param executionTimeFrom earliest order execution time
	 * @param executionTimeTo latest order execution time
	 * @return a list of orders
	 * @throws NoResultException if no orders matching the given search criteria could be found
	 */
	
	public List<RestOrder> getOrders(String mission, String identifier, String[] productclasses, @DateTimeFormat Date startTimeFrom,
			@DateTimeFormat Date startTimeTo, @DateTimeFormat Date executionTimeFrom,
			@DateTimeFormat Date executionTimeTo) {
		if (logger.isTraceEnabled()) logger.trace(">>> getOrders({}, {}, {}, {}, {})", mission, identifier, productclasses, startTimeFrom, startTimeTo, executionTimeFrom, executionTimeTo);
		List<RestOrder> result = new ArrayList<>();
		
		if (null == mission && null == identifier && (null == productclasses || 0 == productclasses.length) && null == executionTimeFrom && null == executionTimeTo) {
			// Simple case: no search criteria set
			for (ProcessingOrder order: RepositoryService.getOrderRepository().findAll()) {
				if (logger.isDebugEnabled()) logger.debug("Found order with ID {}", order.getId());
				RestOrder resultOrder = OrderUtil.toRestOrder(order);
				if (logger.isDebugEnabled()) logger.debug("Created result order with ID {}", resultOrder.getId());

				result.add(resultOrder);
			}
		}else {
			// Find using search parameters
			String jpqlQuery = "select p from ProcessingOrder p where 1 = 1";
			if (null != mission) {
				jpqlQuery += " and p.mission.code = :mission";
			}
			if (null != identifier) {
				jpqlQuery += " and p.identifier = :identifier";
			}
			if (null != productclasses && 0 < productclasses.length) {
				jpqlQuery += " and p.productClass.productType in (";
				for (int i = 0; i < productclasses.length; ++i) {
					if (0 < i) jpqlQuery += ", ";
					jpqlQuery += ":productClass" + i;
				}
				jpqlQuery += ")";
			}
			if (null != startTimeFrom) {
				jpqlQuery += " and p.startTime >= :startTimeFrom";
			}
			if (null != startTimeTo) {
				jpqlQuery += " and p.startTime <= :startTimeTo";
			}
			if (null != executionTimeFrom) {
				jpqlQuery += " and p.executionTime >= :executionTimeFrom";
			}
			if (null != executionTimeTo) {
				jpqlQuery += " and p.executionTime <= :executionTimeTo";
			}
			Query query = em.createQuery(jpqlQuery);
			if (null != mission) {
				query.setParameter("mission", mission);
			}
			if (null != identifier) {
				query.setParameter("identifier", identifier);
			}
			if (null != productclasses && 0 < productclasses.length) {
				for (int i = 0; i < productclasses.length; ++i) {
					query.setParameter("productClass" + i, productclasses[i]);
				}
			}
			if (null != startTimeFrom) {
				query.setParameter("startTimeFrom", startTimeFrom.toInstant());
			}
			if (null != startTimeTo) {
				query.setParameter("startTimeTo", startTimeTo.toInstant());
			}
			if (null != executionTimeFrom) {
				query.setParameter("executionTimeFrom", executionTimeFrom.toInstant());
			}
			if (null != executionTimeTo) {
				query.setParameter("executionTimeTo", executionTimeTo.toInstant());
			}
			for (Object resultObject: query.getResultList()) {
				if (resultObject instanceof ProcessingOrder) {
					result.add(OrderUtil.toRestOrder((ProcessingOrder) resultObject));
				}
			}

		}
		if (result.isEmpty()) {
			throw new NoResultException(logError(MSG_ORDER_LIST_EMPTY, MSG_ID_ORDER_LIST_EMPTY));
			
		}
		logInfo(MSG_ORDER_LIST_RETRIEVED, MSG_ID_ORDER_LIST_RETRIEVED, result.size(), result.size(), mission, identifier, startTimeFrom, startTimeTo);
		return result;

	}

}
<|MERGE_RESOLUTION|>--- conflicted
+++ resolved
@@ -1,747 +1,759 @@
-package de.dlr.proseo.ordermgr.rest;
-
-import java.util.ArrayList;
-import java.util.Arrays;
-import java.util.Collections;
-import java.util.ConcurrentModificationException;
-import java.util.Date;
-import java.util.HashMap;
-import java.util.HashSet;
-import java.util.List;
-import java.util.Map;
-import java.util.Optional;
-import java.util.Set;
-import java.util.UUID;
-
-import javax.persistence.EntityManager;
-import javax.persistence.EntityNotFoundException;
-import javax.persistence.NoResultException;
-import javax.persistence.PersistenceContext;
-import javax.persistence.Query;
-
-import org.slf4j.Logger;
-import org.slf4j.LoggerFactory;
-import org.springframework.format.annotation.DateTimeFormat;
-import org.springframework.stereotype.Component;
-import org.springframework.transaction.annotation.Transactional;
-
-import de.dlr.proseo.model.ConfiguredProcessor;
-import de.dlr.proseo.model.InputFilter;
-import de.dlr.proseo.model.Mission;
-import de.dlr.proseo.model.Orbit;
-import de.dlr.proseo.model.Parameter;
-import de.dlr.proseo.model.ProcessingOrder;
-import de.dlr.proseo.model.ProductClass;
-import de.dlr.proseo.model.Parameter.ParameterType;
-import de.dlr.proseo.model.ClassOutputParameter;
-import de.dlr.proseo.model.enums.OrderState;
-import de.dlr.proseo.model.service.RepositoryService;
-import de.dlr.proseo.model.util.OrderUtil;
-import de.dlr.proseo.model.rest.model.RestInputFilter;
-import de.dlr.proseo.model.rest.model.RestOrbitQuery;
-import de.dlr.proseo.model.rest.model.RestOrder;
-import de.dlr.proseo.model.rest.model.RestParameter;
-import de.dlr.proseo.model.rest.model.RestParameterizedOutput;
-
-
-/**
- * Service methods required to create, modify and delete processing order in the prosEO database,
- * and to query the database about such orders
- * 
- * @author Ranjitha Vignesh
- */
-@Component
-@Transactional
-public class ProcessingOrderMgr {
-	
-	/* Message ID constants */
-	private static final int MSG_ID_ORDER_NOT_FOUND = 1007;
-	private static final int MSG_ID_DELETION_UNSUCCESSFUL = 1004;
-	//private static final int MSG_ID_NOT_IMPLEMENTED = 9000;
-	private static final int MSG_ID_ORDER_MISSING = 1008;
-	private static final int MSG_ID_ORDER_DELETED = 1009;
-	private static final int MSG_ID_ORDER_RETRIEVED = 1010;
-	private static final int MSG_ID_ORDER_MODIFIED = 1011;
-	private static final int MSG_ID_ORDER_NOT_MODIFIED = 1012;
-	private static final int MSG_ID_ORDER_CREATED = 1013;
-	private static final int MSG_ID_DUPLICATE_ORDER_UUID = 1014;
-	private static final int MSG_ID_INVALID_REQUESTED_CLASS = 1015;
-	private static final int MSG_ID_INVALID_INPUT_CLASS = 1016;
-	private static final int MSG_ID_INVALID_FILE_CLASS = 1017;
-	private static final int MSG_ID_INVALID_PROCESSING_MODE = 1018;
-	private static final int MSG_ID_INVALID_CONFIGURED_PROCESSOR = 1019;
-	private static final int MSG_ID_INVALID_ORBIT_RANGE = 1020;
-	private static final int MSG_ID_ORDER_IDENTIFIER_MISSING = 1021;
-	private static final int MSG_ID_DUPLICATE_ORDER_IDENTIFIER = 1022;
-	private static final int MSG_ID_ORDER_TIME_INTERVAL_MISSING = 1023;
-	private static final int MSG_ID_REQUESTED_PRODUCTCLASSES_MISSING = 1024;
-	private static final int MSG_ID_ORDER_LIST_EMPTY = 1025;
-	private static final int MSG_ID_ORDER_LIST_RETRIEVED = 1026;
-	
-
-	/* Message string constants */
-	private static final String MSG_ORDER_NOT_FOUND = "(E%d) No order found for ID %d";
-	private static final String MSG_DELETION_UNSUCCESSFUL = "(E%d) Order deletion unsuccessful for ID %d";
-	private static final String MSG_ORDER_MISSING = "(E%d) Order not set";
-	private static final String MSG_ORDER_DELETED = "(I%d) Order with id %d deleted";
-	private static final String MSG_ORDER_ID_MISSING = "(E%d) Order ID not set";
-	private static final String MSG_ORDER_RETRIEVED = "(I%d) Order with ID %s retrieved";
-	private static final String MSG_ORDER_NOT_MODIFIED = "(I%d) Order with id %d not modified (no changes)";
-	private static final String MSG_ORDER_MODIFIED = "(I%d) Order with id %d modified";
-	private static final String MSG_ORDER_CREATED = "(I%d) Order with identifier %s created for mission %s";
-	private static final String MSG_DUPLICATE_ORDER_UUID = "(E%d) Order UUID %s already exists";
-	private static final String MSG_INVALID_REQUESTED_CLASS = "(E%d) Requested product class %s is not defined for mission %s";
-	private static final String MSG_INVALID_INPUT_CLASS = "(E%d) Input product class %s is not defined for mission %s";
-	private static final String MSG_INVALID_FILE_CLASS = "(E%d) Output file class %s is not defined for mission %s";
-	private static final String MSG_INVALID_PROCESSING_MODE = "(E%d) Processing mode %s is not defined for mission %s";
-	private static final String MSG_INVALID_CONFIGURED_PROCESSOR = "(E%d) Configured processor %s not found";
-	private static final String MSG_INVALID_ORBIT_RANGE = "(E%d) No orbits defined between orbit number %d and %d for spacecraft %s";
-	private static final String MSG_ORDER_IDENTIFIER_MISSING = "(E%d) Order identifier not set";
-	private static final String MSG_DUPLICATE_ORDER_IDENTIFIER = "(E%d) Order identifier %s already exists";
-	private static final String MSG_ORDER_TIME_INTERVAL_MISSING = "(E%d) Time interval (orbit or time range) missing for order %s";
-	private static final String MSG_REQUESTED_PRODUCTCLASSES_MISSING = "(E%d) Requested product classes missing for order %s";
-	private static final String MSG_ORDER_LIST_RETRIEVED = "(I%d) Order list of size %d retrieved for mission '%s', order '%s', start time '%s', stop time '%s'";
-
-	private static final String MSG_ORDER_LIST_EMPTY = "(E%d) No processing order found for search criteria";
-
-
-	/** JPA entity manager */
-	@PersistenceContext
-	private EntityManager em;
-
-	/** A logger for this class */
-	private static Logger logger = LoggerFactory.getLogger(ProcessingOrderMgr.class);
-	
-	/**
-	 * Create and log a formatted informational message
-	 * 
-	 * @param messageFormat the message text with parameter placeholder in String.format() style
-	 * @param messageId a (unique) message id
-	 * @param messageParameters the message parameters (optional, depending on the message format)
-	 * @return a formatted info message
-	 */
-	private String logInfo(String messageFormat, int messageId, Object... messageParameters) {
-		// Prepend message ID to parameter list
-		List<Object> messageParamList = new ArrayList<>(Arrays.asList(messageParameters));
-		messageParamList.add(0, messageId);
-		
-		// Log the error message
-		String message = String.format(messageFormat, messageParamList.toArray());
-		logger.info(message);
-		
-		return message;
-	}
-	/**
-	 * Create and log a formatted error message
-	 * 
-	 * @param messageFormat the message text with parameter placeholders in String.format() style
-	 * @param messageId a (unique) message id
-	 * @param messageParameters the message parameters (optional, depending on the message format)
-	 * @return a formatted error message
-	 */
-	private String logError(String messageFormat, int messageId, Object... messageParameters) {
-		// Prepend message ID to parameter list
-		List<Object> messageParamList = new ArrayList<>(Arrays.asList(messageParameters));
-		messageParamList.add(0, messageId);
-		
-		// Log the error message
-		String message = String.format(messageFormat, messageParamList.toArray());
-		logger.error(message);
-		
-		return message;
-	}
-	/**
-	 * Create an order from the given Json object 
-	 * 
-	 * @param order the Json object to create the order from
-	 * @return a Json object corresponding to the order after persistence (with ID and version for all contained objects)
-	 * @throws IllegalArgumentException if any of the input data was invalid
-	 */
-	public RestOrder createOrder(RestOrder order) throws IllegalArgumentException {
-		if (logger.isTraceEnabled()) logger.trace(">>> createOrder({})", (null == order ? "MISSING" : order.getIdentifier()));
-		
-		if (null == order) {
-			throw new IllegalArgumentException(logError(MSG_ORDER_MISSING, MSG_ID_ORDER_MISSING));
-		}
-		
-		ProcessingOrder modelOrder = OrderUtil.toModelOrder(order);
-		// Make sure order has a UUID
-		if (null == modelOrder.getUuid()) {
-			modelOrder.setUuid(UUID.randomUUID());
-		} else {
-			// Test if given UUID is not yet in use
-			if (null != RepositoryService.getOrderRepository().findByUuid(modelOrder.getUuid())) {
-				throw new IllegalArgumentException(logError(MSG_DUPLICATE_ORDER_UUID, MSG_ID_DUPLICATE_ORDER_UUID, 
-						modelOrder.getUuid()));
-			}
-		}
-		
-		// Make sure order has a non-blank identifier, which is not yet in use
-		if (null == modelOrder.getIdentifier() || modelOrder.getIdentifier().isBlank()) {
-			throw new IllegalArgumentException(logError(MSG_ORDER_IDENTIFIER_MISSING, MSG_ID_ORDER_IDENTIFIER_MISSING));
-		}
-		if (null != RepositoryService.getOrderRepository().findByIdentifier(modelOrder.getIdentifier())) {
-			throw new IllegalArgumentException(logError(MSG_DUPLICATE_ORDER_IDENTIFIER, MSG_ID_DUPLICATE_ORDER_IDENTIFIER, modelOrder.getIdentifier()));
-		}
-		
-		// No matter what the given order state was, orders are always created in state INITIAL
-		modelOrder.setOrderState(OrderState.INITIAL);
-		
-		//Find the  mission for the mission code given in the rest Order
-		Mission mission = RepositoryService.getMissionRepository().findByCode(order.getMissionCode());
-		modelOrder.setMission(mission);	
-		
-		// Identify the order time interval, either by orbit range queries if given, or by start and stop time
-		if (order.getOrbits().isEmpty()) {
-			if (null == modelOrder.getStartTime() || null == modelOrder.getStopTime()) {
-				throw new IllegalArgumentException(logError(MSG_ORDER_TIME_INTERVAL_MISSING, MSG_ID_ORDER_TIME_INTERVAL_MISSING, modelOrder.getIdentifier()));
-			}
-		} else {
-			// Find all requested orbit ranges
-			modelOrder.getRequestedOrbits().clear();
-			for (RestOrbitQuery orbitQuery : order.getOrbits()) {
-				List<Orbit> orbit = RepositoryService.getOrbitRepository().findBySpacecraftCodeAndOrbitNumberBetween(
-						orbitQuery.getSpacecraftCode(),
-						orbitQuery.getOrbitNumberFrom().intValue(),
-						orbitQuery.getOrbitNumberTo().intValue());
-				if (orbit.isEmpty()) {
-					throw new IllegalArgumentException(logError(MSG_INVALID_ORBIT_RANGE, MSG_ID_INVALID_ORBIT_RANGE,
-							orbitQuery.getOrbitNumberFrom(),
-							orbitQuery.getOrbitNumberTo(),
-							orbitQuery.getSpacecraftCode()));
-				}
-				modelOrder.getRequestedOrbits().addAll(orbit);
-			}
-			// Set start and stop time from requested orbits
-			Orbit minOrbit = Collections.min(modelOrder.getRequestedOrbits(),
-					(o1, o2) -> { return o1.getStartTime().compareTo(o2.getStartTime()); });
-			Orbit maxOrbit = Collections.max(modelOrder.getRequestedOrbits(),
-					(o1, o2) -> { return o1.getStopTime().compareTo(o2.getStopTime()); });
-			modelOrder.setStartTime(minOrbit.getStartTime());
-			modelOrder.setStopTime(maxOrbit.getStopTime());
-		}
-		
-		// Create input filters
-		for (RestInputFilter restInputFilter: order.getInputFilters()) {
-			InputFilter inputFilter = new InputFilter();
-			inputFilter = RepositoryService.getInputFilterRepository().save(inputFilter);
-			for (RestParameter restParam : restInputFilter.getFilterConditions()) {
-				Parameter modelParam = new Parameter();
-				modelParam.init(ParameterType.valueOf(restParam.getParameterType()), restParam.getParameterValue());
-				inputFilter.getFilterConditions().put(restParam.getKey(), modelParam);
-			}
-			ProductClass productClass = RepositoryService.getProductClassRepository().findByMissionCodeAndProductType(
-					mission.getCode(), restInputFilter.getProductClass());
-			if (null == productClass) {
-				throw new IllegalArgumentException(logError(MSG_INVALID_INPUT_CLASS, MSG_ID_INVALID_INPUT_CLASS, 
-						restInputFilter.getProductClass(), mission.getCode()));
-			}
-			modelOrder.getInputFilters().put(productClass, inputFilter);
-		}
-		
-		for (RestParameterizedOutput restParameterizedOutput: order.getParameterizedOutputs()) {
-			ClassOutputParameter parameterizedOutput = new ClassOutputParameter();
-			parameterizedOutput = RepositoryService.getClassOutputParameterRepository().save(parameterizedOutput);
-			for (RestParameter restParam : restParameterizedOutput.getOutputParameters()) {
-				Parameter modelParam = new Parameter();
-				modelParam.init(ParameterType.valueOf(restParam.getParameterType()), restParam.getParameterValue());
-				parameterizedOutput.getOutputParameters().put(restParam.getKey(), modelParam);
-			} 
-			ProductClass productClass = RepositoryService.getProductClassRepository().findByMissionCodeAndProductType(
-					mission.getCode(), restParameterizedOutput.getProductClass());
-			if (null == productClass) {
-				throw new IllegalArgumentException(logError(MSG_INVALID_REQUESTED_CLASS, MSG_ID_INVALID_REQUESTED_CLASS, 
-						restParameterizedOutput.getProductClass(), mission.getCode()));
-			}
-			modelOrder.getClassOutputParameters().put(productClass, parameterizedOutput);
-		}
-		
-		// Make sure requested product classes are set (mandatory)
-		if (order.getRequestedProductClasses().isEmpty()) {
-			throw new IllegalArgumentException(logError(MSG_REQUESTED_PRODUCTCLASSES_MISSING, MSG_ID_REQUESTED_PRODUCTCLASSES_MISSING, modelOrder.getIdentifier()));
-		} else {
-			modelOrder.getRequestedProductClasses().clear();
-			for (String prodClass : order.getRequestedProductClasses()) {
-				for (ProductClass product : RepositoryService.getProductClassRepository().findByProductType(prodClass)) {
-					modelOrder.getRequestedProductClasses().add(product);
-				}
-			} 
-		}
-		modelOrder.getInputProductClasses().clear();
-		for (String prodClass : order.getInputProductClasses()) {
-			for(ProductClass product : RepositoryService.getProductClassRepository().findByProductType(prodClass)) {
-				modelOrder.getInputProductClasses().add(product);
-			}
-		}		
-		modelOrder.getRequestedConfiguredProcessors().clear();
-		for (String identifier : order.getConfiguredProcessors()) {
-			modelOrder.getRequestedConfiguredProcessors().add(RepositoryService.getConfiguredProcessorRepository().findByIdentifier(identifier));
-		}
-	
-		// Everything OK, store new order in database
-		modelOrder = RepositoryService.getOrderRepository().save(modelOrder);
-		
-		logInfo(MSG_ORDER_CREATED, MSG_ID_ORDER_CREATED, order.getIdentifier(), order.getMissionCode());
-
-		return OrderUtil.toRestOrder(modelOrder);
-
-		
-	}
-
-	
-	/**
-	 * Delete an order by ID
-	 * 
-	 * @param the ID of the order to delete
-	 * @throws EntityNotFoundException if the order to delete does not exist in the database
-	 * @throws RuntimeException if the deletion was not performed as expected
-	 */
-	public void deleteOrderById(Long id) throws EntityNotFoundException, RuntimeException {
-		if (logger.isTraceEnabled()) logger.trace(">>> deleteOrderById({})", id);
-
-		
-		// Test whether the order id is valid
-		Optional<ProcessingOrder> modelOrder = RepositoryService.getOrderRepository().findById(id);
-		if (modelOrder.isEmpty()) {
-			throw new EntityNotFoundException(logError(MSG_ORDER_NOT_FOUND, MSG_ID_ORDER_NOT_FOUND));
-		}
-		// Delete the order
-		RepositoryService.getOrderRepository().deleteById(id);
-		// Test whether the deletion was successful
-		modelOrder = RepositoryService.getOrderRepository().findById(id);
-		if (!modelOrder.isEmpty()) {
-			throw new RuntimeException(logError(MSG_DELETION_UNSUCCESSFUL, MSG_ID_DELETION_UNSUCCESSFUL, id));
-		}
-		
-		logInfo(MSG_ORDER_DELETED, MSG_ID_ORDER_DELETED, id);
-	}
-	
-	/**
-	 * Find the oder with the given ID
-	 * 
-	 * @param id the ID to look for
-	 * @return a Json object corresponding to the order found
-	 * @throws IllegalArgumentException if no order ID was given
-	 * @throws NoResultException if no order with the given ID exists
-	 */
-	public RestOrder getOrderById(Long id) throws IllegalArgumentException, NoResultException {
-		if (logger.isTraceEnabled()) logger.trace(">>> getOrderById({})", id);
-		
-		if (null == id) {
-			throw new IllegalArgumentException(logError(MSG_ORDER_ID_MISSING, MSG_ID_ORDER_MISSING, id));
-		}
-		
-		Optional<ProcessingOrder> modelOrder = RepositoryService.getOrderRepository().findById(id);
-		
-		if (modelOrder.isEmpty()) {
-			throw new NoResultException(logError(MSG_ORDER_NOT_FOUND, MSG_ID_ORDER_NOT_FOUND, id));
-		}
-		
-		logInfo(MSG_ORDER_RETRIEVED, MSG_ID_ORDER_RETRIEVED, id);
-		
-		return OrderUtil.toRestOrder(modelOrder.get());
-	}
-	
-	/**
-	 * Update the order with the given ID with the attribute values of the given Json object. 	 * 
-	 * @param id the ID of the product to update
-	 * @param order a Json object containing the modified (and unmodified) attributes
-	 * @return a Json object corresponding to the product after modification (with ID and version for all contained objects)
-	 * @throws EntityNotFoundException if no product with the given ID exists
-	 * @throws IllegalArgumentException if any of the input data was invalid
-	 * @throws ConcurrentModificationException if the order has been modified since retrieval by the client
-	 */
-	public RestOrder modifyOrder(Long id, RestOrder order) throws
-	EntityNotFoundException, IllegalArgumentException, ConcurrentModificationException {
-		if (logger.isTraceEnabled()) logger.trace(">>> modifyOrder({})", id);
-		
-		if (null == id) {
-			throw new IllegalArgumentException(logError(MSG_ORDER_ID_MISSING, MSG_ID_ORDER_MISSING, id));
-		}
-		
-		Optional<ProcessingOrder> optModelOrder = RepositoryService.getOrderRepository().findById(id);
-				
-		if (optModelOrder.isEmpty()) {
-			throw new EntityNotFoundException(logError(MSG_ORDER_NOT_FOUND, MSG_ID_ORDER_NOT_FOUND, id));
-		}
-		ProcessingOrder modelOrder = optModelOrder.get();
-		Mission mission = modelOrder.getMission();
-		logger.info("Model order missioncode: " + mission.getCode());
-		
-		// Update modified attributes
-		boolean orderChanged = false;
-		ProcessingOrder changedOrder = OrderUtil.toModelOrder(order);
-		
-		// Mission code and UUID cannot be changed
-		
-		if (!modelOrder.getIdentifier().equals(changedOrder.getIdentifier())) {
-			orderChanged = true;
-			modelOrder.setIdentifier(changedOrder.getIdentifier());
-		}
-		if (!modelOrder.getOrderState().equals(changedOrder.getOrderState())) {
-			orderChanged = true;
-			modelOrder.setOrderState(changedOrder.getOrderState());
-		}
-		if (null == modelOrder.getExecutionTime() && null != changedOrder.getExecutionTime()
-				|| null != modelOrder.getExecutionTime() && !modelOrder.getOrderState().equals(changedOrder.getOrderState())) {
-			orderChanged = true;
-			modelOrder.setExecutionTime(changedOrder.getExecutionTime());
-		}
-		if (!modelOrder.getStartTime().equals(changedOrder.getStartTime())) {
-			orderChanged = true;
-			modelOrder.setStartTime(changedOrder.getStartTime());
-		}
-		if (!modelOrder.getStopTime().equals(changedOrder.getStopTime())) {
-			orderChanged = true;
-			modelOrder.setStopTime(changedOrder.getStopTime());
-		}
-		if (!modelOrder.getSlicingType().equals(changedOrder.getSlicingType())) {
-			orderChanged = true;
-			modelOrder.setSlicingType(changedOrder.getSlicingType());
-		}
-		if (null == modelOrder.getSliceDuration() && null != changedOrder.getSliceDuration()
-				|| null != modelOrder.getSliceDuration() && !modelOrder.getSliceDuration().equals(changedOrder.getSliceDuration())) {
-			orderChanged = true;
-			modelOrder.setSliceDuration(changedOrder.getSliceDuration());
-		}
-		if (!modelOrder.getSliceOverlap().equals(changedOrder.getSliceOverlap())) {
-			orderChanged = true;
-			modelOrder.setSliceOverlap(changedOrder.getSliceOverlap());
-		}
-		
-		// Check for changes in input filters
-		Map<ProductClass, InputFilter> newInputFilters = new HashMap<>();
-		if (null != order.getInputFilters()) {
-			for (RestInputFilter restInputFilter : order.getInputFilters()) {
-				InputFilter inputFilter = new InputFilter();
-				inputFilter = RepositoryService.getInputFilterRepository().save(inputFilter);
-				for (RestParameter restParam : restInputFilter.getFilterConditions()) {
-					Parameter modelParam = new Parameter();
-					modelParam.init(ParameterType.valueOf(restParam.getParameterType()), restParam.getParameterValue());
-					inputFilter.getFilterConditions().put(restParam.getKey(), modelParam);
-				}
-				ProductClass productClass = RepositoryService.getProductClassRepository()
-						.findByMissionCodeAndProductType(mission.getCode(), restInputFilter.getProductClass());
-				if (null == productClass) {
-					throw new IllegalArgumentException(logError(MSG_INVALID_INPUT_CLASS, MSG_ID_INVALID_INPUT_CLASS,
-							restInputFilter.getProductClass(), mission.getCode()));
-				}
-				if (inputFilter.equals(modelOrder.getInputFilters().get(productClass))) {
-					newInputFilters.put(productClass, modelOrder.getInputFilters().get(productClass));
-				} else {
-					orderChanged = true;
-					newInputFilters.put(productClass, inputFilter);
-				}
-			} 
-		}
-		// Check for removed input filters
-		for (ProductClass productClass: modelOrder.getInputFilters().keySet()) {
-			if (null == newInputFilters.get(productClass)) {
-				orderChanged = true;
-			}
-		}
-		
-		// Check for changes in requested output products and their parameters
-<<<<<<< HEAD
-		Map<ProductClass, ClassOutputParameter> newParameterizedOutputs = new HashMap<>();
-		if (order.getParameterizedOutputs().isEmpty()) {
-			throw new IllegalArgumentException(logError(MSG_REQUESTED_PRODUCTCLASSES_MISSING, MSG_ID_REQUESTED_PRODUCTCLASSES_MISSING, 
-					modelOrder.getIdentifier()));
-		}
-=======
-		Map<ProductClass, ParameterizedOutput> newParameterizedOutputs = new HashMap<>();
->>>>>>> 59cc54fc
-		for (RestParameterizedOutput restParameterizedOutput: order.getParameterizedOutputs()) {
-			ClassOutputParameter parameterizedOutput = new ClassOutputParameter();
-			parameterizedOutput = RepositoryService.getClassOutputParameterRepository().save(parameterizedOutput);
-			for (RestParameter restParam : restParameterizedOutput.getOutputParameters()) {
-				Parameter modelParam = new Parameter();
-				modelParam.init(ParameterType.valueOf(restParam.getParameterType()), restParam.getParameterValue());
-				parameterizedOutput.getOutputParameters().put(restParam.getKey(), modelParam);
-			} 
-			ProductClass productClass = RepositoryService.getProductClassRepository().findByMissionCodeAndProductType(
-					mission.getCode(), restParameterizedOutput.getProductClass());
-			if (null == productClass) {
-				throw new IllegalArgumentException(logError(MSG_INVALID_INPUT_CLASS, MSG_ID_INVALID_INPUT_CLASS, 
-						restParameterizedOutput.getProductClass(), mission.getCode()));
-			}
-			if (parameterizedOutput.equals(modelOrder.getClassOutputParameters().get(productClass))) {
-				newParameterizedOutputs.put(productClass, modelOrder.getClassOutputParameters().get(productClass));
-			} else {
-				orderChanged = true;
-				newParameterizedOutputs.put(productClass, parameterizedOutput);
-			}
-		}
-		// Check for new requested product classes
-		Set<ProductClass> newRequestedProductClasses = new HashSet<>();
-		if (null != order.getRequestedProductClasses()) {
-			REQUESTED_CLASSES:
-			for (String requestedProductClass: order.getRequestedProductClasses()) {
-				for (ProductClass modelRequestedClass: modelOrder.getRequestedProductClasses()) {
-					if (modelRequestedClass.getProductType().equals(requestedProductClass)) {
-						// Already present
-						newRequestedProductClasses.add(modelRequestedClass);
-						continue REQUESTED_CLASSES;
-					}
-				}
-				// New component class
-				orderChanged = true;
-				ProductClass newRequestedClass = RepositoryService.getProductClassRepository().findByMissionCodeAndProductType(order.getMissionCode(), requestedProductClass);
-				if (null == newRequestedClass) {
-					throw new IllegalArgumentException(logError(MSG_INVALID_REQUESTED_CLASS, MSG_ID_INVALID_REQUESTED_CLASS,
-							requestedProductClass, order.getMissionCode()));
-				}
-				newRequestedProductClasses.add(newRequestedClass);
-			}
-		}
-		if (!modelOrder.getOutputParameters().equals(changedOrder.getOutputParameters())) {
-			orderChanged = true;
-			modelOrder.setOutputParameters(changedOrder.getOutputParameters());
-		}
-		// Check for removed output products
-		for (ProductClass productClass: modelOrder.getClassOutputParameters().keySet()) {
-			if (null == newParameterizedOutputs.get(productClass)) {
-				orderChanged = true;
-			}
-		}		// Check for removed requested product classes
-		for (ProductClass modelRequestedClass: modelOrder.getRequestedProductClasses()) {
-			if (!newRequestedProductClasses.contains(modelRequestedClass)) {
-				// Component class removed
-				orderChanged = true;
-			}
-		}
-
-		
-		// Check for new input product classes
-		Set<ProductClass> newInputProductClasses = new HashSet<>();
-		if (null != order.getInputProductClasses()) {
-			INPUT_CLASSES:
-			for (String inputProductClass: order.getInputProductClasses()) {
-				for (ProductClass modelInputClass: modelOrder.getInputProductClasses()) {
-					if (modelInputClass.getProductType().equals(inputProductClass)) {
-						// Already present
-						newInputProductClasses.add(modelInputClass);
-						continue INPUT_CLASSES;
-					}
-				}
-				// New component class
-				orderChanged = true;
-				ProductClass newInputClass = RepositoryService.getProductClassRepository().findByMissionCodeAndProductType(order.getMissionCode(), inputProductClass);
-				if (null == newInputClass) {
-					throw new IllegalArgumentException(logError(MSG_INVALID_INPUT_CLASS, MSG_ID_INVALID_INPUT_CLASS,
-							inputProductClass, order.getMissionCode()));
-				}
-				newInputProductClasses.add(newInputClass);
-			}
-		}
-		// Check for removed input product classes
-		for (ProductClass modelInputClass: modelOrder.getInputProductClasses()) {
-			if (!newInputProductClasses.contains(modelInputClass)) {
-				// Component class removed
-				orderChanged = true;
-			}
-		}
-
-		if (!modelOrder.getOutputFileClass().equals(changedOrder.getOutputFileClass())) {
-			if (!mission.getFileClasses().contains(changedOrder.getOutputFileClass())) {
-				throw new IllegalArgumentException(logError(MSG_INVALID_FILE_CLASS, MSG_ID_INVALID_FILE_CLASS,
-						changedOrder.getOutputFileClass(), order.getMissionCode()));
-			}
-			orderChanged = true;
-			modelOrder.setOutputFileClass(changedOrder.getOutputFileClass());
-		}		
-		if (!modelOrder.getProcessingMode().equals(changedOrder.getProcessingMode())) {
-			if (!mission.getProcessingModes().contains(changedOrder.getProcessingMode())) {
-				throw new IllegalArgumentException(logError(MSG_INVALID_PROCESSING_MODE, MSG_ID_INVALID_PROCESSING_MODE,
-						changedOrder.getProcessingMode(), order.getMissionCode()));
-			}
-			orderChanged = true;
-			modelOrder.setProcessingMode(changedOrder.getProcessingMode());
-		}
-		
-		// Check for new configured processors
-		Set<ConfiguredProcessor> newConfiguredProcessors = new HashSet<>();
-		if (null != order.getConfiguredProcessors()) {
-			CONFIGURED_PROCESSORS:
-			for (String changedConfiguredProcessor: order.getConfiguredProcessors()) {
-				for (ConfiguredProcessor modelConfiguredProcessor: modelOrder.getRequestedConfiguredProcessors()) {
-					if (modelConfiguredProcessor.getIdentifier().equals(changedConfiguredProcessor)) {
-						// Already present
-						newConfiguredProcessors.add(modelConfiguredProcessor);
-						continue CONFIGURED_PROCESSORS;
-					}
-				}
-				// New component class
-				orderChanged = true;
-				ConfiguredProcessor newConfiguredProcessor = RepositoryService.getConfiguredProcessorRepository().findByIdentifier(changedConfiguredProcessor);
-				if (null == newConfiguredProcessor) {
-					throw new IllegalArgumentException(logError(MSG_INVALID_CONFIGURED_PROCESSOR, MSG_ID_INVALID_CONFIGURED_PROCESSOR,
-							changedConfiguredProcessor));
-				}
-				newConfiguredProcessors.add(newConfiguredProcessor);
-			}
-		}
-		// Check for removed configured processors
-		for (ConfiguredProcessor modelConfiguredProcessor: modelOrder.getRequestedConfiguredProcessors()) {
-			if (!newConfiguredProcessors.contains(modelConfiguredProcessor)) {
-				// Component class removed
-				orderChanged = true;
-			}
-		}
-		
-		// Check for new requested orbits
-		List<Orbit> newRequestedOrbits = new ArrayList<>();
-		if (null != order.getOrbits()) {
-			for (RestOrbitQuery changedOrbitQuery: order.getOrbits()) {
-				List<Orbit> changedRequestedOrbits = RepositoryService.getOrbitRepository().findBySpacecraftCodeAndOrbitNumberBetween(
-						changedOrbitQuery.getSpacecraftCode(),
-						changedOrbitQuery.getOrbitNumberFrom().intValue(),
-						changedOrbitQuery.getOrbitNumberTo().intValue());
-				if (changedRequestedOrbits.isEmpty()) {
-					throw new IllegalArgumentException(logError(MSG_INVALID_ORBIT_RANGE, MSG_ID_INVALID_ORBIT_RANGE,
-							changedOrbitQuery.getOrbitNumberFrom(),
-							changedOrbitQuery.getOrbitNumberTo(),
-							changedOrbitQuery.getSpacecraftCode()));
-				}
-				for (Orbit changedRequestedOrbit: changedRequestedOrbits) {
-					if (!modelOrder.getRequestedOrbits().contains(changedRequestedOrbit)) {
-						// New orbit
-						orderChanged = true;
-					}
-					newRequestedOrbits.add(changedRequestedOrbit);
-				}
-			}
-		}
-		// Check for removed requested orbits
-		for (Orbit modelRequestedOrbit: modelOrder.getRequestedOrbits()) {
-			if (!newRequestedOrbits.contains(modelRequestedOrbit)) {
-				// Orbit removed
-				orderChanged = true;
-			}
-		}
-		
-		// Save order only if anything was actually changed
-		if (orderChanged)	{
-			modelOrder.incrementVersion();
-			
-			// Update the lists and sets
-			modelOrder.getRequestedProductClasses().clear();
-			modelOrder.getRequestedProductClasses().addAll(newRequestedProductClasses);
-			modelOrder.getInputFilters().clear();
-			modelOrder.getInputFilters().putAll(newInputFilters);
-			modelOrder.getClassOutputParameters().clear();
-			modelOrder.getClassOutputParameters().putAll(newParameterizedOutputs);
-			modelOrder.getInputProductClasses().clear();
-			modelOrder.getInputProductClasses().addAll(newInputProductClasses);
-			modelOrder.getRequestedConfiguredProcessors().clear();
-			modelOrder.getRequestedConfiguredProcessors().addAll(newConfiguredProcessors);
-			modelOrder.getRequestedOrbits().clear();
-			modelOrder.getRequestedOrbits().addAll(newRequestedOrbits);
-			
-			// Persist the modified order
-			modelOrder = RepositoryService.getOrderRepository().save(modelOrder);
-			logInfo(MSG_ORDER_MODIFIED, MSG_ID_ORDER_MODIFIED, id);
-		} else {
-			logInfo(MSG_ORDER_NOT_MODIFIED, MSG_ID_ORDER_NOT_MODIFIED, id);
-		}
-		return OrderUtil.toRestOrder(modelOrder);
-
-	}
-	/**
-	 * List of all orders filtered by mission,identifier, product class, execution time range
-	 * 
-	 * @param mission the mission code
-	 * @param productClass an array of product types
-	 * @param startTimeFrom earliest sensing start time
-	 * @param startTimeTo latest sensing start time
-	 * @param executionTimeFrom earliest order execution time
-	 * @param executionTimeTo latest order execution time
-	 * @return a list of orders
-	 * @throws NoResultException if no orders matching the given search criteria could be found
-	 */
-	
-	public List<RestOrder> getOrders(String mission, String identifier, String[] productclasses, @DateTimeFormat Date startTimeFrom,
-			@DateTimeFormat Date startTimeTo, @DateTimeFormat Date executionTimeFrom,
-			@DateTimeFormat Date executionTimeTo) {
-		if (logger.isTraceEnabled()) logger.trace(">>> getOrders({}, {}, {}, {}, {})", mission, identifier, productclasses, startTimeFrom, startTimeTo, executionTimeFrom, executionTimeTo);
-		List<RestOrder> result = new ArrayList<>();
-		
-		if (null == mission && null == identifier && (null == productclasses || 0 == productclasses.length) && null == executionTimeFrom && null == executionTimeTo) {
-			// Simple case: no search criteria set
-			for (ProcessingOrder order: RepositoryService.getOrderRepository().findAll()) {
-				if (logger.isDebugEnabled()) logger.debug("Found order with ID {}", order.getId());
-				RestOrder resultOrder = OrderUtil.toRestOrder(order);
-				if (logger.isDebugEnabled()) logger.debug("Created result order with ID {}", resultOrder.getId());
-
-				result.add(resultOrder);
-			}
-		}else {
-			// Find using search parameters
-			String jpqlQuery = "select p from ProcessingOrder p where 1 = 1";
-			if (null != mission) {
-				jpqlQuery += " and p.mission.code = :mission";
-			}
-			if (null != identifier) {
-				jpqlQuery += " and p.identifier = :identifier";
-			}
-			if (null != productclasses && 0 < productclasses.length) {
-				jpqlQuery += " and p.productClass.productType in (";
-				for (int i = 0; i < productclasses.length; ++i) {
-					if (0 < i) jpqlQuery += ", ";
-					jpqlQuery += ":productClass" + i;
-				}
-				jpqlQuery += ")";
-			}
-			if (null != startTimeFrom) {
-				jpqlQuery += " and p.startTime >= :startTimeFrom";
-			}
-			if (null != startTimeTo) {
-				jpqlQuery += " and p.startTime <= :startTimeTo";
-			}
-			if (null != executionTimeFrom) {
-				jpqlQuery += " and p.executionTime >= :executionTimeFrom";
-			}
-			if (null != executionTimeTo) {
-				jpqlQuery += " and p.executionTime <= :executionTimeTo";
-			}
-			Query query = em.createQuery(jpqlQuery);
-			if (null != mission) {
-				query.setParameter("mission", mission);
-			}
-			if (null != identifier) {
-				query.setParameter("identifier", identifier);
-			}
-			if (null != productclasses && 0 < productclasses.length) {
-				for (int i = 0; i < productclasses.length; ++i) {
-					query.setParameter("productClass" + i, productclasses[i]);
-				}
-			}
-			if (null != startTimeFrom) {
-				query.setParameter("startTimeFrom", startTimeFrom.toInstant());
-			}
-			if (null != startTimeTo) {
-				query.setParameter("startTimeTo", startTimeTo.toInstant());
-			}
-			if (null != executionTimeFrom) {
-				query.setParameter("executionTimeFrom", executionTimeFrom.toInstant());
-			}
-			if (null != executionTimeTo) {
-				query.setParameter("executionTimeTo", executionTimeTo.toInstant());
-			}
-			for (Object resultObject: query.getResultList()) {
-				if (resultObject instanceof ProcessingOrder) {
-					result.add(OrderUtil.toRestOrder((ProcessingOrder) resultObject));
-				}
-			}
-
-		}
-		if (result.isEmpty()) {
-			throw new NoResultException(logError(MSG_ORDER_LIST_EMPTY, MSG_ID_ORDER_LIST_EMPTY));
-			
-		}
-		logInfo(MSG_ORDER_LIST_RETRIEVED, MSG_ID_ORDER_LIST_RETRIEVED, result.size(), result.size(), mission, identifier, startTimeFrom, startTimeTo);
-		return result;
-
-	}
-
-}
+package de.dlr.proseo.ordermgr.rest;
+
+import java.util.ArrayList;
+import java.util.Arrays;
+import java.util.Collections;
+import java.util.ConcurrentModificationException;
+import java.util.Date;
+import java.util.HashMap;
+import java.util.HashSet;
+import java.util.List;
+import java.util.Map;
+import java.util.Optional;
+import java.util.Set;
+import java.util.UUID;
+
+import javax.persistence.EntityManager;
+import javax.persistence.EntityNotFoundException;
+import javax.persistence.NoResultException;
+import javax.persistence.PersistenceContext;
+import javax.persistence.Query;
+
+import org.slf4j.Logger;
+import org.slf4j.LoggerFactory;
+import org.springframework.format.annotation.DateTimeFormat;
+import org.springframework.stereotype.Component;
+import org.springframework.transaction.annotation.Transactional;
+
+import de.dlr.proseo.model.ConfiguredProcessor;
+import de.dlr.proseo.model.InputFilter;
+import de.dlr.proseo.model.Mission;
+import de.dlr.proseo.model.Orbit;
+import de.dlr.proseo.model.Parameter;
+import de.dlr.proseo.model.ProcessingOrder;
+import de.dlr.proseo.model.ProductClass;
+import de.dlr.proseo.model.Parameter.ParameterType;
+import de.dlr.proseo.model.ClassOutputParameter;
+import de.dlr.proseo.model.enums.OrderState;
+import de.dlr.proseo.model.service.RepositoryService;
+import de.dlr.proseo.model.util.OrderUtil;
+import de.dlr.proseo.model.rest.model.RestClassOutputParameter;
+import de.dlr.proseo.model.rest.model.RestInputFilter;
+import de.dlr.proseo.model.rest.model.RestOrbitQuery;
+import de.dlr.proseo.model.rest.model.RestOrder;
+import de.dlr.proseo.model.rest.model.RestParameter;
+
+
+/**
+ * Service methods required to create, modify and delete processing order in the prosEO database,
+ * and to query the database about such orders
+ * 
+ * @author Ranjitha Vignesh
+ */
+@Component
+@Transactional
+public class ProcessingOrderMgr {
+	
+	/* Message ID constants */
+	private static final int MSG_ID_ORDER_NOT_FOUND = 1007;
+	private static final int MSG_ID_DELETION_UNSUCCESSFUL = 1004;
+	//private static final int MSG_ID_NOT_IMPLEMENTED = 9000;
+	private static final int MSG_ID_ORDER_MISSING = 1008;
+	private static final int MSG_ID_ORDER_DELETED = 1009;
+	private static final int MSG_ID_ORDER_RETRIEVED = 1010;
+	private static final int MSG_ID_ORDER_MODIFIED = 1011;
+	private static final int MSG_ID_ORDER_NOT_MODIFIED = 1012;
+	private static final int MSG_ID_ORDER_CREATED = 1013;
+	private static final int MSG_ID_DUPLICATE_ORDER_UUID = 1014;
+	private static final int MSG_ID_INVALID_REQUESTED_CLASS = 1015;
+	private static final int MSG_ID_INVALID_INPUT_CLASS = 1016;
+	private static final int MSG_ID_INVALID_FILE_CLASS = 1017;
+	private static final int MSG_ID_INVALID_PROCESSING_MODE = 1018;
+	private static final int MSG_ID_INVALID_CONFIGURED_PROCESSOR = 1019;
+	private static final int MSG_ID_INVALID_ORBIT_RANGE = 1020;
+	private static final int MSG_ID_ORDER_IDENTIFIER_MISSING = 1021;
+	private static final int MSG_ID_DUPLICATE_ORDER_IDENTIFIER = 1022;
+	private static final int MSG_ID_ORDER_TIME_INTERVAL_MISSING = 1023;
+	private static final int MSG_ID_REQUESTED_PRODUCTCLASSES_MISSING = 1024;
+	private static final int MSG_ID_ORDER_LIST_EMPTY = 1025;
+	private static final int MSG_ID_ORDER_LIST_RETRIEVED = 1026;
+	private static final int MSG_ID_INVALID_MISSION_CODE = 1027;
+	private static final int MSG_ID_INVALID_OUTPUT_CLASS = 1028;
+	
+
+	/* Message string constants */
+	private static final String MSG_ORDER_NOT_FOUND = "(E%d) No order found for ID %d";
+	private static final String MSG_DELETION_UNSUCCESSFUL = "(E%d) Order deletion unsuccessful for ID %d";
+	private static final String MSG_ORDER_MISSING = "(E%d) Order not set";
+	private static final String MSG_ORDER_DELETED = "(I%d) Order with id %d deleted";
+	private static final String MSG_ORDER_ID_MISSING = "(E%d) Order ID not set";
+	private static final String MSG_ORDER_RETRIEVED = "(I%d) Order with ID %s retrieved";
+	private static final String MSG_ORDER_NOT_MODIFIED = "(I%d) Order with id %d not modified (no changes)";
+	private static final String MSG_ORDER_MODIFIED = "(I%d) Order with id %d modified";
+	private static final String MSG_ORDER_CREATED = "(I%d) Order with identifier %s created for mission %s";
+	private static final String MSG_DUPLICATE_ORDER_UUID = "(E%d) Order UUID %s already exists";
+	private static final String MSG_INVALID_REQUESTED_CLASS = "(E%d) Requested product class %s is not defined for mission %s";
+	private static final String MSG_INVALID_INPUT_CLASS = "(E%d) Input product class %s is not defined for mission %s";
+	private static final String MSG_INVALID_FILE_CLASS = "(E%d) Output file class %s is not defined for mission %s";
+	private static final String MSG_INVALID_PROCESSING_MODE = "(E%d) Processing mode %s is not defined for mission %s";
+	private static final String MSG_INVALID_CONFIGURED_PROCESSOR = "(E%d) Configured processor %s not found";
+	private static final String MSG_INVALID_ORBIT_RANGE = "(E%d) No orbits defined between orbit number %d and %d for spacecraft %s";
+	private static final String MSG_ORDER_IDENTIFIER_MISSING = "(E%d) Order identifier not set";
+	private static final String MSG_DUPLICATE_ORDER_IDENTIFIER = "(E%d) Order identifier %s already exists";
+	private static final String MSG_ORDER_TIME_INTERVAL_MISSING = "(E%d) Time interval (orbit or time range) missing for order %s";
+	private static final String MSG_REQUESTED_PRODUCTCLASSES_MISSING = "(E%d) Requested product classes missing for order %s";
+	private static final String MSG_ORDER_LIST_RETRIEVED = "(I%d) Order list of size %d retrieved for mission '%s', order '%s', start time '%s', stop time '%s'";
+
+	private static final String MSG_ORDER_LIST_EMPTY = "(E%d) No processing order found for search criteria";
+	private static final String MSG_INVALID_MISSION_CODE = "(E%d) No mission found for mission code %s";
+	private static final String MSG_INVALID_OUTPUT_CLASS = "(E%d) Output product class %s is not defined for mission %s";
+
+
+	/** JPA entity manager */
+	@PersistenceContext
+	private EntityManager em;
+
+	/** A logger for this class */
+	private static Logger logger = LoggerFactory.getLogger(ProcessingOrderMgr.class);
+	
+	/**
+	 * Create and log a formatted informational message
+	 * 
+	 * @param messageFormat the message text with parameter placeholder in String.format() style
+	 * @param messageId a (unique) message id
+	 * @param messageParameters the message parameters (optional, depending on the message format)
+	 * @return a formatted info message
+	 */
+	private String logInfo(String messageFormat, int messageId, Object... messageParameters) {
+		// Prepend message ID to parameter list
+		List<Object> messageParamList = new ArrayList<>(Arrays.asList(messageParameters));
+		messageParamList.add(0, messageId);
+		
+		// Log the error message
+		String message = String.format(messageFormat, messageParamList.toArray());
+		logger.info(message);
+		
+		return message;
+	}
+	/**
+	 * Create and log a formatted error message
+	 * 
+	 * @param messageFormat the message text with parameter placeholders in String.format() style
+	 * @param messageId a (unique) message id
+	 * @param messageParameters the message parameters (optional, depending on the message format)
+	 * @return a formatted error message
+	 */
+	private String logError(String messageFormat, int messageId, Object... messageParameters) {
+		// Prepend message ID to parameter list
+		List<Object> messageParamList = new ArrayList<>(Arrays.asList(messageParameters));
+		messageParamList.add(0, messageId);
+		
+		// Log the error message
+		String message = String.format(messageFormat, messageParamList.toArray());
+		logger.error(message);
+		
+		return message;
+	}
+	/**
+	 * Create an order from the given Json object 
+	 * 
+	 * @param order the Json object to create the order from
+	 * @return a Json object corresponding to the order after persistence (with ID and version for all contained objects)
+	 * @throws IllegalArgumentException if any of the input data was invalid
+	 */
+	public RestOrder createOrder(RestOrder order) throws IllegalArgumentException {
+		if (logger.isTraceEnabled()) logger.trace(">>> createOrder({})", (null == order ? "MISSING" : order.getIdentifier()));
+		
+		if (null == order) {
+			throw new IllegalArgumentException(logError(MSG_ORDER_MISSING, MSG_ID_ORDER_MISSING));
+		}
+		
+		ProcessingOrder modelOrder = OrderUtil.toModelOrder(order);
+		// Make sure order has a UUID
+		if (null == modelOrder.getUuid()) {
+			modelOrder.setUuid(UUID.randomUUID());
+		} else {
+			// Test if given UUID is not yet in use
+			if (null != RepositoryService.getOrderRepository().findByUuid(modelOrder.getUuid())) {
+				throw new IllegalArgumentException(logError(MSG_DUPLICATE_ORDER_UUID, MSG_ID_DUPLICATE_ORDER_UUID, 
+						modelOrder.getUuid()));
+			}
+		}
+		
+		// Make sure order has a non-blank identifier, which is not yet in use
+		if (null == modelOrder.getIdentifier() || modelOrder.getIdentifier().isBlank()) {
+			throw new IllegalArgumentException(logError(MSG_ORDER_IDENTIFIER_MISSING, MSG_ID_ORDER_IDENTIFIER_MISSING));
+		}
+		if (null != RepositoryService.getOrderRepository().findByIdentifier(modelOrder.getIdentifier())) {
+			throw new IllegalArgumentException(logError(MSG_DUPLICATE_ORDER_IDENTIFIER, MSG_ID_DUPLICATE_ORDER_IDENTIFIER, modelOrder.getIdentifier()));
+		}
+		
+		// No matter what the given order state was, orders are always created in state INITIAL
+		modelOrder.setOrderState(OrderState.INITIAL);
+		
+		//Find the  mission for the mission code given in the rest Order
+		Mission mission = RepositoryService.getMissionRepository().findByCode(order.getMissionCode());
+		if (null == mission) {
+			throw new IllegalArgumentException(logError(MSG_INVALID_MISSION_CODE, MSG_ID_INVALID_MISSION_CODE, order.getMissionCode()));
+		}
+		modelOrder.setMission(mission);	
+		
+		// Identify the order time interval, either by orbit range queries if given, or by start and stop time
+		if (order.getOrbits().isEmpty()) {
+			if (null == modelOrder.getStartTime() || null == modelOrder.getStopTime()) {
+				throw new IllegalArgumentException(logError(MSG_ORDER_TIME_INTERVAL_MISSING, MSG_ID_ORDER_TIME_INTERVAL_MISSING, modelOrder.getIdentifier()));
+			}
+		} else {
+			// Find all requested orbit ranges
+			modelOrder.getRequestedOrbits().clear();
+			for (RestOrbitQuery orbitQuery : order.getOrbits()) {
+				List<Orbit> orbit = RepositoryService.getOrbitRepository().findBySpacecraftCodeAndOrbitNumberBetween(
+						orbitQuery.getSpacecraftCode(),
+						orbitQuery.getOrbitNumberFrom().intValue(),
+						orbitQuery.getOrbitNumberTo().intValue());
+				if (orbit.isEmpty()) {
+					throw new IllegalArgumentException(logError(MSG_INVALID_ORBIT_RANGE, MSG_ID_INVALID_ORBIT_RANGE,
+							orbitQuery.getOrbitNumberFrom(),
+							orbitQuery.getOrbitNumberTo(),
+							orbitQuery.getSpacecraftCode()));
+				}
+				modelOrder.getRequestedOrbits().addAll(orbit);
+			}
+			// Set start and stop time from requested orbits
+			Orbit minOrbit = Collections.min(modelOrder.getRequestedOrbits(),
+					(o1, o2) -> { return o1.getStartTime().compareTo(o2.getStartTime()); });
+			Orbit maxOrbit = Collections.max(modelOrder.getRequestedOrbits(),
+					(o1, o2) -> { return o1.getStopTime().compareTo(o2.getStopTime()); });
+			modelOrder.setStartTime(minOrbit.getStartTime());
+			modelOrder.setStopTime(maxOrbit.getStopTime());
+		}
+		
+		// Create input filters
+		for (RestInputFilter restInputFilter: order.getInputFilters()) {
+			InputFilter inputFilter = new InputFilter();
+			inputFilter = RepositoryService.getInputFilterRepository().save(inputFilter);
+			for (RestParameter restParam : restInputFilter.getFilterConditions()) {
+				Parameter modelParam = new Parameter();
+				modelParam.init(ParameterType.valueOf(restParam.getParameterType()), restParam.getParameterValue());
+				inputFilter.getFilterConditions().put(restParam.getKey(), modelParam);
+			}
+			ProductClass productClass = RepositoryService.getProductClassRepository().findByMissionCodeAndProductType(
+					mission.getCode(), restInputFilter.getProductClass());
+			if (null == productClass) {
+				throw new IllegalArgumentException(logError(MSG_INVALID_INPUT_CLASS, MSG_ID_INVALID_INPUT_CLASS, 
+						restInputFilter.getProductClass(), mission.getCode()));
+			}
+			modelOrder.getInputFilters().put(productClass, inputFilter);
+		}
+		
+		for (RestClassOutputParameter restClassOutputParameter: order.getClassOutputParameters()) {
+			ClassOutputParameter classOutputParameter = new ClassOutputParameter();
+			classOutputParameter = RepositoryService.getClassOutputParameterRepository().save(classOutputParameter);
+			for (RestParameter restParam : restClassOutputParameter.getOutputParameters()) {
+				Parameter modelParam = new Parameter();
+				modelParam.init(ParameterType.valueOf(restParam.getParameterType()), restParam.getParameterValue());
+				classOutputParameter.getOutputParameters().put(restParam.getKey(), modelParam);
+			} 
+			ProductClass productClass = RepositoryService.getProductClassRepository().findByMissionCodeAndProductType(
+					mission.getCode(), restClassOutputParameter.getProductClass());
+			if (null == productClass) {
+				throw new IllegalArgumentException(logError(MSG_INVALID_OUTPUT_CLASS, MSG_ID_INVALID_OUTPUT_CLASS, 
+						restClassOutputParameter.getProductClass(), mission.getCode()));
+			}
+			modelOrder.getClassOutputParameters().put(productClass, classOutputParameter);
+		}
+		
+		// Make sure requested product classes are set (mandatory)
+		if (order.getRequestedProductClasses().isEmpty()) {
+			throw new IllegalArgumentException(logError(MSG_REQUESTED_PRODUCTCLASSES_MISSING, MSG_ID_REQUESTED_PRODUCTCLASSES_MISSING, modelOrder.getIdentifier()));
+		} else {
+			modelOrder.getRequestedProductClasses().clear();
+			for (String productType: order.getRequestedProductClasses()) {
+				ProductClass productClass = RepositoryService.getProductClassRepository()
+						.findByMissionCodeAndProductType(mission.getCode(), productType);
+				if (null == productClass) {
+					throw new IllegalArgumentException(logError(MSG_INVALID_REQUESTED_CLASS, MSG_ID_INVALID_REQUESTED_CLASS,
+							productType, mission.getCode()));
+				}
+				modelOrder.getRequestedProductClasses().add(productClass);
+			} 
+		}
+		modelOrder.getInputProductClasses().clear();
+		for (String productType : order.getInputProductClasses()) {
+			ProductClass productClass = RepositoryService.getProductClassRepository()
+					.findByMissionCodeAndProductType(mission.getCode(), productType);
+			if (null == productClass) {
+				throw new IllegalArgumentException(logError(MSG_INVALID_INPUT_CLASS, MSG_ID_INVALID_INPUT_CLASS,
+						productType, mission.getCode()));
+			}
+			modelOrder.getInputProductClasses().add(productClass);
+		}		
+		modelOrder.getRequestedConfiguredProcessors().clear();
+		for (String identifier : order.getConfiguredProcessors()) {
+			ConfiguredProcessor configuredProcessor = RepositoryService.getConfiguredProcessorRepository().findByIdentifier(identifier);
+			if (null == configuredProcessor) {
+				throw new IllegalArgumentException(logError(MSG_INVALID_CONFIGURED_PROCESSOR, MSG_ID_INVALID_CONFIGURED_PROCESSOR,
+						identifier));
+			}
+			modelOrder.getRequestedConfiguredProcessors().add(configuredProcessor);
+		}
+	
+		// Everything OK, store new order in database
+		modelOrder = RepositoryService.getOrderRepository().save(modelOrder);
+		
+		logInfo(MSG_ORDER_CREATED, MSG_ID_ORDER_CREATED, order.getIdentifier(), order.getMissionCode());
+
+		return OrderUtil.toRestOrder(modelOrder);
+
+		
+	}
+
+	
+	/**
+	 * Delete an order by ID
+	 * 
+	 * @param the ID of the order to delete
+	 * @throws EntityNotFoundException if the order to delete does not exist in the database
+	 * @throws RuntimeException if the deletion was not performed as expected
+	 */
+	public void deleteOrderById(Long id) throws EntityNotFoundException, RuntimeException {
+		if (logger.isTraceEnabled()) logger.trace(">>> deleteOrderById({})", id);
+
+		
+		// Test whether the order id is valid
+		Optional<ProcessingOrder> modelOrder = RepositoryService.getOrderRepository().findById(id);
+		if (modelOrder.isEmpty()) {
+			throw new EntityNotFoundException(logError(MSG_ORDER_NOT_FOUND, MSG_ID_ORDER_NOT_FOUND));
+		}
+		// Delete the order
+		RepositoryService.getOrderRepository().deleteById(id);
+		// Test whether the deletion was successful
+		modelOrder = RepositoryService.getOrderRepository().findById(id);
+		if (!modelOrder.isEmpty()) {
+			throw new RuntimeException(logError(MSG_DELETION_UNSUCCESSFUL, MSG_ID_DELETION_UNSUCCESSFUL, id));
+		}
+		
+		logInfo(MSG_ORDER_DELETED, MSG_ID_ORDER_DELETED, id);
+	}
+	
+	/**
+	 * Find the oder with the given ID
+	 * 
+	 * @param id the ID to look for
+	 * @return a Json object corresponding to the order found
+	 * @throws IllegalArgumentException if no order ID was given
+	 * @throws NoResultException if no order with the given ID exists
+	 */
+	public RestOrder getOrderById(Long id) throws IllegalArgumentException, NoResultException {
+		if (logger.isTraceEnabled()) logger.trace(">>> getOrderById({})", id);
+		
+		if (null == id) {
+			throw new IllegalArgumentException(logError(MSG_ORDER_ID_MISSING, MSG_ID_ORDER_MISSING, id));
+		}
+		
+		Optional<ProcessingOrder> modelOrder = RepositoryService.getOrderRepository().findById(id);
+		
+		if (modelOrder.isEmpty()) {
+			throw new NoResultException(logError(MSG_ORDER_NOT_FOUND, MSG_ID_ORDER_NOT_FOUND, id));
+		}
+		
+		logInfo(MSG_ORDER_RETRIEVED, MSG_ID_ORDER_RETRIEVED, id);
+		
+		return OrderUtil.toRestOrder(modelOrder.get());
+	}
+	
+	/**
+	 * Update the order with the given ID with the attribute values of the given Json object. 	 * 
+	 * @param id the ID of the product to update
+	 * @param order a Json object containing the modified (and unmodified) attributes
+	 * @return a Json object corresponding to the product after modification (with ID and version for all contained objects)
+	 * @throws EntityNotFoundException if no product with the given ID exists
+	 * @throws IllegalArgumentException if any of the input data was invalid
+	 * @throws ConcurrentModificationException if the order has been modified since retrieval by the client
+	 */
+	public RestOrder modifyOrder(Long id, RestOrder order) throws
+	EntityNotFoundException, IllegalArgumentException, ConcurrentModificationException {
+		if (logger.isTraceEnabled()) logger.trace(">>> modifyOrder({})", id);
+		
+		if (null == id) {
+			throw new IllegalArgumentException(logError(MSG_ORDER_ID_MISSING, MSG_ID_ORDER_MISSING, id));
+		}
+		
+		Optional<ProcessingOrder> optModelOrder = RepositoryService.getOrderRepository().findById(id);
+				
+		if (optModelOrder.isEmpty()) {
+			throw new EntityNotFoundException(logError(MSG_ORDER_NOT_FOUND, MSG_ID_ORDER_NOT_FOUND, id));
+		}
+		ProcessingOrder modelOrder = optModelOrder.get();
+		Mission mission = modelOrder.getMission();
+		logger.info("Model order missioncode: " + mission.getCode());
+		
+		// Update modified attributes
+		boolean orderChanged = false;
+		ProcessingOrder changedOrder = OrderUtil.toModelOrder(order);
+		
+		// Mission code and UUID cannot be changed
+		
+		if (!modelOrder.getIdentifier().equals(changedOrder.getIdentifier())) {
+			orderChanged = true;
+			modelOrder.setIdentifier(changedOrder.getIdentifier());
+		}
+		if (!modelOrder.getOrderState().equals(changedOrder.getOrderState())) {
+			orderChanged = true;
+			modelOrder.setOrderState(changedOrder.getOrderState());
+		}
+		if (null == modelOrder.getExecutionTime() && null != changedOrder.getExecutionTime()
+				|| null != modelOrder.getExecutionTime() && !modelOrder.getOrderState().equals(changedOrder.getOrderState())) {
+			orderChanged = true;
+			modelOrder.setExecutionTime(changedOrder.getExecutionTime());
+		}
+		if (!modelOrder.getStartTime().equals(changedOrder.getStartTime())) {
+			orderChanged = true;
+			modelOrder.setStartTime(changedOrder.getStartTime());
+		}
+		if (!modelOrder.getStopTime().equals(changedOrder.getStopTime())) {
+			orderChanged = true;
+			modelOrder.setStopTime(changedOrder.getStopTime());
+		}
+		if (!modelOrder.getSlicingType().equals(changedOrder.getSlicingType())) {
+			orderChanged = true;
+			modelOrder.setSlicingType(changedOrder.getSlicingType());
+		}
+		if (null == modelOrder.getSliceDuration() && null != changedOrder.getSliceDuration()
+				|| null != modelOrder.getSliceDuration() && !modelOrder.getSliceDuration().equals(changedOrder.getSliceDuration())) {
+			orderChanged = true;
+			modelOrder.setSliceDuration(changedOrder.getSliceDuration());
+		}
+		if (!modelOrder.getSliceOverlap().equals(changedOrder.getSliceOverlap())) {
+			orderChanged = true;
+			modelOrder.setSliceOverlap(changedOrder.getSliceOverlap());
+		}
+		
+		// Check for changes in input filters
+		Map<ProductClass, InputFilter> newInputFilters = new HashMap<>();
+		if (null != order.getInputFilters()) {
+			for (RestInputFilter restInputFilter : order.getInputFilters()) {
+				InputFilter inputFilter = new InputFilter();
+				inputFilter = RepositoryService.getInputFilterRepository().save(inputFilter);
+				for (RestParameter restParam : restInputFilter.getFilterConditions()) {
+					Parameter modelParam = new Parameter();
+					modelParam.init(ParameterType.valueOf(restParam.getParameterType()), restParam.getParameterValue());
+					inputFilter.getFilterConditions().put(restParam.getKey(), modelParam);
+				}
+				ProductClass productClass = RepositoryService.getProductClassRepository()
+						.findByMissionCodeAndProductType(mission.getCode(), restInputFilter.getProductClass());
+				if (null == productClass) {
+					throw new IllegalArgumentException(logError(MSG_INVALID_INPUT_CLASS, MSG_ID_INVALID_INPUT_CLASS,
+							restInputFilter.getProductClass(), mission.getCode()));
+				}
+				if (inputFilter.equals(modelOrder.getInputFilters().get(productClass))) {
+					newInputFilters.put(productClass, modelOrder.getInputFilters().get(productClass));
+				} else {
+					orderChanged = true;
+					newInputFilters.put(productClass, inputFilter);
+				}
+			} 
+		}
+		// Check for removed input filters
+		for (ProductClass productClass: modelOrder.getInputFilters().keySet()) {
+			if (null == newInputFilters.get(productClass)) {
+				orderChanged = true;
+			}
+		}
+		
+		// Check for changes in requested output products and their parameters
+		Map<ProductClass, ClassOutputParameter> newClassOutputParameters = new HashMap<>();
+		for (RestClassOutputParameter restClassOutputParameter: order.getClassOutputParameters()) {
+			ClassOutputParameter classOutputParameter = new ClassOutputParameter();
+			classOutputParameter = RepositoryService.getClassOutputParameterRepository().save(classOutputParameter);
+			for (RestParameter restParam : restClassOutputParameter.getOutputParameters()) {
+				Parameter modelParam = new Parameter();
+				modelParam.init(ParameterType.valueOf(restParam.getParameterType()), restParam.getParameterValue());
+				classOutputParameter.getOutputParameters().put(restParam.getKey(), modelParam);
+			} 
+			ProductClass productClass = RepositoryService.getProductClassRepository().findByMissionCodeAndProductType(
+					mission.getCode(), restClassOutputParameter.getProductClass());
+			if (null == productClass) {
+				throw new IllegalArgumentException(logError(MSG_INVALID_OUTPUT_CLASS, MSG_ID_INVALID_OUTPUT_CLASS, 
+						restClassOutputParameter.getProductClass(), mission.getCode()));
+			}
+			if (classOutputParameter.equals(modelOrder.getClassOutputParameters().get(productClass))) {
+				newClassOutputParameters.put(productClass, modelOrder.getClassOutputParameters().get(productClass));
+			} else {
+				orderChanged = true;
+				newClassOutputParameters.put(productClass, classOutputParameter);
+			}
+		}
+		// Check for new requested product classes
+		Set<ProductClass> newRequestedProductClasses = new HashSet<>();
+		if (null != order.getRequestedProductClasses()) {
+			REQUESTED_CLASSES:
+			for (String requestedProductClass: order.getRequestedProductClasses()) {
+				for (ProductClass modelRequestedClass: modelOrder.getRequestedProductClasses()) {
+					if (modelRequestedClass.getProductType().equals(requestedProductClass)) {
+						// Already present
+						newRequestedProductClasses.add(modelRequestedClass);
+						continue REQUESTED_CLASSES;
+					}
+				}
+				// New component class
+				orderChanged = true;
+				ProductClass newRequestedClass = RepositoryService.getProductClassRepository().findByMissionCodeAndProductType(order.getMissionCode(), requestedProductClass);
+				if (null == newRequestedClass) {
+					throw new IllegalArgumentException(logError(MSG_INVALID_REQUESTED_CLASS, MSG_ID_INVALID_REQUESTED_CLASS,
+							requestedProductClass, order.getMissionCode()));
+				}
+				newRequestedProductClasses.add(newRequestedClass);
+			}
+		}
+		if (!modelOrder.getOutputParameters().equals(changedOrder.getOutputParameters())) {
+			orderChanged = true;
+			modelOrder.setOutputParameters(changedOrder.getOutputParameters());
+		}
+		// Check for removed output products
+		for (ProductClass productClass: modelOrder.getClassOutputParameters().keySet()) {
+			if (null == newClassOutputParameters.get(productClass)) {
+				orderChanged = true;
+			}
+		}		// Check for removed requested product classes
+		for (ProductClass modelRequestedClass: modelOrder.getRequestedProductClasses()) {
+			if (!newRequestedProductClasses.contains(modelRequestedClass)) {
+				// Component class removed
+				orderChanged = true;
+			}
+		}
+
+		
+		// Check for new input product classes
+		Set<ProductClass> newInputProductClasses = new HashSet<>();
+		if (null != order.getInputProductClasses()) {
+			INPUT_CLASSES:
+			for (String inputProductClass: order.getInputProductClasses()) {
+				for (ProductClass modelInputClass: modelOrder.getInputProductClasses()) {
+					if (modelInputClass.getProductType().equals(inputProductClass)) {
+						// Already present
+						newInputProductClasses.add(modelInputClass);
+						continue INPUT_CLASSES;
+					}
+				}
+				// New component class
+				orderChanged = true;
+				ProductClass newInputClass = RepositoryService.getProductClassRepository().findByMissionCodeAndProductType(order.getMissionCode(), inputProductClass);
+				if (null == newInputClass) {
+					throw new IllegalArgumentException(logError(MSG_INVALID_INPUT_CLASS, MSG_ID_INVALID_INPUT_CLASS,
+							inputProductClass, order.getMissionCode()));
+				}
+				newInputProductClasses.add(newInputClass);
+			}
+		}
+		// Check for removed input product classes
+		for (ProductClass modelInputClass: modelOrder.getInputProductClasses()) {
+			if (!newInputProductClasses.contains(modelInputClass)) {
+				// Component class removed
+				orderChanged = true;
+			}
+		}
+
+		if (!modelOrder.getOutputFileClass().equals(changedOrder.getOutputFileClass())) {
+			if (!mission.getFileClasses().contains(changedOrder.getOutputFileClass())) {
+				throw new IllegalArgumentException(logError(MSG_INVALID_FILE_CLASS, MSG_ID_INVALID_FILE_CLASS,
+						changedOrder.getOutputFileClass(), order.getMissionCode()));
+			}
+			orderChanged = true;
+			modelOrder.setOutputFileClass(changedOrder.getOutputFileClass());
+		}		
+		if (!modelOrder.getProcessingMode().equals(changedOrder.getProcessingMode())) {
+			if (!mission.getProcessingModes().contains(changedOrder.getProcessingMode())) {
+				throw new IllegalArgumentException(logError(MSG_INVALID_PROCESSING_MODE, MSG_ID_INVALID_PROCESSING_MODE,
+						changedOrder.getProcessingMode(), order.getMissionCode()));
+			}
+			orderChanged = true;
+			modelOrder.setProcessingMode(changedOrder.getProcessingMode());
+		}
+		
+		// Check for new configured processors
+		Set<ConfiguredProcessor> newConfiguredProcessors = new HashSet<>();
+		if (null != order.getConfiguredProcessors()) {
+			CONFIGURED_PROCESSORS:
+			for (String changedConfiguredProcessor: order.getConfiguredProcessors()) {
+				for (ConfiguredProcessor modelConfiguredProcessor: modelOrder.getRequestedConfiguredProcessors()) {
+					if (modelConfiguredProcessor.getIdentifier().equals(changedConfiguredProcessor)) {
+						// Already present
+						newConfiguredProcessors.add(modelConfiguredProcessor);
+						continue CONFIGURED_PROCESSORS;
+					}
+				}
+				// New component class
+				orderChanged = true;
+				ConfiguredProcessor newConfiguredProcessor = RepositoryService.getConfiguredProcessorRepository().findByIdentifier(changedConfiguredProcessor);
+				if (null == newConfiguredProcessor) {
+					throw new IllegalArgumentException(logError(MSG_INVALID_CONFIGURED_PROCESSOR, MSG_ID_INVALID_CONFIGURED_PROCESSOR,
+							changedConfiguredProcessor));
+				}
+				newConfiguredProcessors.add(newConfiguredProcessor);
+			}
+		}
+		// Check for removed configured processors
+		for (ConfiguredProcessor modelConfiguredProcessor: modelOrder.getRequestedConfiguredProcessors()) {
+			if (!newConfiguredProcessors.contains(modelConfiguredProcessor)) {
+				// Component class removed
+				orderChanged = true;
+			}
+		}
+		
+		// Check for new requested orbits
+		List<Orbit> newRequestedOrbits = new ArrayList<>();
+		if (null != order.getOrbits()) {
+			for (RestOrbitQuery changedOrbitQuery: order.getOrbits()) {
+				List<Orbit> changedRequestedOrbits = RepositoryService.getOrbitRepository().findBySpacecraftCodeAndOrbitNumberBetween(
+						changedOrbitQuery.getSpacecraftCode(),
+						changedOrbitQuery.getOrbitNumberFrom().intValue(),
+						changedOrbitQuery.getOrbitNumberTo().intValue());
+				if (changedRequestedOrbits.isEmpty()) {
+					throw new IllegalArgumentException(logError(MSG_INVALID_ORBIT_RANGE, MSG_ID_INVALID_ORBIT_RANGE,
+							changedOrbitQuery.getOrbitNumberFrom(),
+							changedOrbitQuery.getOrbitNumberTo(),
+							changedOrbitQuery.getSpacecraftCode()));
+				}
+				for (Orbit changedRequestedOrbit: changedRequestedOrbits) {
+					if (!modelOrder.getRequestedOrbits().contains(changedRequestedOrbit)) {
+						// New orbit
+						orderChanged = true;
+					}
+					newRequestedOrbits.add(changedRequestedOrbit);
+				}
+			}
+		}
+		// Check for removed requested orbits
+		for (Orbit modelRequestedOrbit: modelOrder.getRequestedOrbits()) {
+			if (!newRequestedOrbits.contains(modelRequestedOrbit)) {
+				// Orbit removed
+				orderChanged = true;
+			}
+		}
+		
+		// Save order only if anything was actually changed
+		if (orderChanged)	{
+			modelOrder.incrementVersion();
+			
+			// Update the lists and sets
+			modelOrder.getRequestedProductClasses().clear();
+			modelOrder.getRequestedProductClasses().addAll(newRequestedProductClasses);
+			modelOrder.getInputFilters().clear();
+			modelOrder.getInputFilters().putAll(newInputFilters);
+			modelOrder.getClassOutputParameters().clear();
+			modelOrder.getClassOutputParameters().putAll(newClassOutputParameters);
+			modelOrder.getInputProductClasses().clear();
+			modelOrder.getInputProductClasses().addAll(newInputProductClasses);
+			modelOrder.getRequestedConfiguredProcessors().clear();
+			modelOrder.getRequestedConfiguredProcessors().addAll(newConfiguredProcessors);
+			modelOrder.getRequestedOrbits().clear();
+			modelOrder.getRequestedOrbits().addAll(newRequestedOrbits);
+			
+			// Persist the modified order
+			modelOrder = RepositoryService.getOrderRepository().save(modelOrder);
+			logInfo(MSG_ORDER_MODIFIED, MSG_ID_ORDER_MODIFIED, id);
+		} else {
+			logInfo(MSG_ORDER_NOT_MODIFIED, MSG_ID_ORDER_NOT_MODIFIED, id);
+		}
+		return OrderUtil.toRestOrder(modelOrder);
+
+	}
+	/**
+	 * List of all orders filtered by mission,identifier, product class, execution time range
+	 * 
+	 * @param mission the mission code
+	 * @param productClass an array of product types
+	 * @param startTimeFrom earliest sensing start time
+	 * @param startTimeTo latest sensing start time
+	 * @param executionTimeFrom earliest order execution time
+	 * @param executionTimeTo latest order execution time
+	 * @return a list of orders
+	 * @throws NoResultException if no orders matching the given search criteria could be found
+	 */
+	
+	public List<RestOrder> getOrders(String mission, String identifier, String[] productclasses, @DateTimeFormat Date startTimeFrom,
+			@DateTimeFormat Date startTimeTo, @DateTimeFormat Date executionTimeFrom,
+			@DateTimeFormat Date executionTimeTo) {
+		if (logger.isTraceEnabled()) logger.trace(">>> getOrders({}, {}, {}, {}, {})", mission, identifier, productclasses, startTimeFrom, startTimeTo, executionTimeFrom, executionTimeTo);
+		List<RestOrder> result = new ArrayList<>();
+		
+		if (null == mission && null == identifier && (null == productclasses || 0 == productclasses.length) && null == executionTimeFrom && null == executionTimeTo) {
+			// Simple case: no search criteria set
+			for (ProcessingOrder order: RepositoryService.getOrderRepository().findAll()) {
+				if (logger.isDebugEnabled()) logger.debug("Found order with ID {}", order.getId());
+				RestOrder resultOrder = OrderUtil.toRestOrder(order);
+				if (logger.isDebugEnabled()) logger.debug("Created result order with ID {}", resultOrder.getId());
+
+				result.add(resultOrder);
+			}
+		}else {
+			// Find using search parameters
+			String jpqlQuery = "select p from ProcessingOrder p where 1 = 1";
+			if (null != mission) {
+				jpqlQuery += " and p.mission.code = :mission";
+			}
+			if (null != identifier) {
+				jpqlQuery += " and p.identifier = :identifier";
+			}
+			if (null != productclasses && 0 < productclasses.length) {
+				jpqlQuery += " and p.productClass.productType in (";
+				for (int i = 0; i < productclasses.length; ++i) {
+					if (0 < i) jpqlQuery += ", ";
+					jpqlQuery += ":productClass" + i;
+				}
+				jpqlQuery += ")";
+			}
+			if (null != startTimeFrom) {
+				jpqlQuery += " and p.startTime >= :startTimeFrom";
+			}
+			if (null != startTimeTo) {
+				jpqlQuery += " and p.startTime <= :startTimeTo";
+			}
+			if (null != executionTimeFrom) {
+				jpqlQuery += " and p.executionTime >= :executionTimeFrom";
+			}
+			if (null != executionTimeTo) {
+				jpqlQuery += " and p.executionTime <= :executionTimeTo";
+			}
+			Query query = em.createQuery(jpqlQuery);
+			if (null != mission) {
+				query.setParameter("mission", mission);
+			}
+			if (null != identifier) {
+				query.setParameter("identifier", identifier);
+			}
+			if (null != productclasses && 0 < productclasses.length) {
+				for (int i = 0; i < productclasses.length; ++i) {
+					query.setParameter("productClass" + i, productclasses[i]);
+				}
+			}
+			if (null != startTimeFrom) {
+				query.setParameter("startTimeFrom", startTimeFrom.toInstant());
+			}
+			if (null != startTimeTo) {
+				query.setParameter("startTimeTo", startTimeTo.toInstant());
+			}
+			if (null != executionTimeFrom) {
+				query.setParameter("executionTimeFrom", executionTimeFrom.toInstant());
+			}
+			if (null != executionTimeTo) {
+				query.setParameter("executionTimeTo", executionTimeTo.toInstant());
+			}
+			for (Object resultObject: query.getResultList()) {
+				if (resultObject instanceof ProcessingOrder) {
+					result.add(OrderUtil.toRestOrder((ProcessingOrder) resultObject));
+				}
+			}
+
+		}
+		if (result.isEmpty()) {
+			throw new NoResultException(logError(MSG_ORDER_LIST_EMPTY, MSG_ID_ORDER_LIST_EMPTY));
+			
+		}
+		logInfo(MSG_ORDER_LIST_RETRIEVED, MSG_ID_ORDER_LIST_RETRIEVED, result.size(), result.size(), mission, identifier, startTimeFrom, startTimeTo);
+		return result;
+
+	}
+
+}