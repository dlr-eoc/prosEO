package de.dlr.proseo.ordermgr.rest.model;

import java.time.DateTimeException;
import java.time.Instant;

import org.slf4j.Logger;
import org.slf4j.LoggerFactory;

import de.dlr.proseo.model.Orbit;
<<<<<<< HEAD
import de.dlr.proseo.model.service.RepositoryService;
=======
>>>>>>> e7222236

public class OrbitUtil {
	/** A logger for this class */
	private static Logger logger = LoggerFactory.getLogger(OrbitUtil.class);

	
	/**
	 * Convert a prosEO model Orbit into a REST Orbit
	 * 
	 * @param modelOrbit the prosEO model Orbit
	 * @return an equivalent REST Orbit or null, if no model Orbit was given
	 */
	public static RestOrbit toRestOrbit(Orbit modelOrbit) {
		if (logger.isTraceEnabled()) logger.trace(">>> toRestOrbit({})", (null == modelOrbit ? "MISSING" : modelOrbit.getId()));
	
		if (null == modelOrbit)
			return null;
		
		RestOrbit restOrbit = new RestOrbit();
		
		restOrbit.setId(modelOrbit.getId());
		restOrbit.setVersion(Long.valueOf(modelOrbit.getVersion()));
		
		if (null != modelOrbit.getOrbitNumber()) {
			restOrbit.setOrbitNumber(modelOrbit.getOrbitNumber().longValue());
		}
		
		if (null != modelOrbit.getSpacecraft()) {
			restOrbit.setSpacecraftCode(modelOrbit.getSpacecraft().getCode());
		}
		
		restOrbit.setMissionCode(modelOrbit.getSpacecraft().getMission().getCode());

		if (null != modelOrbit.getStartTime()) {
			restOrbit.setStartTime(
					de.dlr.proseo.model.Orbit.orbitTimeFormatter.format(modelOrbit.getStartTime()));
		}
		if (null != modelOrbit.getStopTime()) {
			restOrbit.setStopTime(
					de.dlr.proseo.model.Orbit.orbitTimeFormatter.format(modelOrbit.getStopTime()));
		}
		
		return restOrbit;
	}
	
	/**
	 * Convert a REST orbit into a prosEO model orbit (scalar and embedded attributes only, no orbit references)
	 * 
	 * @param restOrbit the REST orbit
	 * @return a (roughly) equivalent model orbit
	 * @throws IllegalArgumentException if the REST orbit violates syntax rules for date, enum or numeric values
	 */
	public static Orbit toModelOrbit(RestOrbit restOrbit) throws IllegalArgumentException {
		
		if (logger.isTraceEnabled()) logger.trace(">>> toModelOrbit({})", (null == restOrbit ? "MISSING" : restOrbit.getId()));

		Orbit modelOrbit = new Orbit();
		
		if (null != restOrbit.getId() && 0 != restOrbit.getId()) {
			modelOrbit.setId(restOrbit.getId());
			while (modelOrbit.getVersion() < restOrbit.getVersion()) {
				modelOrbit.incrementVersion();
			} 
		}
		modelOrbit.setOrbitNumber(restOrbit.getOrbitNumber().intValue());
		
		try {
			modelOrbit.setStartTime(
					Instant.from(Orbit.orbitTimeFormatter.parse(restOrbit.getStartTime())));
			
		} catch (DateTimeException e) {
			throw new IllegalArgumentException(String.format("Invalid sensing start time '%s'", restOrbit.getStartTime()));
		}
		try {
			modelOrbit.setStopTime(Instant.from(Orbit.orbitTimeFormatter.parse(restOrbit.getStopTime())));
		} catch (DateTimeException e) {
			throw new IllegalArgumentException(String.format("Invalid sensing stop time '%s'", restOrbit.getStartTime()));
		}
		
		return modelOrbit;
	}


}<|MERGE_RESOLUTION|>--- conflicted
+++ resolved
@@ -7,10 +7,6 @@
 import org.slf4j.LoggerFactory;
 
 import de.dlr.proseo.model.Orbit;
-<<<<<<< HEAD
-import de.dlr.proseo.model.service.RepositoryService;
-=======
->>>>>>> e7222236
 
 public class OrbitUtil {
 	/** A logger for this class */
