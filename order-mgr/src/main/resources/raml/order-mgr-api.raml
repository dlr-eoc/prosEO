--- conflicted
+++ resolved
@@ -64,11 +64,7 @@
 /orders:
   type: standard
   get:
-<<<<<<< HEAD
-    description: Get orders by mission, user-defined identifier, requested product classes or start time range
-=======
     description: Get orders by mission, user-defined identifier, requested product classes or execution start time range
->>>>>>> e7222236
     displayName: getOrders
     queryParameters:
       mission?: string
