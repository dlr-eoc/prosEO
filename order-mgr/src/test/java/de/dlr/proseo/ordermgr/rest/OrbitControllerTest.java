--- conflicted
+++ resolved
@@ -339,25 +339,6 @@
 		
 		RestTemplate restTemplate = rtb.basicAuthentication(config.getUserName(), config.getUserPassword()).build();	
 		
-<<<<<<< HEAD
-		boolean[] orbitFound = new boolean[testOrbits.size()];
-		Arrays.fill(orbitFound, false);
-		for (Map<String, Object> orbit: body) {
-			// Check, if any of the test orbits was returned
-			long orbitId = (Integer) orbit.get("id");
-			logger.info("... found orbit with ID {}", orbitId);
-			for (int i = 0; i < testOrbits.size(); ++i) {
-				Orbit testOrbit = testOrbits.get(i);
-				if (orbitId == testOrbit.getId()) {
-					orbitFound[i] = true;
-					assertEquals("Wrong orbitnumber for test orbit " + i, testOrbit.getOrbitNumber(), orbit.get("orbitNumber"));
-					assertEquals("Wrong start time for test orbit " + i,
-							testOrbit.getStartTime(), Instant.from(Orbit.orbitTimeFormatter.parse((String) orbit.get("startTime"))));
-					assertEquals("Wrong stop time for test orbit " + i,
-							testOrbit.getStopTime(), Instant.from(Orbit.orbitTimeFormatter.parse((String) orbit.get("stopTime"))));
-					assertEquals("Wrong spacecraft id for test orbit " + i,
-							testOrbit.getSpacecraft().getCode(),orbit.get("spacecraftCode"));
-=======
 		try{
 			@SuppressWarnings("rawtypes")
 			ResponseEntity<List> entity = restTemplate.exchange(builder.buildAndExpand().toUri(), HttpMethod.GET, requestEntity, List.class);
@@ -386,7 +367,6 @@
 						assertEquals("Wrong spacecraft id for test orbit " + i,
 								testOrbit.getSpacecraft().getCode(),orbit.get("spacecraftCode"));
 					}
->>>>>>> e7222236
 				}
 			}
 			
