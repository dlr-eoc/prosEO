package de.dlr.proseo.ordermgr.rest;

import static org.junit.Assert.assertEquals;
import static org.junit.Assert.assertNotEquals;
import static org.junit.Assert.assertNotNull;

import java.time.Duration;
import java.time.Instant;
import java.util.ArrayList;
import java.util.Arrays;
import java.util.HashSet;
import java.util.List;
import java.util.Map;
import java.util.Set;

import javax.persistence.EntityManagerFactory;

import org.assertj.core.util.Sets;
import org.hibernate.Session;
import org.hibernate.SessionFactory;
import org.junit.Test;
import org.junit.runner.RunWith;
import org.slf4j.Logger;
import org.slf4j.LoggerFactory;
import org.springframework.beans.factory.annotation.Autowired;
import org.springframework.boot.test.autoconfigure.orm.jpa.AutoConfigureTestEntityManager;
import org.springframework.boot.test.context.SpringBootTest;
import org.springframework.boot.test.context.SpringBootTest.WebEnvironment;
import org.springframework.boot.test.web.client.TestRestTemplate;
import org.springframework.boot.web.client.RestTemplateBuilder;
import org.springframework.boot.web.server.LocalServerPort;
import org.springframework.http.HttpEntity;
import org.springframework.http.HttpHeaders;
import org.springframework.http.HttpMethod;
import org.springframework.http.HttpStatus;
import org.springframework.http.ResponseEntity;
import org.springframework.test.annotation.DirtiesContext;
import org.springframework.test.context.junit4.SpringJUnit4ClassRunner;
import org.springframework.transaction.PlatformTransactionManager;
import org.springframework.transaction.TransactionStatus;
import org.springframework.transaction.annotation.Transactional;
import org.springframework.transaction.support.TransactionCallback;
import org.springframework.transaction.support.TransactionTemplate;
import org.springframework.web.client.RestClientException;
import org.springframework.web.client.RestTemplate;
import org.springframework.web.util.UriComponentsBuilder;

import de.dlr.proseo.model.ConfiguredProcessor;
import de.dlr.proseo.model.Job;
import de.dlr.proseo.model.Job.JobState;
import de.dlr.proseo.model.Mission;
import de.dlr.proseo.model.Orbit;
import de.dlr.proseo.model.Parameter;
import de.dlr.proseo.model.Parameter.ParameterType;
import de.dlr.proseo.model.ProcessingOrder;
import de.dlr.proseo.model.Spacecraft;
import de.dlr.proseo.model.ProcessingOrder.OrderSlicingType;
import de.dlr.proseo.model.ProcessingOrder.OrderState;
import de.dlr.proseo.model.ProductClass;
import de.dlr.proseo.model.service.RepositoryService;
import de.dlr.proseo.ordermgr.OrderManager;
import de.dlr.proseo.ordermgr.OrdermgrSecurityConfig;
import de.dlr.proseo.ordermgr.rest.model.OrderUtil;
import de.dlr.proseo.ordermgr.rest.model.RestOrder;
import net.bytebuddy.asm.Advice.This;

@RunWith(SpringJUnit4ClassRunner.class)
@SpringBootTest(classes = OrderManager.class, webEnvironment = WebEnvironment.RANDOM_PORT)
@DirtiesContext
@AutoConfigureTestEntityManager
public class OrderControllerTest {
	/* The base URI of the Orders */
	private static String ORDER_BASE_URI = "/proseo/order-mgr/v0.1";

	@LocalServerPort
	private int port;
	
	@Autowired
	EntityManagerFactory emf;
	
	/** Test configuration */
	@Autowired
	OrdermgrTestConfiguration config;
	
	/** The security environment for this test */
	//@Autowired
	OrdermgrSecurityConfig ordermgrSecurityConfig;
	
	/** Transaction manager for transaction control */
	@Autowired
	private PlatformTransactionManager txManager;
	
	/** REST template builder */
	@Autowired
	RestTemplateBuilder rtb;
	
	/** A logger for this class */
	private static Logger logger = LoggerFactory.getLogger(OrderControllerTest.class);
	
	/* Test orders */
	private static String[][] testMission = {
			//id,version,Code,Name,Processing_Mode,File_Class,Product_file_template
			{"1", "0", "S5P", "ABCD Testing", "NRTI","OPER","test_file_temp"},	
			{ "11", "11", "DEFg", "DefrostMission","OFFL","OPER","test_file_temp"},
			{ "12", "12", "XY1Z", "XYZ Testing","RPRO","OPER","test_file_temp"}
			
	};
	
	private static String[][] testSpacecraft = {
			//version,code,name
			{"1","S_TDX1","Tandom-X"},
			{"2","S_TDX2","Tandem-X"},
			{ "3","S_TDX3","Terrasar-X"}
			
	};
	
	private static String[][] testFilterConditions = {
			//filter_conditions_key, parameter_type, parameter_value
			{ "copernicusCollection","STRING","99"},
			{ "revision","INTEGER","1"},
			{ "productColour","STRING","blue"}

	};
	
	private static String [][] testOutputParam = {
			//filter_conditions_key, parameter_type, parameter_value
			{ "copernicusCollection","STRING","99"},
			{ "copernicusCollection1","INTEGER","9"},
			{ "copernicusCollection2","STRING","999"},

			
	};
		
	private static String[][] testConfProc = {
			//identifier
			{"O3_TPR 02.00.00 OFFL 2019-10-11"},
			{"TROPICALIPF 01.00.00 SIR 2019-10-11"},	
	};
	
	private static String [][] testReqProdClass = {
			{"O3"},
			{"CLOUD"}
	};
	
	private static String  testInputProdClass = "L1B";
	private static String  testOutputFileClass= "RPRO";

	private static String [][] testReqOrbits = {
			//Spacecraft Code, OrbitNumber from, OrbitNumber to
			{"S5P", "8132", "8138" },
	        { "S5P", "8136", "8141" }
			
	};
	private static String testJob[][] = {
		//id,job_state,priority,orbit_id,processing_facility_id,filterconditions, outputparameters
			{"1111","INITIAL","1","15","Test Facility"}
	};
	private static String[][] testOrderData = {
			//order_id, order_version, execution_time, identifier, order_state, processing_mode,slice_duartion,slice_type,slice_overlapstart_time, stop_time
			{"111", "0", "2019-11-17T22:49:21.000000","XYZ","RUNNING","NRTI","PT20.345S","TIME_SLICE","0","2019-08-29T22:49:21.000000","2019-08-29T22:49:21.000000"},
			{"112", "0", "2019-11-18T20:04:20.000000","ABCDE","PLANNED","OFFL",null,"ORBIT","0","2019-02-20T22:49:21.000000","2019-05-29T20:29:11.000000"},
			{"113", "0", "2019-10-31T20:49:02.000000","XYZ1234","PLANNED","NRTI",null,"ORBIT","0","2019-01-02T02:40:21.000000","2019-04-29T18:29:10.000000"}
			
			
		};
	
	/**
	 * Create an order from a data array
	 * 
	 * @param testData an array of Strings representing the order to create
	 * @return a order with its attributes set to the input data
	 */
	private ProcessingOrder createOrder(String[] testData) {		
		logger.info("... creating order ");
		
		ProcessingOrder testOrder = new ProcessingOrder();
		if (null != RepositoryService.getOrderRepository().findByIdentifier(testData[3])) {
			logger.info("Found test order {}", testOrder.getId());
			return testOrder = RepositoryService.getOrderRepository().findByIdentifier(testData[3]);	
		}
		else{
			//Adding processing order parameters
			testOrder.setMission(RepositoryService.getMissionRepository().findByCode(testMission[0][2]));
			testOrder.setId(Long.parseLong(testData[0]));
			testOrder.setExecutionTime(Instant.from(de.dlr.proseo.model.Orbit.orbitTimeFormatter.parse(testData[2])));
			testOrder.setIdentifier(testData[3]);
			testOrder.setOrderState(OrderState.valueOf(testData[4]));
			testOrder.setProcessingMode(testData[5]);
			testOrder.setSlicingType(OrderSlicingType.valueOf(testData[7]));
			testOrder.setOutputFileClass(testOutputFileClass);

			//If Slice_TYpe is ORBIT then slice duration can be null
			if(testOrder.getSlicingType().toString().equals("TIME_SLICE")) {
				testOrder.setSliceDuration(Duration.parse(testData[6]));
			}
			testOrder.setSliceOverlap(Duration.ZERO);
			testOrder.setStartTime(Instant.from(de.dlr.proseo.model.Orbit.orbitTimeFormatter.parse(testData[9])));
			testOrder.setStopTime(Instant.from(de.dlr.proseo.model.Orbit.orbitTimeFormatter.parse(testData[10])));
			
			for (int i = 0; i < testFilterConditions.length; ++i) {
				Parameter filterCondition = new Parameter();
				filterCondition.init(ParameterType.valueOf(testFilterConditions[i][1]), testFilterConditions[i][2]);
				testOrder.getFilterConditions().put(testFilterConditions[i][0], filterCondition);
			}
			
			for (int i = 0; i < testOutputParam.length; ++i) {
				Parameter outputParam = new Parameter();
				outputParam.init(ParameterType.valueOf(testOutputParam[i][1]), testOutputParam[i][2]);
				testOrder.getOutputParameters().put(testOutputParam[i][0], outputParam);
			}

			for (int i = 0 ; i < testConfProc.length; ++i) {
				ConfiguredProcessor reqProc = RepositoryService.getConfiguredProcessorRepository().findByIdentifier(testConfProc[i][0]);
				if (null != reqProc) {
					testOrder.getRequestedConfiguredProcessors().add(reqProc);
				}				
			}
			
			for (ProductClass prodClass : RepositoryService.getProductClassRepository().findByProductType(testInputProdClass)){
				testOrder.getInputProductClasses().add(prodClass);

			}
	
			for (int i = 0; i < testReqProdClass.length; ++i) {				
				Set<ProductClass> set = new HashSet<ProductClass>(RepositoryService.getProductClassRepository().findByProductType(testReqProdClass[i][0]));
				testOrder.setRequestedProductClasses(set);			
			}
			for (int i = 0; i < testReqOrbits.length; ++i) {
				List<Orbit> orbits = RepositoryService.getOrbitRepository().findBySpacecraftCodeAndOrbitNumberBetween(testReqOrbits[i][0], 
						Integer.valueOf(testReqOrbits[i][1]), Integer.valueOf(testReqOrbits[i][2]));
				testOrder.setRequestedOrbits(orbits);
			}
			testOrder = RepositoryService.getOrderRepository().save(testOrder);	
		
		}

		logger.info("Created test order {}", testOrder.getId());
		return testOrder;
	}
	
	/**
	 * Create test orders in the database
	 * 
	 * @return a list of orders generated
	 */
	
	private List<ProcessingOrder> createTestOrders() {
		logger.info("Creating test order");
		List<ProcessingOrder> testOrders = new ArrayList<>();		
		logger.info("Creating test orders of length: "+  testOrderData.length);

		for (int i = 0; i < testOrderData.length; ++i) {
			logger.info("Creating test order: "+ i +" "+ testOrderData[i][10]);

			testOrders.add(createOrder(testOrderData[i]));
		}
		return testOrders;
	}
	
	/**
	 * Remove all (remaining) test orders
	 * 
	 * @param testOrders a list of test orders to delete 
	 */
	private void deleteTestOrders(List<ProcessingOrder> testOrders) {
		for (ProcessingOrder testOrder: testOrders) {
			RepositoryService.getOrderRepository().delete(testOrder);
		}
	}
	
	/**
	 * Test method for {@link de.dlr.proseo.ordermgr.rest.OrderControllerImpl.createOrder(Order)}.
	 * 
	 * Test: Create a new order
	 */
	@Transactional
	@Test
	public final void testCreateOrder() {

		TransactionTemplate transactionTemplate = new TransactionTemplate(txManager);
		
		transactionTemplate.execute(new TransactionCallback<>() {

			@Override
			public Object doInTransaction(TransactionStatus status) {
				// Make sure a mission exists
				Mission mission = RepositoryService.getMissionRepository().findByCode(testMission[0][2]);
				if (null == mission) {
					mission = new Mission();
					mission.setCode(testMission[0][2]);
					mission.getProcessingModes().add(testMission[0][4]);
					mission.getFileClasses().add(testMission[0][5]);
					mission = RepositoryService.getMissionRepository().save(mission);
				}
				logger.info("Using mission " + mission.getCode() + " with id " + mission.getId());
				
				Spacecraft spacecraft = RepositoryService.getSpacecraftRepository().findByCode(testSpacecraft[0][1]);
				if (null == spacecraft ) {
					spacecraft = new Spacecraft();
					spacecraft.setCode(testSpacecraft[0][1]);
					spacecraft.setMission(mission);
					spacecraft.setName(testSpacecraft[0][2]);
					//orbits to be added
					spacecraft = RepositoryService.getSpacecraftRepository().save(spacecraft);
				}
			return null;
			}
			
		});
		
		List<ProcessingOrder> testOrders = new ArrayList<ProcessingOrder>() ;
		
		// Create an order in the database
		ProcessingOrder orderToCreate = createOrder(testOrderData[0]);
		testOrders.add(orderToCreate);
		RestOrder restOrder = null;
		try {
			restOrder = OrderUtil.toRestOrder(orderToCreate);
		} catch (Exception e) {
			// TODO Auto-generated catch block
			e.printStackTrace();
		}

		String testUrl = "http://localhost:" + this.port + ORDER_BASE_URI + "/orders";
		logger.info("Testing URL {} / POST", testUrl);
		
		ResponseEntity<RestOrder> postEntity = new TestRestTemplate(config.getUserName(), config.getUserPassword())
				.postForEntity(testUrl, restOrder, RestOrder.class);
		assertEquals("Wrong HTTP status: ", HttpStatus.CREATED, postEntity.getStatusCode());
		restOrder = postEntity.getBody();

		assertNotEquals("Id should not be 0 (zero): ", 0L, restOrder.getId().longValue());

		// Test that the mission exists
		testUrl += "/" + restOrder.getId();
		ResponseEntity<RestOrder> getEntity = new TestRestTemplate(config.getUserName(), config.getUserPassword())
				.getForEntity(testUrl, RestOrder.class);
		assertEquals("Wrong HTTP status: ", HttpStatus.OK, getEntity.getStatusCode());

		// Clean up database
		transactionTemplate.execute(new TransactionCallback<>() {
			@Override
			public Object doInTransaction(TransactionStatus status) {
				deleteTestOrders(testOrders);
				return null;
			}
		});

		logger.info("Test OK: Create order");		
	}	

	
	/**
	 * Test method for { @link de.dlr.proseo.ordermgr.rest.OrderControllerImpl.deleteOrderById(Long)}.
	 * 
	 * Test: Delete an Order by ID
	 * Precondition: An Order in the database
	 */
	@Test
	public final void testDeleteOrderById() {
		TransactionTemplate transactionTemplate = new TransactionTemplate(txManager);
		
		
		List<ProcessingOrder> testOrders = transactionTemplate.execute(new TransactionCallback<>() {
			@Override
			public List<ProcessingOrder> doInTransaction(TransactionStatus status) {
				
				List<ProcessingOrder> createOrders = new ArrayList<ProcessingOrder>();

				// Make sure a mission and spacecraft exists
				Mission mission = RepositoryService.getMissionRepository().findByCode(testMission[0][2]);
				if (null == mission) {
					mission = new Mission();
					mission.setCode(testMission[0][2]);
					mission.getProcessingModes().add(testMission[0][4]);
					mission.getFileClasses().add(testMission[0][5]);
					mission = RepositoryService.getMissionRepository().save(mission);
				}
				logger.info("Using mission " + mission.getCode() + " with id " + mission.getId());
				
				Spacecraft spacecraft = RepositoryService.getSpacecraftRepository().findByCode(testSpacecraft[0][1]);
				if (null == spacecraft ) {
					spacecraft = new Spacecraft();
					spacecraft.setCode(testSpacecraft[0][1]);
					spacecraft.setMission(mission);
					spacecraft.setName(testSpacecraft[0][2]);
					//orbits to be added
					spacecraft = RepositoryService.getSpacecraftRepository().save(spacecraft);
				}
				
				
				for (int i = 0; i < testOrderData.length; ++i) {
					ProcessingOrder order = RepositoryService.getOrderRepository().findByIdentifier(testOrderData[i][3]);
					if (order == null)
						createOrders.add(createOrder(testOrderData[i]));
					else
						createOrders.add(order);
				}
				return createOrders;
			}
		});

		ProcessingOrder orderToDelete = testOrders.get(0);
		
		// Delete the first test order
		String testUrl = "http://localhost:" + this.port + ORDER_BASE_URI + "/orders/" + orderToDelete.getId();
		logger.info("Testing URL {} / DELETE", testUrl);
		
		new TestRestTemplate(config.getUserName(), config.getUserPassword()).delete(testUrl);
		
		// Test that the order is gone
		ResponseEntity<RestOrder> entity = new TestRestTemplate(config.getUserName(), config.getUserPassword())
				.getForEntity(testUrl, RestOrder.class);
		assertEquals("Wrong HTTP status: ", HttpStatus.NOT_FOUND, entity.getStatusCode());
		
		// Clean up database
		transactionTemplate.execute(new TransactionCallback<>() {
			@Override
			public Object doInTransaction(TransactionStatus status) {
				deleteTestOrders(testOrders);
				return null;
			}
		});
		logger.info("Test OK: Delete Order By ID");
	}
	
	/**
	 * Test method for {@link de.dlr.proseo.ordermgr.rest.OrderControllerImpl.getOrderById(Long)}.
	 * 
	 * Test: Get an Order by ID
	 * Precondition: At least one order with a known ID is in the database
	 */
	@Test
	public final void testGetOrderById() {
		TransactionTemplate transactionTemplate = new TransactionTemplate(txManager);
		
		List<ProcessingOrder> testOrders = transactionTemplate.execute(new TransactionCallback<>() {
			@Override
			public List<ProcessingOrder> doInTransaction(TransactionStatus status) {
				
				List<ProcessingOrder> createOrders = new ArrayList<ProcessingOrder>();

				// Make sure a mission and spacecraft exists
				Mission mission = RepositoryService.getMissionRepository().findByCode(testMission[0][2]);
				if (null == mission) {
					mission = new Mission();
					mission.setCode(testMission[0][2]);
					mission.getProcessingModes().add(testMission[0][4]);
					mission.getFileClasses().add(testMission[0][5]);
					mission = RepositoryService.getMissionRepository().save(mission);
				}
				logger.info("Using mission " + mission.getCode() + " with id " + mission.getId());
				
				Spacecraft spacecraft = RepositoryService.getSpacecraftRepository().findByCode(testSpacecraft[0][1]);
				if (null == spacecraft ) {
					spacecraft = new Spacecraft();
					spacecraft.setCode(testSpacecraft[0][1]);
					spacecraft.setMission(mission);
					spacecraft.setName(testSpacecraft[0][2]);
					//orbits to be added
					spacecraft = RepositoryService.getSpacecraftRepository().save(spacecraft);
				}
				
				// Make sure test orders exist
				for (int i = 0; i < testOrderData.length; ++i) {
					ProcessingOrder order = RepositoryService.getOrderRepository().findByIdentifier(testOrderData[i][3]);
					if (order == null)
						createOrders.add(createOrder(testOrderData[i]));
					else
						createOrders.add(order);
				}
				return createOrders;
			}
		});
		
		//For test get the first order
		ProcessingOrder orderToFind = testOrders.get(0);
		
		// Test that a order can be read
		String testUrl = "http://localhost:" + this.port + ORDER_BASE_URI + "/orders/" + orderToFind.getId();
		logger.info("Testing URL {} / GET", testUrl);

		ResponseEntity<RestOrder> getEntity = new TestRestTemplate(config.getUserName(), config.getUserPassword())
				.getForEntity(testUrl, RestOrder.class);
		assertEquals("Wrong HTTP status: ", HttpStatus.OK, getEntity.getStatusCode());
		assertEquals("Wrong orbit ID: ", orderToFind.getId(), getEntity.getBody().getId().longValue());
		
		// Clean up database
		transactionTemplate.execute(new TransactionCallback<>() {
			@Override
			public Object doInTransaction(TransactionStatus status) {
				deleteTestOrders(testOrders);
				return null;
			}
		});
		

		logger.info("Test OK: Get Order By ID");
	}
	
	/**
	 * Test method for {@link de.dlr.proseo.ordermgr.rest.OrderControllerImpl.modifyOrder(Long, RestOrder)}.
	 * 
	 * Test: Update an Order by ID
	 * Precondition: At least one orbit with a known ID is in the database 
	 */
	
<<<<<<< HEAD
	@Transactional//Without this i get lazy initialization error 
=======
	//@Transactional//Without this i get lazy initialization error 
>>>>>>> da0efb8f
	@Test
	public final void testModifyOrder() {
		
		TransactionTemplate transactionTemplate = new TransactionTemplate(txManager);
		
		List<ProcessingOrder> testOrders = transactionTemplate.execute(new TransactionCallback<>() {
			@Override
			public List<ProcessingOrder> doInTransaction(TransactionStatus status) {
				
				List<ProcessingOrder> createOrders = new ArrayList<ProcessingOrder>();

				// Make sure a mission and spacecraft exists
				Mission mission = RepositoryService.getMissionRepository().findByCode(testMission[0][2]);
				if (null == mission) {
					mission = new Mission();
					mission.setCode(testMission[0][2]);
					mission.setName(testMission[0][3]);
					mission.getProcessingModes().add(testMission[0][4]);
					mission.setProductFileTemplate(testMission[0][6]);
					mission.getFileClasses().add(testMission[0][5]);
					mission = RepositoryService.getMissionRepository().save(mission);
				}
				logger.info("Using mission " + mission.getCode() + " with id " + mission.getId());
				
				Spacecraft spacecraft = RepositoryService.getSpacecraftRepository().findByCode(testSpacecraft[0][1]);
				if (null == spacecraft ) {
					spacecraft = new Spacecraft();
					spacecraft.setCode(testSpacecraft[0][1]);
					spacecraft.setMission(mission);
					spacecraft.setName(testSpacecraft[0][2]);
					//orbits to be added
					spacecraft = RepositoryService.getSpacecraftRepository().save(spacecraft);
				}
				
				for (int i = 0; i < testOrderData.length; ++i) {
					ProcessingOrder order = RepositoryService.getOrderRepository().findByIdentifier(testOrderData[i][3]);
					if (order == null)
						createOrders.add(createOrder(testOrderData[i]));
					else
						createOrders.add(order);
				}
				return createOrders;
			}
		});
			
		// Update  order attribute/s
		ProcessingOrder orderToModify = testOrders.get(0);
		orderToModify.setProcessingMode("OFFL_MOD");		
		//orderToModify.setIdentifier("Mod_XYZG");
		
		RestOrder restOrder = OrderUtil.toRestOrder(orderToModify);		

		String testUrl = "http://localhost:" + this.port  + ORDER_BASE_URI + "/orders/" + orderToModify.getId();
		logger.info("Testing URL {} / PATCH : {}", testUrl, restOrder.toString());

		restOrder = new TestRestTemplate(config.getUserName(), config.getUserPassword())
				.patchForObject(testUrl, restOrder, RestOrder.class);
		assertNotNull("Modified order not set", restOrder);

		// Test that the order attribute was changed as expected
		ResponseEntity<RestOrder> getEntity = new TestRestTemplate(config.getUserName(), config.getUserPassword())
				.getForEntity(testUrl, RestOrder.class);
		assertEquals("Wrong HTTP status: ", HttpStatus.OK, getEntity.getStatusCode());
		assertEquals("Wrong Start time: ", orderToModify.getStartTime(), getEntity.getBody().getStartTime().toInstant());
		assertEquals("Wrong Stop time: ", orderToModify.getStopTime(), getEntity.getBody().getStopTime().toInstant());
		assertEquals("Wrong Execution time: ", orderToModify.getExecutionTime(), getEntity.getBody().getExecutionTime().toInstant());
		
		assertEquals("Wrong Processing mode: ",  orderToModify.getProcessingMode(), getEntity.getBody().getProcessingMode());
		assertEquals("Wrong Identifier: ",  orderToModify.getIdentifier(), getEntity.getBody().getIdentifier());
//		assertEquals("Wrong Order state: ",  orderToModify.getOrderState().toString(), getEntity.getBody().getOrderState());
		assertEquals("Wrong Mission code: ",  orderToModify.getMission().getCode(), getEntity.getBody().getMissionCode());
		assertEquals("Wrong output file class: ",  orderToModify.getOutputFileClass(), getEntity.getBody().getOutputFileClass());
//
//		//Slice duration and type to be added
//		assertEquals("Wrong Slicing type: ",  orderToModify.getSlicingType().toString(), getEntity.getBody().getSlicingType());
//		assertEquals("Wrong Slicing duration in seconds: ",  orderToModify.getSliceDuration().getSeconds(), getEntity.getBody().getSliceDuration());

		
		
		// Clean up database
		transactionTemplate.execute(new TransactionCallback<>() {
			@Override
			public Object doInTransaction(TransactionStatus status) {
				deleteTestOrders(testOrders);
				return null;
			}
		});

		logger.info("Test OK: Modify orbit");
	}


	/**
	 * Test method for {@link de.dlr.proseo.ordermgr.rest.OrderControllerImpl.getOrders(String, String, String[], Date, Date)}.
	 * 
	 * Test: List of all orders by mission, product class, start time range
	 * Precondition: For all selection criteria orders within and without a search value exist
	 */
	@Test
	public final void testGetOrders() {

		TransactionTemplate transactionTemplate = new TransactionTemplate(txManager);
		
		List<ProcessingOrder> testOrders = transactionTemplate.execute(new TransactionCallback<>() {
			@Override
			public List<ProcessingOrder> doInTransaction(TransactionStatus status) {
				
				List<ProcessingOrder> createOrders = new ArrayList<ProcessingOrder>();
				// Make sure a mission and spacecraft exists
				Mission mission = RepositoryService.getMissionRepository().findByCode(testMission[0][2]);
				if (null == mission) {
					mission = new Mission();
					mission.setCode(testMission[0][2]);
					mission.getProcessingModes().add(testMission[0][4]);
					mission.getFileClasses().add(testMission[0][5]);
					mission = RepositoryService.getMissionRepository().save(mission);
				}
				logger.info("Using mission " + mission.getCode() + " with id " + mission.getId());
				
				Spacecraft spacecraft = RepositoryService.getSpacecraftRepository().findByCode(testSpacecraft[0][1]);
				if (null == spacecraft ) {
					spacecraft = new Spacecraft();
					spacecraft.setCode(testSpacecraft[0][1]);
					spacecraft.setMission(mission);
					spacecraft.setName(testSpacecraft[0][2]);
					//orbits to be added
					spacecraft = RepositoryService.getSpacecraftRepository().save(spacecraft);
				}
				// Make sure test orders exist
				for (int i = 0; i < testOrderData.length; ++i) {
					ProcessingOrder order = RepositoryService.getOrderRepository().findByIdentifier(testOrderData[i][3]);
					if (order == null)
						createOrders.add(createOrder(testOrderData[i]));
					else
						createOrders.add(order);
				}
				return createOrders;
			}
		});
		
		
		// Get products using different selection criteria (also combined)
		String testUrl = "http://localhost:" + this.port + ORDER_BASE_URI + "/orders";
		HttpHeaders headers = new HttpHeaders();

		HttpEntity<String> requestEntity = new HttpEntity<>(null, headers);

		
		// Build URI and Query parameters
		UriComponentsBuilder builder = UriComponentsBuilder.fromUriString(testUrl)
				// Add query parameter
				.queryParam("mission", "ABCe")
				//.queryParam("identifier", "XYZ")
				//.queryParam("productClasses", "")
				.queryParam("executionTimeFrom", testOrderData[0][9].split("\\.")[0])
				.queryParam("executionTimeTo", testOrderData[1][10].split("\\.")[0]);

		logger.info("Testing URL {} / GET, no params, with user {} and password {}", builder.buildAndExpand().toUri(), config.getUserName(), config.getUserPassword());
				

		RestTemplate restTemplate = rtb.basicAuthentication(config.getUserName(), config.getUserPassword()).build();
		try {
			@SuppressWarnings("rawtypes")
			ResponseEntity<List> entity = restTemplate.exchange(builder.buildAndExpand().toUri(), HttpMethod.GET, requestEntity, List.class);
			
			assertEquals("Wrong HTTP status: ", HttpStatus.OK, entity.getStatusCode());
			
			// Test that the correct orders provided above are in the results
			@SuppressWarnings("unchecked")
			List<Map<String, Object>> body = entity.getBody();
			logger.info("Found {} orders", body.size());
			
			boolean[] orderFound = new boolean[testOrders.size()];
			Arrays.fill(orderFound, false);
			for (Map<String, Object> order: body) {
				// Check, if any of the test orders was returned
				long orderId = (Integer) order.get("id");
				logger.info("... found product with ID {}", orderId);
				for (int i = 0; i < testOrders.size(); ++i) {
					ProcessingOrder testOrder = testOrders.get(i);
					if (orderId == testOrder.getId()) {
						orderFound[i] = true;
//					assertEquals("Wrong mode for test order " + i, testOrder.getProcessingMode(), order.get("processing mode"));
						assertEquals("Wrong identifier: "+ i,  testOrder.getIdentifier(), order.get("identifier"));
						
					}
				}
			}
			boolean[] expectedOrbitFound = new boolean[body.size()];
			Arrays.fill(expectedOrbitFound, true);
			int actualLength = 0;
			for(int i=0;i<orderFound.length;i++) {
				if(orderFound[i])
					actualLength++;			
			}
			assertEquals(expectedOrbitFound.length, actualLength);
		}  catch (Exception e) {	
			e.printStackTrace();
		}
		
		// Clean up database
		transactionTemplate.execute(new TransactionCallback<>() {
			@Override
			public Object doInTransaction(TransactionStatus status) {
				deleteTestOrders(testOrders);
				return null;
			}
		});

		logger.info("Test OK: Get Orders");
	}

}<|MERGE_RESOLUTION|>--- conflicted
+++ resolved
@@ -505,11 +505,7 @@
 	 * Precondition: At least one orbit with a known ID is in the database 
 	 */
 	
-<<<<<<< HEAD
-	@Transactional//Without this i get lazy initialization error 
-=======
 	//@Transactional//Without this i get lazy initialization error 
->>>>>>> da0efb8f
 	@Test
 	public final void testModifyOrder() {
 		
