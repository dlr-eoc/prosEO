<?xml version="1.0" encoding="UTF-8"?>
<project xmlns="http://maven.apache.org/POM/4.0.0"
	xmlns:xsi="http://www.w3.org/2001/XMLSchema-instance"
	xsi:schemaLocation="http://maven.apache.org/POM/4.0.0 http://maven.apache.org/xsd/maven-4.0.0.xsd">
	<modelVersion>4.0.0</modelVersion>

	<parent>
		<groupId>de.dlr.proseo</groupId>
		<artifactId>proseo</artifactId>
		<version>0.0.1-SNAPSHOT</version>
	</parent>

	<artifactId>proseo-planner</artifactId>
	<name>prosEO Production Planner</name>
	<description>
		prosEO Production Planner – The prosEO component that manages the data-driven production process
	</description>

	<url>https://github.com/dlr-eoc/prosEO/planner/</url>
	<organization>
		<name>DLR - Deutsches Zentrum für Luft- und Raumfahrt e. V.</name>
		<url>http://www.dlr.de</url>
	</organization>

	<properties>
        <module.version>0.1.0-SNAPSHOT</module.version>
		<main.basedir>${basedir}/../..</main.basedir>
		<raml-path>src/main/resources/raml/planner-api.raml</raml-path>
		<raml-base-package>de.dlr.proseo.planner.rest</raml-base-package>
	</properties>

	<dependencies>
		<dependency>
			<groupId>org.springframework.boot</groupId>
			<artifactId>spring-boot-starter-actuator</artifactId>
		</dependency>
		<dependency>
			<groupId>org.springframework.boot</groupId>
			<artifactId>spring-boot-starter-web</artifactId>
		</dependency>
		<!-- <dependency> <groupId>org.springframework.boot</groupId> <artifactId>spring-boot-starter-security</artifactId> 
			</dependency> -->
		<dependency>
			<groupId>org.springframework.security</groupId>
			<artifactId>spring-security-test</artifactId>
		</dependency>
		<dependency>
			<groupId>org.springframework.boot</groupId>
			<artifactId>spring-boot-starter-data-jpa</artifactId>
		</dependency>
		<dependency>
			<groupId>mysql</groupId>
			<artifactId>mysql-connector-java</artifactId>
		</dependency>
		<dependency>
			<groupId>org.postgresql</groupId>
			<artifactId>postgresql</artifactId>
		</dependency>
		<dependency>
      <groupId>javax.json</groupId>
      <artifactId>javax.json-api</artifactId>
      <version>1.0</version>
    </dependency>
		<dependency>
			<groupId>javax.xml.bind</groupId>
			<artifactId>jaxb-api</artifactId>
			<version>2.3.0</version>
		</dependency>
		<!-- <dependency>
			<groupId>com.h2database</groupId>
			<artifactId>h2</artifactId>
		</dependency> -->
		<dependency>
			<groupId>de.dlr.proseo</groupId>
			<artifactId>proseo-model</artifactId>
			<version>${project.version}</version>
		</dependency>
		<dependency>
			<groupId>io.kubernetes</groupId>
			<artifactId>client-java</artifactId>
			<version>4.0.0</version>
		</dependency>
		<dependency>
			<groupId>io.kubernetes</groupId>
			<artifactId>client-java-proto</artifactId>
			<version>4.0.0</version>
		</dependency>
		<dependency>
			<groupId>io.kubernetes</groupId>
			<artifactId>client-java-api</artifactId>
			<version>4.0.0</version>
		</dependency>
	</dependencies>

	<build>
		<finalName>proseo-planner</finalName>
		<plugins>
			<plugin>
				<groupId>org.springframework.boot</groupId>
				<artifactId>spring-boot-maven-plugin</artifactId>
			</plugin>

			<!-- required for adding generated sources -->
			<plugin>
				<groupId>org.codehaus.mojo</groupId>
				<artifactId>build-helper-maven-plugin</artifactId>
				<executions>
					<execution>
						<phase>generate-sources</phase>
						<goals>
							<goal>add-source</goal>
						</goals>
						<configuration>
							<sources>
								<!-- where to find the generated sources -->
								<source>${raml-output-path}</source>
							</sources>
						</configuration>
					</execution>
				</executions>
			</plugin>

			<!-- Generate Spring MVC from RAML files -->
			<plugin>
				<groupId>com.phoenixnap.oss</groupId>
				<artifactId>springmvc-raml-plugin</artifactId>
				<configuration>
					<basePackage>${raml-base-package}</basePackage>
					<rule>com.phoenixnap.oss.ramlplugin.raml2code.rules.Spring4ControllerDecoratorRule</rule>
				</configuration>
				<executions>
					<execution>
						<id>generate-springmvc-endpoints</id>
						<phase>generate-sources</phase>
						<goals>
							<goal>generate-springmvc-endpoints</goal>
						</goals>
					</execution>
				</executions>
			</plugin>

<<<<<<< HEAD
			<!-- Build Docker image -->
 			<plugin>
				<groupId>com.spotify</groupId>
				<artifactId>dockerfile-maven-plugin</artifactId> 
				<version>${dockerfile-maven-version}</version>
=======
            <!-- Build Docker image -->
            <plugin>
                <groupId>io.fabric8</groupId>
                <artifactId>docker-maven-plugin</artifactId>
                <version>${docker-maven-version}</version>
>>>>>>> 807478e2
                <configuration>
                    <images>
                        <image>
                            <name>${docker.registry}/${project.build.finalName}:${module.version}</name>
                        </image>
                    </images>
                </configuration>
                <executions>
                    <execution>
                        <id>default</id>
                        <phase>install</phase>
                        <goals>
                            <goal>build</goal>
                            <goal>push</goal>
                        </goals>
                    </execution>
                </executions>
            </plugin>
		</plugins>
	</build>
</project><|MERGE_RESOLUTION|>--- conflicted
+++ resolved
@@ -57,11 +57,6 @@
 			<artifactId>postgresql</artifactId>
 		</dependency>
 		<dependency>
-      <groupId>javax.json</groupId>
-      <artifactId>javax.json-api</artifactId>
-      <version>1.0</version>
-    </dependency>
-		<dependency>
 			<groupId>javax.xml.bind</groupId>
 			<artifactId>jaxb-api</artifactId>
 			<version>2.3.0</version>
@@ -70,11 +65,24 @@
 			<groupId>com.h2database</groupId>
 			<artifactId>h2</artifactId>
 		</dependency> -->
-		<dependency>
-			<groupId>de.dlr.proseo</groupId>
-			<artifactId>proseo-model</artifactId>
-			<version>${project.version}</version>
-		</dependency>
+    <dependency>
+      <groupId>de.dlr.proseo</groupId>
+      <artifactId>proseo-model</artifactId>
+      <version>${project.version}</version>
+    </dependency>
+    <dependency>
+      <groupId>de.dlr.proseo</groupId>
+      <artifactId>proseo-storage-mgr</artifactId>
+      <classifier>class</classifier>
+      <version>${project.version}</version>
+      <scope>compile</scope>
+    </dependency>
+    <dependency>
+      <groupId>de.dlr.proseo</groupId>
+      <artifactId>proseo-storage-mgr</artifactId>
+      <version>${project.version}</version>
+      <scope>runtime</scope>
+    </dependency>
 		<dependency>
 			<groupId>io.kubernetes</groupId>
 			<artifactId>client-java</artifactId>
@@ -139,19 +147,11 @@
 				</executions>
 			</plugin>
 
-<<<<<<< HEAD
-			<!-- Build Docker image -->
- 			<plugin>
-				<groupId>com.spotify</groupId>
-				<artifactId>dockerfile-maven-plugin</artifactId> 
-				<version>${dockerfile-maven-version}</version>
-=======
             <!-- Build Docker image -->
             <plugin>
                 <groupId>io.fabric8</groupId>
                 <artifactId>docker-maven-plugin</artifactId>
                 <version>${docker-maven-version}</version>
->>>>>>> 807478e2
                 <configuration>
                     <images>
                         <image>
