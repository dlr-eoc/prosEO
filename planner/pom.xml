<?xml version="1.0" encoding="UTF-8"?>
<project xmlns="http://maven.apache.org/POM/4.0.0"
	xmlns:xsi="http://www.w3.org/2001/XMLSchema-instance"
	xsi:schemaLocation="http://maven.apache.org/POM/4.0.0 http://maven.apache.org/xsd/maven-4.0.0.xsd">
	<modelVersion>4.0.0</modelVersion>

	<parent>
		<groupId>de.dlr.proseo</groupId>
		<artifactId>proseo</artifactId>
<<<<<<< HEAD
		<version>1.0.0</version>
=======
		<version>1.0.1-SNAPSHOT</version>
>>>>>>> daf556ec
	</parent>

	<artifactId>proseo-planner</artifactId>
	<name>prosEO Production Planner</name>
	<description>
		prosEO Production Planner – The prosEO component that manages the data-driven production process
	</description>

	<url>https://github.com/dlr-eoc/prosEO/planner/</url>
	<organization>
		<name>DLR - Deutsches Zentrum für Luft- und Raumfahrt e. V.</name>
		<url>http://www.dlr.de</url>
	</organization>

	<properties>
<<<<<<< HEAD
		<module.version>1.0.0</module.version>
=======
>>>>>>> daf556ec
		<kubernetes.client.version>12.0.1</kubernetes.client.version>
		<main.basedir>${basedir}/../..</main.basedir>
		<raml-path>src/main/resources/raml/planner-api.raml</raml-path>
    <raml-base-package>de.dlr.proseo.model.rest</raml-base-package>
	</properties>

	<dependencies>
		<dependency>
			<groupId>org.springframework.boot</groupId>
			<artifactId>spring-boot-starter-actuator</artifactId>
		</dependency>
		<dependency>
			<groupId>org.springframework.boot</groupId>
			<artifactId>spring-boot-starter-web</artifactId>
		</dependency>
		<dependency>
			<groupId>org.springframework.boot</groupId>
			<artifactId>spring-boot-starter-security</artifactId>
		</dependency>
		<dependency>
			<groupId>org.springframework.security</groupId>
			<artifactId>spring-security-test</artifactId>
      <scope>test</scope>
		</dependency>
		<dependency>
			<groupId>org.springframework.boot</groupId>
			<artifactId>spring-boot-starter-data-jpa</artifactId>
		</dependency>
    <dependency>
      <groupId>org.springframework.boot</groupId>
      <artifactId>spring-boot-starter-test</artifactId>
    </dependency>
		<dependency>
			<groupId>mysql</groupId>
			<artifactId>mysql-connector-java</artifactId>
		</dependency>
		<dependency>
			<groupId>org.postgresql</groupId>
			<artifactId>postgresql</artifactId>
		</dependency>
		<dependency>
			<groupId>com.h2database</groupId>
			<artifactId>h2</artifactId>
			<scope>test</scope>
		</dependency>
		<dependency>
			<groupId>javax.xml.bind</groupId>
			<artifactId>jaxb-api</artifactId>
		</dependency>
		<dependency>
			<groupId>de.dlr.proseo</groupId>
			<artifactId>proseo-model</artifactId>
<<<<<<< HEAD
			<version>1.0.0</version>
=======
			<version>1.0.1-SNAPSHOT</version>
>>>>>>> daf556ec
		</dependency>
		<dependency>
			<groupId>de.dlr.proseo</groupId>
			<artifactId>proseo-interfaces</artifactId>
			<version>${project.version}</version>
		</dependency>
		<dependency>
			<groupId>de.dlr.proseo</groupId>
			<artifactId>proseo-logging</artifactId>
			<version>${project.version}</version>
		</dependency>
		<dependency>
			<groupId>io.kubernetes</groupId>
			<artifactId>client-java</artifactId>
			<version>${kubernetes.client.version}</version>
		</dependency>
		<dependency>
			<groupId>io.kubernetes</groupId>
			<artifactId>client-java-proto</artifactId>
			<version>${kubernetes.client.version}</version>
		</dependency>
		<dependency>
			<groupId>io.kubernetes</groupId>
			<artifactId>client-java-api</artifactId>
			<version>${kubernetes.client.version}</version>
		</dependency>
        <dependency>
            <groupId>com.phoenixnap.oss</groupId>
            <artifactId>springmvc-raml-plugin</artifactId>
            <type>maven-plugin</type>
        </dependency>
        <dependency>
        	<groupId>de.dlr.proseo</groupId>
        	<artifactId>proseo-common</artifactId>
        	<version>1.0.1-SNAPSHOT</version>
        </dependency>
	</dependencies>

	<build>
		<finalName>proseo-planner</finalName>
		<plugins>
			<plugin>
				<groupId>org.springframework.boot</groupId>
				<artifactId>spring-boot-maven-plugin</artifactId>
			</plugin>

			<!-- required for adding generated sources -->
			<plugin>
				<groupId>org.codehaus.mojo</groupId>
				<artifactId>build-helper-maven-plugin</artifactId>
				<executions>
					<execution>
						<phase>generate-sources</phase>
						<goals>
							<goal>add-source</goal>
						</goals>
						<configuration>
							<sources>
								<!-- where to find the generated sources -->
								<source>${raml-output-path}</source>
							</sources>
						</configuration>
					</execution>
				</executions>
			</plugin>

			<!-- Generate Spring MVC from RAML files -->
			<plugin>
				<groupId>com.phoenixnap.oss</groupId>
				<artifactId>springmvc-raml-plugin</artifactId>
				<configuration>
					<basePackage>${raml-base-package}</basePackage>
          <injectHttpHeadersParameter>true</injectHttpHeadersParameter>
					<rule>com.phoenixnap.oss.ramlplugin.raml2code.rules.Spring4ControllerDecoratorRule</rule>
				</configuration>
				<executions>
					<execution>
						<id>generate-springmvc-endpoints</id>
						<phase>generate-sources</phase>
						<goals>
							<goal>generate-springmvc-endpoints</goal>
						</goals>
					</execution>
				</executions>
			</plugin>

            <!-- Create HTML documentation from RAML files -->
            <plugin>
                <groupId>org.codehaus.mojo</groupId>
                <artifactId>exec-maven-plugin</artifactId>
                <executions>
                    <execution>
                        <phase>package</phase>
                        <goals>
                            <goal>exec</goal>
                        </goals>
                    </execution>
                </executions>
                <configuration>
                    <executable>raml2html</executable>
                    <commandlineArgs>-i ${raml-path} -o src/site/resources/${project.artifactId}.html</commandlineArgs>
                </configuration>
            </plugin>

			<!-- Build Docker image -->
            <plugin>
                <groupId>org.apache.maven.plugins</groupId>
                <artifactId>maven-antrun-plugin</artifactId>
                <executions>
                    <execution>
                        <phase>install</phase>
                        <configuration>
                            <target>
                            	<exec executable="docker" failonerror="true">
                                    <arg value="build" />
                                    <arg value="-t" />
                                    <arg value="${docker.registry}/${project.build.finalName}:${project.version}" />
                                    <arg value="--platform" />
                                    <arg value="${project.build.platform}" />
                                    <arg value="." />
                                </exec>
                            	<exec executable="docker" failonerror="true">
                                    <arg value="push" />
                                    <arg value="${docker.registry}/${project.build.finalName}:${project.version}" />
                                </exec>
                            </target>
                        </configuration>
                        <goals>
                            <goal>run</goal>
                        </goals>
                    </execution>
                </executions>
            </plugin>
		</plugins>
	</build>
</project><|MERGE_RESOLUTION|>--- conflicted
+++ resolved
@@ -7,11 +7,7 @@
 	<parent>
 		<groupId>de.dlr.proseo</groupId>
 		<artifactId>proseo</artifactId>
-<<<<<<< HEAD
-		<version>1.0.0</version>
-=======
 		<version>1.0.1-SNAPSHOT</version>
->>>>>>> daf556ec
 	</parent>
 
 	<artifactId>proseo-planner</artifactId>
@@ -27,10 +23,6 @@
 	</organization>
 
 	<properties>
-<<<<<<< HEAD
-		<module.version>1.0.0</module.version>
-=======
->>>>>>> daf556ec
 		<kubernetes.client.version>12.0.1</kubernetes.client.version>
 		<main.basedir>${basedir}/../..</main.basedir>
 		<raml-path>src/main/resources/raml/planner-api.raml</raml-path>
@@ -83,11 +75,7 @@
 		<dependency>
 			<groupId>de.dlr.proseo</groupId>
 			<artifactId>proseo-model</artifactId>
-<<<<<<< HEAD
-			<version>1.0.0</version>
-=======
 			<version>1.0.1-SNAPSHOT</version>
->>>>>>> daf556ec
 		</dependency>
 		<dependency>
 			<groupId>de.dlr.proseo</groupId>
