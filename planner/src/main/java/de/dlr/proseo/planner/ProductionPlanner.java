--- conflicted
+++ resolved
@@ -119,16 +119,6 @@
 				}
 			}
 			if (kubeConfig == null) {
-<<<<<<< HEAD
-				kubeConfig = new KubeConfig(pf.getName(), pf.getDescription(), pf.getUrl());
-				if (kubeConfig != null && kubeConfig.connect()) {
-					kubeConfigs.put(pf.getName().toLowerCase(), kubeConfig);
-					found = true;
-					String message = String.format(MSG_PLANNER_PROCESSING_FACILITY_CONNECTED, pf.getName(), pf.getUrl());
-					logger.info(message);
-				} else {
-					String message = String.format(MSG_PLANNER_PROCESSING_FACILITY_NOT_CONNECTED, pf.getName(), pf.getUrl());
-=======
 				kubeConfig = new KubeConfig(pf.getName(), pf.getDescription(), pf.getProcessingEngineUrl());
 				if (kubeConfig != null && kubeConfig.connect()) {
 					kubeConfigs.put(pf.getName().toLowerCase(), kubeConfig);
@@ -137,7 +127,6 @@
 					logger.info(message);
 				} else {
 					String message = String.format(MSG_PLANNER_PROCESSING_FACILITY_NOT_CONNECTED, pf.getName(), pf.getProcessingEngineUrl());
->>>>>>> e4e6b74c
 					logger.error(message);
 				}
 			}
@@ -145,11 +134,7 @@
 		for (KubeConfig kf : getKubeConfigs()) {
 			if (RepositoryService.getFacilityRepository().findByName(kf.getId().toLowerCase()) == null) {
 				kubeConfigs.remove(kf.getId().toLowerCase());
-<<<<<<< HEAD
-				String message = String.format(MSG_PLANNER_PROCESSING_FACILITY_DISCONNECTED, kf.getId(), kf.getUrl());
-=======
 				String message = String.format(MSG_PLANNER_PROCESSING_FACILITY_DISCONNECTED, kf.getId(), kf.getProcessingEngineUrl());
->>>>>>> e4e6b74c
 				logger.info(message);
 			}
 		}
