/**
 * JobDispatcher.java
 * 
 * © 2019 Prophos Informatik GmbH
 */
package de.dlr.proseo.planner.dispatcher;

import java.io.InputStream;
import java.io.UnsupportedEncodingException;
import java.time.ZoneId;
import java.time.format.DateTimeFormatter;
import java.util.Map;
import java.util.Set;

import org.slf4j.Logger;
import org.slf4j.LoggerFactory;
import org.springframework.http.ResponseEntity;
import org.springframework.web.client.RestTemplate;

import de.dlr.proseo.model.ConfigurationFile;
import de.dlr.proseo.model.ConfigurationInputFile;
import de.dlr.proseo.model.ConfiguredProcessor;
import de.dlr.proseo.model.Job;
import de.dlr.proseo.model.JobStep;
import de.dlr.proseo.model.Parameter;
import de.dlr.proseo.model.ProcessingOrder;
import de.dlr.proseo.model.Product;
import de.dlr.proseo.model.ProductFile;
import de.dlr.proseo.model.ProductQuery;
import de.dlr.proseo.model.Task;
import de.dlr.proseo.model.joborder.Conf;
import de.dlr.proseo.model.joborder.InputOutput;
import de.dlr.proseo.model.joborder.IpfFileName;
import de.dlr.proseo.model.joborder.JobOrder;
import de.dlr.proseo.model.joborder.Proc;
import de.dlr.proseo.model.joborder.ProcessingParameter;
import de.dlr.proseo.model.joborder.SensingTime;
import de.dlr.proseo.model.service.RepositoryService;
import de.dlr.proseo.planner.kubernetes.KubeConfig;
import de.dlr.proseo.interfaces.rest.model.RestJoborder;

/**
 * Create Kubernetes jobs with all information needed like processor image, job order file, parameters.
 * 
 * @author melchinger
 *
 */
public class JobDispatcher {
	/** Logger for this class */
	private static Logger logger = LoggerFactory.getLogger(JobDispatcher.class);
	private static DateTimeFormatter timeFormatter = DateTimeFormatter.ofPattern("uuuuMMdd'_'HHmmssSSSSSS").withZone(ZoneId.of("UTC"));
	
	private JobOrder jobOrder;
	
	
	/**
	 * 
	 */
	public JobDispatcher() {
		// TODO Auto-generated constructor stub
	}

	public JobOrder createJobOrder(JobStep jobStep) {
		// create the job order structure for a jobStep

		jobOrder = null;		
		if (jobStep != null) {
			// Find DB elements needed
			try {
				Job job = jobStep.getJob();
				if (job == null) {
					// throw new RuntimeException("Element not found");
				}
				ProcessingOrder order = job.getProcessingOrder();
				if (order == null) {
					// throw new RuntimeException("Element not found");
				}
				Set<ConfiguredProcessor> configuredProcessors = order.getRequestedConfiguredProcessors();

				ConfiguredProcessor cp;

				Product product = RepositoryService.getProductRepository().findByJobStep(jobStep);

				if (product == null) {
					// throw new RuntimeException("Element not found");
				}

				Set<ProductQuery> productQueries = jobStep.getInputProductQueries();

				jobOrder = new JobOrder();
				String processorName = jobStep.getOutputProduct().getConfiguredProcessor().getProcessor().getProcessorClass().getProcessorName();
				String version = jobStep.getOutputProduct().getConfiguredProcessor().getProcessor().getProcessorVersion();
				String stdoutLogLevel = jobStep.getStdoutLogLevel().name(); 
				String stderrLogLevel = jobStep.getStderrLogLevel().name(); 
				String isTest = jobStep.getOutputProduct().getConfiguredProcessor().getProcessor().getIsTest() == true ? "true" : "false";
				String breakpointEnable = "true";
				String processingStation = jobStep.getJob().getProcessingOrder().getMission().getName() + " " + jobStep.getJob().getProcessingFacility().getName();
				// String acquisitionStation = ""; // unknown, not to set


				Conf co = new Conf(processorName,
						version,
						stdoutLogLevel,
						stderrLogLevel,
						isTest,
						breakpointEnable,
						processingStation,
						null);
				String start = timeFormatter.format(jobStep.getJob().getStartTime());
				String stop =  timeFormatter.format(jobStep.getJob().getStopTime());
				co.setSensingTime(new SensingTime(start, stop));

				// config files 
				for (ConfigurationFile cf : jobStep.getOutputProduct().getConfiguredProcessor().getConfiguration().getConfigurationFiles()) {
					co.getConfigFileNames().add(cf.getFileName());					
				}
				// dynamic parameter
				Map<String,Parameter> dpp = jobStep.getOutputProduct().getConfiguredProcessor().getConfiguration().getDynProcParameters();
				for (String dppn : jobStep.getOutputProduct().getConfiguredProcessor().getConfiguration().getDynProcParameters().keySet()) {
					co.getDynamicProcessingParameters().add((new ProcessingParameter(dppn, dpp.get(dppn).getParameterValue())));
				}
				jobOrder.setConf(co);
				// list of ipf procs
				for (Task t : jobStep.getOutputProduct().getConfiguredProcessor().getProcessor().getTasks()) {
					Proc proc = new Proc(t.getTaskName(), t.getTaskVersion());
<<<<<<< HEAD
=======
					// add config files
					for (ConfigurationFile cf : jobStep.getOutputProduct().getConfiguredProcessor().getConfiguration().getConfigurationFiles()) {
						InputOutput sio = new InputOutput("processing_configuration", "Physical", "Input", null);
						sio.getFileNames().add(new IpfFileName(cf.getFileName()));
						proc.getListOfInputs().add(sio);				
					}
>>>>>>> da0efb8f
					// add static config files first
					for (ConfigurationInputFile scf : jobStep.getOutputProduct().getConfiguredProcessor().getConfiguration().getStaticInputFiles()) {
						InputOutput sio = new InputOutput(scf.getFileType(), scf.getFileNameType(), "Input", null);
						for (String sioFName: scf.getFileNames()) {
							sio.getFileNames().add(new IpfFileName(sioFName));
						}
						proc.getListOfInputs().add(sio);
					}
					// dynamic input files calculated by input products
					for (ProductQuery pq : jobStep.getOutputProduct().getSatisfiedProductQueries()) {
						for (Product p : pq.getSatisfyingProducts()) {
							for (ProductFile pf : p.getProductFile()) {
								InputOutput sio = new InputOutput(p.getProductClass().getProductType(), "Physical", "Input", String.valueOf(p.getId()));
								sio.getFileNames().add(new IpfFileName(pf.getProductFilePathName(), pf.getStorageType().name()));
								proc.getListOfInputs().add(sio);
							}
						}
					}
					Product p = jobStep.getOutputProduct();
					addIpfIOOutput(p, proc, jobStep); 
					jobOrder.getListOfProcs().add(proc);
				}

			} catch (Exception e) {
				e.printStackTrace();
				jobOrder = null;
			}

			// read a job order file for test purposes
			if (jobOrder != null) {
				jobOrder.writeXML("c:\\tmp\\jo" + jobStep.getId() + ".xml", true);
			}
		}
		return jobOrder;
	}
	
	public void addIpfIOOutput(Product p, Proc proc, JobStep jobStep) {
		String fnType = p.getComponentProducts().isEmpty() ? "Physical" : "Directory"; 
		InputOutput sio = new InputOutput(p.getProductClass().getProductType(), fnType, "Output", String.valueOf(p.getId()));
		if (p.getGenerationTime() != null) {
			sio.getFileNames().add(new IpfFileName(p.generateFilename(), "S3")); // p.getJobStep().getJob().getProcessingFacility().getDefaultFSType()));
//			sio.getFileNames().add(new IpfFileName("s3:/proseo-data-001/output/" + jobStep.getId() + "/" + p.generateFilename(), "S3")); // p.getJobStep().getJob().getProcessingFacility().getDefaultFSType()));
		} else {
			sio.getFileNames().add(new IpfFileName(p.getProductClass().getMissionType(), "S3")); // p.getJobStep().getJob().getProcessingFacility().getDefaultFSType()));
		}
		proc.getListOfOutputs().add(sio);
		for (Product sp : p.getComponentProducts()) {
			addIpfIOOutput(sp, proc, jobStep);
		}
	}

	/**
	 * Send the job order as Base64 string to storage manager
	 * 
	 * @param kubeConfig The processing facility used 
	 * @param jobOrder The job order file
	 * @return job order
	 */
	public JobOrder sendJobOrderToStorageManager(KubeConfig kubeConfig, JobOrder jobOrder) {
		
		String storageManagerUrl = kubeConfig.getStorageManagerUrl();
		
		if (storageManagerUrl != null && jobOrder != null) {
			try {
				RestTemplate restTemplate = new RestTemplate();
				String restUrl = "/proseo/storage-mgr/v0.1/joborders";
				String b64String = jobOrder.buildBase64String(true);
				RestJoborder jo = new RestJoborder();
				jo.setJobOrderStringBase64(b64String);
				logger.info("HTTP Request: " + storageManagerUrl + restUrl);
				
				ResponseEntity<RestJoborder> response = restTemplate.postForEntity(storageManagerUrl + restUrl, jo, RestJoborder.class);

				logger.info("... response is {}", response.getStatusCode());

				if (response != null && response.getBody() != null && response.getBody().getUploaded()) {
					jobOrder.setFileName(response.getBody().getPathInfo());
					jobOrder.setFsType(response.getBody().getFsType().value());
				} else {
					return null;
				}		
			} catch (Exception e) {
				e.printStackTrace();
				return null;
			}
		} else {
			return null;
		}			
		
		return jobOrder;
	}
}


/*
 
 
InputStream aStream;
try {
	aStream = new com.amazonaws.util.StringInputStream("<?xml version=\"1.0\" encoding=\"UTF-8\" standalone=\"yes\"?>\r\n" + 
			"<Ipf_Job_Order>\r\n" + 
			"  <Ipf_Conf>\r\n" + 
			"    <Processor_Name>CO____</Processor_Name>\r\n" + 
			"    <Version>01.03.01</Version>\r\n" + 
			"    <Stdout_Log_Level>INFO</Stdout_Log_Level>\r\n" + 
			"    <Stderr_Log_Level>WARNING</Stderr_Log_Level>\r\n" + 
			"    <Test>false</Test>\r\n" + 
			"    <Breakpoint_Enable>true</Breakpoint_Enable>\r\n" + 
			"    <Processing_Station>PDGS-OP</Processing_Station>\r\n" + 
			"    <Acquisition_Station>PDGS-GSN</Acquisition_Station>\r\n" + 
			"    <Sensing_Time>\r\n" + 
			"      <Start>20180105_075307000000</Start>\r\n" + 
			"      <Stop>20180105_093437000000</Stop>\r\n" + 
			"    </Sensing_Time>\r\n" + 
			"    <Config_Files/>\r\n" + 
			"    <Dynamic_Processing_Parameters>\r\n" + 
			"      <Processing_Parameter>\r\n" + 
			"        <Name>logging.root</Name>\r\n" + 
			"        <Value>notice</Value>\r\n" + 
			"      </Processing_Parameter>\r\n" + 
			"      <Processing_Parameter>\r\n" + 
			"        <Name>logging.dumplog</Name>\r\n" + 
			"        <Value>null</Value>\r\n" + 
			"      </Processing_Parameter>\r\n" + 
			"      <Processing_Parameter>\r\n" + 
			"        <Name>Threads</Name>\r\n" + 
			"        <Value>9</Value>\r\n" + 
			"      </Processing_Parameter>\r\n" + 
			"      <Processing_Parameter>\r\n" + 
			"        <Name>orbit number</Name>\r\n" + 
			"        <Value>01191</Value>\r\n" + 
			"      </Processing_Parameter>\r\n" + 
			"      <Processing_Parameter>\r\n" + 
			"        <Name>Processing_Mode</Name>\r\n" + 
			"        <Value>OFFL</Value>\r\n" + 
			"      </Processing_Parameter>\r\n" + 
			"      <Processing_Parameter>\r\n" + 
			"        <Name>Deadline_Time</Name>\r\n" + 
			"        <Value>20190425_163530000000</Value>\r\n" + 
			"      </Processing_Parameter>\r\n" + 
			"    </Dynamic_Processing_Parameters>\r\n" + 
			"  </Ipf_Conf>\r\n" + 
			"  <List_of_Ipf_Procs count=\"1\">\r\n" + 
			"    <Ipf_Proc>\r\n" + 
			"      <Task_Name>TROPNLL2DP</Task_Name>\r\n" + 
			"      <Task_Version>01.03.01</Task_Version>\r\n" + 
			"      <List_of_Inputs count=\"18\">\r\n" + 
			"        <Input>\r\n" + 
			"          <File_Type>CFG_CO____</File_Type>\r\n" + 
			"          <File_Name_Type>PHYSICAL</File_Name_Type>\r\n" + 
			"          <List_of_File_Names count=\"1\">\r\n" + 
			"            <File_Name FS_TYPE=\"ALLUXIO\">/alluxio1/3244232/file01.txt</File_Name>\r\n" + 
			"          </List_of_File_Names>\r\n" + 
			"        </Input>\r\n" + 
			"        <Input>\r\n" + 
			"          <File_Type>CFG_CO___F</File_Type>\r\n" + 
			"          <File_Name_Type>PHYSICAL</File_Name_Type>\r\n" + 
			"          <List_of_File_Names count=\"1\">\r\n" + 
			"            <File_Name FS_TYPE=\"ALLUXIO\">/alluxio1/3244232/file02.txt</File_Name>\r\n" + 
			"          </List_of_File_Names>\r\n" + 
			"        </Input>\r\n" + 
			"        <Input>\r\n" + 
			"          <File_Type>REF_SOLAR_</File_Type>\r\n" + 
			"          <File_Name_Type>PHYSICAL</File_Name_Type>\r\n" + 
			"          <List_of_File_Names count=\"1\">\r\n" + 
			"            <File_Name FS_TYPE=\"S3\">s3://s3test/3244233/file03.txt</File_Name>\r\n" + 
			"          </List_of_File_Names>\r\n" + 
			"        </Input>\r\n" + 
			"        <Input>\r\n" + 
			"          <File_Type>REF_XS__CO</File_Type>\r\n" + 
			"          <File_Name_Type>PHYSICAL</File_Name_Type>\r\n" + 
			"          <List_of_File_Names count=\"1\">\r\n" + 
			"            <File_Name FS_TYPE=\"S3\">s3://s3test/3244233/file04.txt</File_Name>\r\n" + 
			"          </List_of_File_Names>\r\n" + 
			"        </Input>\r\n" + 
			"        <Input>\r\n" + 
			"          <File_Type>AUX_ISRF__</File_Type>\r\n" + 
			"          <File_Name_Type>PHYSICAL</File_Name_Type>\r\n" + 
			"          <List_of_File_Names count=\"1\">\r\n" + 
			"            <File_Name FS_TYPE=\"S3\">s3://s3test/3244233/file05.txt</File_Name>\r\n" + 
			"          </List_of_File_Names>\r\n" + 
			"        </Input>\r\n" + 
			"        <Input>\r\n" + 
			"          <File_Type>AUX_CTMCH4</File_Type>\r\n" + 
			"          <File_Name_Type>PHYSICAL</File_Name_Type>\r\n" + 
			"          <List_of_File_Names count=\"3\">\r\n" + 
			"            <File_Name FS_TYPE=\"S3\">s3://s3test/3244233/file06.txt</File_Name>\r\n" + 
			"            <File_Name FS_TYPE=\"ALLUXIO\">/alluxio1/3244232/file07.txt</File_Name>\r\n" + 
			"            <File_Name FS_TYPE=\"ALLUXIO\">/alluxio1/3244232/file08.txt</File_Name>\r\n" + 
			"          </List_of_File_Names>\r\n" + 
			"        </Input>\r\n" + 
			"        <Input>\r\n" + 
			"          <File_Type>L1B_IR_SIR</File_Type>\r\n" + 
			"          <File_Name_Type>PHYSICAL</File_Name_Type>\r\n" + 
			"          <List_of_File_Names count=\"1\">\r\n" + 
			"            <File_Name FS_TYPE=\"S3\">s3://s3test/3244233/file09.txt</File_Name>\r\n" + 
			"          </List_of_File_Names>\r\n" + 
			"        </Input>\r\n" + 
			"        <Input>\r\n" + 
			"          <File_Type>L1B_RA_BD1</File_Type>\r\n" + 
			"          <File_Name_Type>PHYSICAL</File_Name_Type>\r\n" + 
			"          <List_of_File_Names count=\"1\">\r\n" + 
			"            <File_Name FS_TYPE=\"S3\">s3://s3test/3244233/file10.txt</File_Name>\r\n" + 
			"          </List_of_File_Names>\r\n" + 
			"        </Input>\r\n" + 
			"        <Input>\r\n" + 
			"          <File_Type>L1B_RA_BD2</File_Type>\r\n" + 
			"          <File_Name_Type>PHYSICAL</File_Name_Type>\r\n" + 
			"          <List_of_File_Names count=\"1\">\r\n" + 
			"            <File_Name FS_TYPE=\"S3\">s3://s3test/3244233/file11.txt</File_Name>\r\n" + 
			"          </List_of_File_Names>\r\n" + 
			"        </Input>\r\n" + 
			"        <Input>\r\n" + 
			"          <File_Type>L1B_RA_BD3</File_Type>\r\n" + 
			"          <File_Name_Type>PHYSICAL</File_Name_Type>\r\n" + 
			"          <List_of_File_Names count=\"1\">\r\n" + 
			"            <File_Name FS_TYPE=\"S3\">s3://s3test/3244233/file12.txt</File_Name>\r\n" + 
			"          </List_of_File_Names>\r\n" + 
			"        </Input>\r\n" + 
			"        <Input>\r\n" + 
			"          <File_Type>L1B_RA_BD4</File_Type>\r\n" + 
			"          <File_Name_Type>PHYSICAL</File_Name_Type>\r\n" + 
			"          <List_of_File_Names count=\"1\">\r\n" + 
			"            <File_Name FS_TYPE=\"S3\">s3://s3test/3244233/file13.txt</File_Name>\r\n" + 
			"          </List_of_File_Names>\r\n" + 
			"        </Input>\r\n" + 
			"        <Input>\r\n" + 
			"          <File_Type>L1B_RA_BD5</File_Type>\r\n" + 
			"          <File_Name_Type>PHYSICAL</File_Name_Type>\r\n" + 
			"          <List_of_File_Names count=\"1\">\r\n" + 
			"            <File_Name FS_TYPE=\"S3\">s3://s3test/3244233/file14.txt</File_Name>\r\n" + 
			"          </List_of_File_Names>\r\n" + 
			"        </Input>\r\n" + 
			"        <Input>\r\n" + 
			"          <File_Type>L1B_RA_BD6</File_Type>\r\n" + 
			"          <File_Name_Type>PHYSICAL</File_Name_Type>\r\n" + 
			"          <List_of_File_Names count=\"1\">\r\n" + 
			"            <File_Name FS_TYPE=\"S3\">s3://s3test/3244233/file15.txt</File_Name>\r\n" + 
			"          </List_of_File_Names>\r\n" + 
			"        </Input>\r\n" + 
			"        <Input>\r\n" + 
			"          <File_Type>L1B_RA_BD7</File_Type>\r\n" + 
			"          <File_Name_Type>PHYSICAL</File_Name_Type>\r\n" + 
			"          <List_of_File_Names count=\"1\">\r\n" + 
			"            <File_Name FS_TYPE=\"S3\">s3://s3test/3244233/file16.txt</File_Name>\r\n" + 
			"          </List_of_File_Names>\r\n" + 
			"        </Input>\r\n" + 
			"        <Input>\r\n" + 
			"          <File_Type>L1B_RA_BD8</File_Type>\r\n" + 
			"          <File_Name_Type>PHYSICAL</File_Name_Type>\r\n" + 
			"          <List_of_File_Names count=\"1\">\r\n" + 
			"            <File_Name FS_TYPE=\"S3\">s3://s3test/3244233/file16.txt</File_Name>\r\n" + 
			"          </List_of_File_Names>\r\n" + 
			"        </Input>\r\n" + 
			"        <Input>\r\n" + 
			"          <File_Type>AUX_MET_TP</File_Type>\r\n" + 
			"          <File_Name_Type>PHYSICAL</File_Name_Type>\r\n" + 
			"          <List_of_File_Names count=\"1\">\r\n" + 
			"            <File_Name FS_TYPE=\"S3\">s3://s3test/3244233/file16.txt</File_Name>\r\n" + 
			"          </List_of_File_Names>\r\n" + 
			"        </Input>\r\n" + 
			"        <Input>\r\n" + 
			"          <File_Type>AUX_MET_2D</File_Type>\r\n" + 
			"          <File_Name_Type>PHYSICAL</File_Name_Type>\r\n" + 
			"          <List_of_File_Names count=\"1\">\r\n" + 
			"            <File_Name FS_TYPE=\"S3\">s3://s3test/3244233/file17.txt</File_Name>\r\n" + 
			"          </List_of_File_Names>\r\n" + 
			"        </Input>\r\n" + 
			"        <Input>\r\n" + 
			"          <File_Type>AUX_MET_QP</File_Type>\r\n" + 
			"          <File_Name_Type>PHYSICAL</File_Name_Type>\r\n" + 
			"          <List_of_File_Names count=\"1\">\r\n" + 
			"            <File_Name FS_TYPE=\"S3\">s3://s3test/3244233/file18.txt</File_Name>\r\n" + 
			"          </List_of_File_Names>\r\n" + 
			"        </Input>\r\n" + 
			"      </List_of_Inputs>\r\n" + 
			"      <List_of_Outputs count=\"3\">\r\n" + 
			"        <Output Product_ID=\"7397129831\">\r\n" + 
			"          <File_Type>L2__CO____</File_Type>\r\n" + 
			"          <File_Name_Type>PHYSICAL</File_Name_Type>\r\n" + 
			"          <List_of_File_Names count=\"1\">\r\n" + 
			"            <File_Name FS_TYPE=\"ALLUXIO\">results_A/result01.txt</File_Name>\r\n" + 
			"          </List_of_File_Names>\r\n" + 
			"        </Output>\r\n" + 
			"        <Output Product_ID=\"7397129832\">\r\n" + 
			"          <File_Type>L2__CO____</File_Type>\r\n" + 
			"          <File_Name_Type>PHYSICAL</File_Name_Type>\r\n" + 
			"          <List_of_File_Names count=\"1\">\r\n" + 
			"            <File_Name FS_TYPE=\"ALLUXIO\">results_B/result02.txt</File_Name>\r\n" + 
			"          </List_of_File_Names>\r\n" + 
			"        </Output>\r\n" + 
			"        <Output Product_ID=\"7397129833\">\r\n" + 
			"          <File_Type>L2__CO____</File_Type>\r\n" + 
			"          <File_Name_Type>PHYSICAL</File_Name_Type>\r\n" + 
			"          <List_of_File_Names count=\"1\">\r\n" + 
			"            <File_Name FS_TYPE=\"S3\">results_C/result03.txt</File_Name>\r\n" + 
			"          </List_of_File_Names>\r\n" + 
			"        </Output>\r\n" + 
			"      </List_of_Outputs>\r\n" + 
			"    </Ipf_Proc>\r\n" + 
			"  </List_of_Ipf_Procs>\r\n" + 
			"</Ipf_Job_Order>");
	jobOrder.readFromStream(aStream);
} catch (UnsupportedEncodingException e) {
	// TODO Auto-generated catch block
	e.printStackTrace();
}

*/<|MERGE_RESOLUTION|>--- conflicted
+++ resolved
@@ -123,15 +123,12 @@
 				// list of ipf procs
 				for (Task t : jobStep.getOutputProduct().getConfiguredProcessor().getProcessor().getTasks()) {
 					Proc proc = new Proc(t.getTaskName(), t.getTaskVersion());
-<<<<<<< HEAD
-=======
 					// add config files
 					for (ConfigurationFile cf : jobStep.getOutputProduct().getConfiguredProcessor().getConfiguration().getConfigurationFiles()) {
 						InputOutput sio = new InputOutput("processing_configuration", "Physical", "Input", null);
 						sio.getFileNames().add(new IpfFileName(cf.getFileName()));
 						proc.getListOfInputs().add(sio);				
 					}
->>>>>>> da0efb8f
 					// add static config files first
 					for (ConfigurationInputFile scf : jobStep.getOutputProduct().getConfiguredProcessor().getConfiguration().getStaticInputFiles()) {
 						InputOutput sio = new InputOutput(scf.getFileType(), scf.getFileNameType(), "Input", null);
