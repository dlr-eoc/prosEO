--- conflicted
+++ resolved
@@ -28,7 +28,6 @@
 import de.dlr.proseo.model.ProcessingFacility;
 import de.dlr.proseo.model.ProcessingOrder;
 import de.dlr.proseo.model.Processor;
-import de.dlr.proseo.model.ProcessorClass;
 import de.dlr.proseo.model.Product;
 import de.dlr.proseo.model.ProductClass;
 import de.dlr.proseo.model.ProductFile;
@@ -207,32 +206,13 @@
 					Messages.ORDER_REQ_PROD_CLASS_NOT_SET.log(logger, order.getIdentifier());
 					answer = false;
 				} else {
-<<<<<<< HEAD
-					// create jobs
-					// for each orbit
+					// create job (without orbit association)
 					while (startT.isBefore(stopT)) {
-						// create job
+						// create job (without orbit association)
 						createJobForOrbitOrTime(order, null, startT, sliceStopT, pf);
 						startT = sliceStopT;
 						sliceStopT = startT.plus(1, ChronoUnit.DAYS);
 					} 
-=======
-
-					// configured processor
-					Set<ConfiguredProcessor> configuredProcessors = order.getRequestedConfiguredProcessors();
-					if (configuredProcessors.isEmpty()) {
-						Messages.ORDER_REQ_CON_PROC_NOT_SET.log(logger, order.getIdentifier());
-						answer = false;
-					} else {
-						// create jobs for each day
-						while (startT.isBefore(stopT)) {
-							// create job (without orbit association)
-							createJobForOrbitOrTime(order, null, startT, sliceStopT, pf);
-							startT = sliceStopT;
-							sliceStopT = startT.plus(1, ChronoUnit.DAYS);
-						} 
-					}
->>>>>>> afa2d7de
 				}
 			}
 		} catch (Exception ex) {
@@ -334,7 +314,6 @@
 					Messages.ORDER_REQ_PROD_CLASS_NOT_SET.log(logger, order.getIdentifier());
 					answer = false;
 				} else {
-<<<<<<< HEAD
 					// create job (only keep it if at least one job step is created
 					Job job = new Job();
 					job.setOrbit(orbit);
@@ -358,156 +337,6 @@
 
 					for (ProductClass productClass : requestedProductClasses) {
 						createProductsAndJobStep(productClass, job, order, allJobSteps, allProducts);
-=======
-
-					// configured processor
-					List<ConfiguredProcessor> configuredProcessors = new ArrayList<ConfiguredProcessor>();
-					configuredProcessors.addAll(order.getRequestedConfiguredProcessors());
-					if (configuredProcessors.isEmpty()) {
-						Messages.ORDER_REQ_CON_PROC_NOT_SET.log(logger, order.getIdentifier());
-						answer = false;
-					} else {
-
-						// create job
-							// create job
-							Job job = new Job();
-							
-							// Check whether job can be associated to an orbit
-							if (null == orbit) {
-								orbit = findOrbit(order, startT, stopT);
-							}
-							job.setOrbit(orbit);
-							
-							job.setJobState(JobState.INITIAL);
-							if (startT == null) {
-								startT = orbit.getStartTime();
-							}
-							job.setStartTime(startT);
-							if (stopT == null) {
-								stopT = orbit.getStopTime();
-							}
-							job.setStopTime(stopT);
-							job.setProcessingOrder(order);
-							job.setProcessingFacility(pf);
-							job = RepositoryService.getJobRepository().save(job);
-							order.getJobs().add(job);
-							List <JobStep> allJobSteps = new ArrayList<JobStep>();
-							// for each product class
-							for (ProductClass productClass : productClasses) {
-								// create output product
-								// if product class has sub products or is sub product, create all related products to be created
-								// TODO: This is not quite correct: Processor classes may be anywhere in the product class tree,
-								//       but not necessarily on the root product class, approach would be to find the topmost class
-								//       in the product tree, for which a processor class is defined.
-								//       (Note that it may happen that for this processor class no configured processor exists, so we
-								//       actually cannot create a job step at all)
-								List<ProductClass> productClassesToCreate = new ArrayList<ProductClass>();
-								ProductClass rootProductClass = getRootProductClass(productClass);
-								productClassesToCreate.add(rootProductClass);
-								productClassesToCreate.addAll(getAllComponentClasses(rootProductClass));
-								// look for configured processor
-								ConfiguredProcessor configuredProcessor = null;
-								for (ConfiguredProcessor cp : configuredProcessors) {
-									if (rootProductClass.getProcessorClass() == cp.getProcessor().getProcessorClass()) {
-										configuredProcessor = cp;
-									}
-								}
-								// Do not create output product or job step, if no configured processor was found
-								if (null == configuredProcessor) {
-									Messages.ORDERDISP_NO_CONF_PROC.log(logger, productClass.getProductType());
-									continue;
-								}
-
-								// create job step(s)
-								JobStep jobStep = new JobStep();
-								jobStep.setJobStepState(JobStepState.INITIAL);
-								jobStep.setProcessingMode(order.getProcessingMode());
-								jobStep.setJob(job);
-								jobStep.getOutputParameters().putAll(order.getOutputParameters(productClass));
-								jobStep = RepositoryService.getJobStepRepository().save(jobStep);
-								job.getJobSteps().add(jobStep);
-
-
-								// now we have all product classes, create related products
-								// also create job steps with queries related to product class
-								// collect created products
-								List <Product> products = new ArrayList<Product>();
-
-								createProducts(rootProductClass, 
-										null, 
-										configuredProcessor, 
-										orbit, 
-										job,
-										jobStep, 
-										order.getOutputFileClass(), 
-										job.getStartTime(), 
-										job.getStopTime(), 
-										products);
-								// now we have to create the product queries for job step.
-
-								if (products.isEmpty()) {
-									job.getJobSteps().remove(jobStep);
-									RepositoryService.getJobStepRepository().delete(jobStep);
-									jobStep = null;
-								} else {
-									for (Product p : products) {
-										try {
-											findOrCreateProductQuery(jobStep, p.getProductClass());
-										} catch (IllegalArgumentException e) {
-											logger.error(e.getMessage());
-											job.getJobSteps().remove(jobStep);
-											RepositoryService.getJobStepRepository().delete(jobStep);
-											jobStep = null;
-											throw e;
-										}
-									}
-
-									// this means also to create new job steps for products which are not satisfied
-									// check all queries for existing product definition (has not to be created!)
-									List <JobStep> jobSteps = new ArrayList<JobStep>();
-									jobSteps.add(jobStep);
-									allJobSteps.add(jobStep);
-									for (ProductQuery pq : jobStep.getInputProductQueries()) {
-										if (productQueryService.executeQuery(pq, true)) {
-											// jobStep.getOutputProduct().getSatisfiedProductQueries().add(pq);							
-										} else {
-											// otherwise create job step to build product.
-											// todo how to find configured processor?
-											createJobStepForProduct(job,
-													pq.getRequestedProductClass(),
-													configuredProcessors,
-													jobSteps,
-													allJobSteps,
-													products,
-													order.getInputProductClasses());
-										} 
-									}
-									
-									// save all created things
-									if (answer) {
-										job = RepositoryService.getJobRepository().save(job);
-										for (JobStep js : jobSteps) {
-											js.setJob(job);
-											JobStep jobS = RepositoryService.getJobStepRepository().save(js);
-											if (js.getOutputProduct() != null) {
-												js.getOutputProduct().setJobStep(jobS);
-												Product ps = RepositoryService.getProductRepository().save(js.getOutputProduct());
-												jobS.setOutputProduct(ps);
-												jobS = RepositoryService.getJobStepRepository().save(jobS);
-											} else {
-												@SuppressWarnings("unused")
-												int bla = 1; // Debug support ;-)
-											}
-										}
-									}
-								}
-							}
-							if (job.getJobSteps().isEmpty()) {
-								order.getJobs().remove(job);							
-								RepositoryService.getJobRepository().delete(job);	
-								job = null;
-							}
->>>>>>> afa2d7de
 					}
 				}
 			}
