--- conflicted
+++ resolved
@@ -263,8 +263,6 @@
 	}
 	
 	/**
-<<<<<<< HEAD
-=======
 	 * @return url
 	 */
 	public String getProcessingEngineUrl() {
@@ -272,7 +270,6 @@
 	}
 	
 	/**
->>>>>>> d2eb133a
 	 * @return description
 	 */
 	public String getDescription() {
