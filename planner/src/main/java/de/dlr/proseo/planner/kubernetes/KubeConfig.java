/**
 * KubeConfig.java
 */
package de.dlr.proseo.planner.kubernetes;


import java.net.ConnectException;
import java.util.ArrayList;
import java.util.HashMap;
import java.util.List;
import java.util.concurrent.TimeUnit;

import de.dlr.proseo.planner.rest.model.PlannerPod;
import de.dlr.proseo.planner.rest.model.PodKube;
import io.kubernetes.client.ApiClient;
import io.kubernetes.client.ApiException;
import io.kubernetes.client.Configuration;
import io.kubernetes.client.apis.BatchV1Api;
import io.kubernetes.client.apis.CoreV1Api;
import io.kubernetes.client.models.V1DeleteOptions;
import io.kubernetes.client.models.V1Job;
import io.kubernetes.client.models.V1JobList;
import io.kubernetes.client.models.V1PodList;
import io.kubernetes.client.util.Config;

/**
 * Represents the connection to a Kubernetes API 
 * 
 * @author melchinger
 *
 */
public class KubeConfig {

	private HashMap<String, KubeJob> kubeJobList = null;
	
	private ApiClient client;
	private CoreV1Api apiV1;
	private BatchV1Api batchApiV1;
	private String id;
	private String description;
	private String url;
	private String storageManagerUrl;
	
	// no need to create own namespace, because only one "user" (prosEO) 
	private String namespace = "default";
	
	public KubeJob getKubeJob(String name) {
		return kubeJobList.get(name);
	}
	
	/**
	 * Instantiate a KuebConfig obejct
	 * 
	 * @param anId Name of ProcessingFacility
	 * @param aDescription Description of ProcessingFacility
	 * @param aUrl URL of ProcessingFacility
	 */
	public KubeConfig (String anId, String aDescription, String aUrl, String aStorageManagerUrl) {
		id = anId;
		description = aDescription;
		url = aUrl;
		storageManagerUrl = aStorageManagerUrl;
	}
	
	/**
	 * @return the storage manager URL
	 */
	public String getStorageManagerUrl() {
		return storageManagerUrl;
	}

	/**
	 * @return the ApiClient
	 */
	public ApiClient getClient() {
		return client;
	}

	/**
	 * @return the CoreV1Api
	 */
	public CoreV1Api getApiV1() {
		return apiV1;
	}

	/**
	 * @return the BatchV1Api
	 */
	public BatchV1Api getBatchApiV1() {
		return batchApiV1;
	}
	
	/**
	 * Connect to the Kubernetes cluster
	 * 
	 * @return true if connected, otherwise false
	 */
	public boolean connect() {
		if (isConnected()) {
			return true;
		} else {
			kubeJobList = new HashMap<String, KubeJob>();

			if (id.equalsIgnoreCase("OTC")) {
//				try {
//					client = Config.fromConfig("I:\\usr\\prosEO\\kubernetes\\auth\\config");
//				} catch (IOException e) {
//					// TODO Auto-generated catch block
//					e.printStackTrace();
//					return false;
//				}
				client = Config.fromUserPassword(url, 
						 "user1", 
						 "c36ff53775d69aa6bdbfa1486d8908a2fc9c38e712e6b0b69584a4f0cd9e8006", 
						 false);
			} else {
				client = Config.fromUrl(url, false);
			}
			Configuration.setDefaultApiClient(client);
			apiV1 = new CoreV1Api();
			batchApiV1 = new BatchV1Api();
			if (apiV1 == null || batchApiV1 == null) {
				apiV1 = null;
				batchApiV1 = null;
				return false;
			} else {
				V1JobList list = null;
				try {									
					// allow more response time and enhance time out 
					client.getHttpClient().setReadTimeout(100000, TimeUnit.MILLISECONDS);
					client.getHttpClient().setWriteTimeout(100000, TimeUnit.MILLISECONDS);
					client.getHttpClient().setConnectTimeout(100000, TimeUnit.MILLISECONDS);

					// rebuild runtime data 
					list = batchApiV1.listJobForAllNamespaces(null, null, null, null, null, null, null, null, null);
					for (V1Job aJob : list.getItems()) {
						KubeJob kj = new KubeJob();
						kj = kj.rebuild(this, aJob);
						if (kj != null) {
							kubeJobList.put(kj.getJobName(), kj);
						}
					}
					
				} catch (ApiException e) {
					// message handled in caller
					if (e.getCause() == null || e.getCause().getClass() != ConnectException.class) {
						e.printStackTrace();
					}
					apiV1 = null;
					batchApiV1 = null;
					return false;
				}
			}
			return true;
		}
	}
	
	/**
	 * @return true if connected, otherwise false
	 */
	public boolean isConnected() {
	    if (apiV1 == null) {
	    	return false;
	    } else {
	    	return true;
	    }		
	}

	/**
	 * Retrieve all pods of cluster
	 * 
	 * @return List of pods
	 */
	public V1PodList getPodList() {
		V1PodList list = null;
		try {
			list = apiV1.listPodForAllNamespaces(null, null, null, null, null, null, null, null, null);
		} catch (ApiException e) {
			// TODO Auto-generated catch block
			e.printStackTrace();
		}
		return list;
	}

	/**
	 * Retrieve all jobs of cluster
	 * 
	 * @return List of jobs
	 */
	public V1JobList getJobList() {
		V1JobList list = null;
		try {
			list =  batchApiV1.listJobForAllNamespaces(null, null, null, null, null, null, null, null, null);
			
		} catch (ApiException e) {
			// TODO Auto-generated catch block
			e.printStackTrace();
		}
		return list;
	}

	/**
	 * Create a new job on cluster
	 * 
	 * @param name of new job
	 * @return new job or null
	 */
	public KubeJob createJob(String name) {
		int aKey = kubeJobList.size() + 1;
<<<<<<< HEAD
		// KubeJob aJob = new KubeJob(aKey, null, "centos/perl-524-centos7", "/testdata/test1.pl", "perl", null);
		KubeJob aJob = new KubeJob(aKey, null, "proseo-sample-integration-processor:0.0.1-SNAPSHOT", "/testdata/test1.pl", "perl", null);
=======
		KubeJob aJob = new KubeJob(aKey, null, "centos/perl-524-centos7", "/testdata/test1.pl", "perl", null);
>>>>>>> 635cac5d
		aJob = aJob.createJob(this);
		if (aJob != null) {
			kubeJobList.put(aJob.getJobName(), aJob);
		}
		return aJob;
	}

	/**
	 * Delete a job from cluster
	 * 
	 * @param aJob to delete
	 * @return true after success, otherwise false
	 */
	public boolean deleteJob(KubeJob aJob) {
		if (aJob != null) {
			return (deleteJob(aJob.getJobName()));
		} else {
			return false;
		}
	}

	/**
	 * Delete a named job from cluster
	 * 
	 * @param name of job to delete
	 * @return true after success, otherwise false
	 */
	public boolean deleteJob(String name) {
		V1DeleteOptions opt = new V1DeleteOptions();
		opt.setApiVersion("batchV1");
		opt.setPropagationPolicy("Foreground");
		try {
			batchApiV1.deleteNamespacedJob(name, namespace, opt, null, null, 0, null, "Foreground");
		} catch (Exception e) {
			// TODO Auto-generated catch block
			if (e instanceof IllegalStateException || e.getCause() instanceof IllegalStateException ) {
				// nothing to do 
				// cause there is a bug in Kubernetes API
			} else {
				e. printStackTrace();
				return false;
			}
		}
		return true;
	}
	
	/**
	 * Retrieve a Kubernetes job
	 * 
	 * @param name of job
	 * @return job found or null
	 */
	public V1Job getV1Job(String name) {
		V1Job aV1Job = null;
		try {
			aV1Job = batchApiV1.readNamespacedJob(name, namespace, null, null, null);
		} catch (Exception e) {
			// TODO Auto-generated catch block
			if (e instanceof IllegalStateException || e.getCause() instanceof IllegalStateException ) {
				// nothing to do 
				// cause there is a bug in Kubernetes API
			} else {
				e. printStackTrace();
				return null;
			}
		}
		return aV1Job;
	}

	/**
	 * @return namespace
	 */
	public String getNamespace() {
		return namespace;
	}

	/**
	 * @return id
	 */
	public String getId() {
		return id;
	}
	
	/**
	 * @return url
	 */
	public String getUrl() {
		return url;
	}
	
	/**
	 * @return url
	 */
	public String getProcessingEngineUrl() {
		return url;
	}
	
	/**
	 * @return description
	 */
	public String getDescription() {
		return description;
	}
	
	/**
	 * Delete a job
	 * 
	 * @param name of pod/job
	 * @return true after success, otherwise false
	 */
	public boolean deletePodNamed(String name) {
		if (this.isConnected()) {
			return this.deleteJob(name);
		}
		return false;
	}
	
	/**
	 * Delete all pods of status
	 * 
	 * @param status of pods to delete
	 * @return true after success, otherwise false
	 */
	public boolean deletePodsStatus(String status) {
		if (this.isConnected()) {		 
			V1JobList list = this.getJobList();
			List<PlannerPod> jobList = new ArrayList<PlannerPod>();
			if (list != null) {
				for (V1Job item : list.getItems()) {
					PodKube pk = new PodKube(item);
					if (pk != null && pk.hasStatus(status)) {
						this.deleteJob(pk.getName());
					}
				}
				return true;
			}
		}
		return false;
	}
}<|MERGE_RESOLUTION|>--- conflicted
+++ resolved
@@ -207,12 +207,8 @@
 	 */
 	public KubeJob createJob(String name) {
 		int aKey = kubeJobList.size() + 1;
-<<<<<<< HEAD
-		// KubeJob aJob = new KubeJob(aKey, null, "centos/perl-524-centos7", "/testdata/test1.pl", "perl", null);
+		// KubeJob aJob = new KubeJob(aKey, null, "centos/perl-524-centos7", "/testdata/test3.pl", "perl", null);
 		KubeJob aJob = new KubeJob(aKey, null, "proseo-sample-integration-processor:0.0.1-SNAPSHOT", "/testdata/test1.pl", "perl", null);
-=======
-		KubeJob aJob = new KubeJob(aKey, null, "centos/perl-524-centos7", "/testdata/test1.pl", "perl", null);
->>>>>>> 635cac5d
 		aJob = aJob.createJob(this);
 		if (aJob != null) {
 			kubeJobList.put(aJob.getJobName(), aJob);
