/**
 * 
 */
package de.dlr.proseo.planner.kubernetes;

<<<<<<< HEAD
import java.io.FileNotFoundException;
import java.io.IOException;
import java.nio.file.Files;
import java.nio.file.Paths;
=======
>>>>>>> 807478e2
import java.util.ArrayList;
import java.util.List;
import java.util.Optional;

import org.joda.time.DateTime;
import org.springframework.stereotype.Component;
import de.dlr.proseo.model.service.RepositoryService;
import de.dlr.proseo.model.JobStep;
import de.dlr.proseo.model.JobStep.JobStepState;
import de.dlr.proseo.model.joborder.JobOrder;
import de.dlr.proseo.planner.ProductionPlanner;
<<<<<<< HEAD
import de.dlr.proseo.planner.dispatcher.JobDispatcher;
=======
>>>>>>> 807478e2
import de.dlr.proseo.planner.rest.model.PodKube;
import io.kubernetes.client.ApiException;
import io.kubernetes.client.Copy;
import io.kubernetes.client.models.V1Job;
import io.kubernetes.client.models.V1JobBuilder;
import io.kubernetes.client.models.V1JobCondition;
import io.kubernetes.client.models.V1JobSpec;
import io.kubernetes.client.models.V1JobSpecBuilder;
import io.kubernetes.client.models.V1Pod;
<<<<<<< HEAD
import io.kubernetes.client.models.V1PodList;
=======
import io.kubernetes.client.models.V1PodBuilder;
import io.kubernetes.client.models.V1PodList;
import io.kubernetes.client.models.V1PodSpec;
import io.kubernetes.client.models.V1PodSpecBuilder;
>>>>>>> 807478e2

/**
 * A KubeJob describes the complete information to run a Kubernetes job.
 * 
 * @author melchinger
 *
 */

//@Transactional
@Component
public class KubeJob {

	/**
	 * The job id of DB
	 */
	private long jobId;
	/**
	 * The generated job name (job prefix + jobId)
	 */
	private String jobName;
	/**
	 * The pod name found
	 */
	private String podName;
	/**
	 * The container name generated (container prefix + jobId)
	 */
	private String containerName;
	/**
	 * The processor image name
	 */
	private String imageName;
	/**
	 * The command to call in image
	 */
	private String command;
	/**
	 * The job order file
	 */
	private String jobOrderFileName;
	/**
<<<<<<< HEAD
	 * Job Order content
	 */
	private String jobOrderString;
	/**
=======
>>>>>>> 807478e2
	 * Arguments of command
	 */
	private ArrayList<String> args = new ArrayList<String>();
	/**
	 * The order of job step
	 */
	private JobOrder jobOrder;
	/**
	 * The processing facility running job step
	 */
	private KubeConfig kubeConfig;
	
	/**
	 * @return the jobId
	 */
	public long getJobId() {
		return jobId;
	}

	/**
	 * @return the jobName
	 */
	public String getJobName() {
		return jobName;
	}

	/**
	 * @return the podName
	 */
	public String getPodName() {
		if (podName == null) {
			searchPod();
		}
		return podName;
	}
	
	/**
	 * @return the containerName
	 */
	public String getContainerName() {
		return containerName;
	}

	/**
	 * @return the jobOrderFileName
	 */
	public String getJobOrderFileName() {
		return jobOrderFileName;
	}

	/**
	 * @param jobOrderFileName the jobOrderFileName to set
	 */
	public void setJobOrderFileName(String jobOrderFileName) {
		this.jobOrderFileName = jobOrderFileName;
	}

	/**
	 * @return the jobOrder
	 */
	public JobOrder getJobOrder() {
		return jobOrder;
	}

	/**
	 * @param jobOrder the jobOrder to set
	 */
	public void setJobOrder(JobOrder jobOrder) {
		this.jobOrder = jobOrder;
	}
	
	/**
	 * Add argument to argument list
	 * @param arg Argument to add
	 */
	public void addArg(String arg) {
		if (arg != null) {
			args.add(arg);
		}
	}
	
	/**
	 * Instanciate a kube job
	 */
	public KubeJob () {
		
	}
	
	/**
	 * Instanciate a kube job with parameters
	 * @param id The DB id
	 * @param name The name prefix, if set
	 * @param processor The processor image 
	 * @param jobOrderFN The job order file name
	 * @param cmd The command call for image
	 * @param args Arguments for call
	 */
	public KubeJob (int id, String name, String processor, String jobOrderFN, String cmd, ArrayList<String> args) {
		
		imageName = processor;
		command = cmd;
		jobOrderFileName = jobOrderFN;
<<<<<<< HEAD
		try {
            jobOrderString = Files.readString(Paths.get("C:\\usr\\prosEO\\workspace-proseo\\prosEO\\sample-wrapper\\src\\test\\resources\\JobOrder.608109247_KNMI-L2_CO.xml"));
        } catch (FileNotFoundException e) {
			// TODO Auto-generated catch block
			e.printStackTrace();
		} catch (IOException e) {
			// TODO Auto-generated catch block
			e.printStackTrace();
		}
=======
>>>>>>> 807478e2
		if (args != null) {
			this.args.addAll(args);
		}
		JobStep js = new JobStep();
		js = RepositoryService.getJobStepRepository().save(js);
		jobId = js.getId();
		if (name != null) {
			jobName = name + jobId;			
		}else {
			jobName = ProductionPlanner.jobNamePrefix + jobId;
		}
		containerName = ProductionPlanner.jobContainerPrefix + jobId;
		js.setProcessingMode(jobName); 
		RepositoryService.getJobStepRepository().save(js);
		
		
	}
	
	/**
	 * Rebuild kube job entries of processing facility after restart of planner
	 * 
	 * @param aKubeConfig Ther processing facility
	 * @param aJob The kubernetes job
	 * @return The created kube job or null for not proseo jobs
	 */
	public KubeJob rebuild(KubeConfig aKubeConfig, V1Job aJob) {
		kubeConfig = aKubeConfig;
		if (aKubeConfig.isConnected() && aJob != null) {
			jobName = aJob.getMetadata().getName();
			if (jobName.startsWith(ProductionPlanner.jobNamePrefix)) {
<<<<<<< HEAD
				try {
				jobId = Long.valueOf(jobName.substring(ProductionPlanner.jobNamePrefix.length()));
				containerName = ProductionPlanner.jobContainerPrefix + jobId;
				} catch (NumberFormatException e) {
					e.printStackTrace();
					return null;
				}
=======
				jobId = Long.valueOf(jobName.substring(ProductionPlanner.jobNamePrefix.length()));
				containerName = ProductionPlanner.jobContainerPrefix + jobId;
>>>>>>> 807478e2
			} else {
				return null;
			}
			searchPod();
		}
		return this;
	}

	/**
	 * Create the kubernetes job on processing facility (based on constructor parameters)
	 * @param aKubeConfig The processing facility
	 * @return The kube job
	 */
	public KubeJob createJob(KubeConfig aKubeConfig) {	
		kubeConfig = aKubeConfig;
<<<<<<< HEAD
		JobOrder jobOrder = null;
=======
>>>>>>> 807478e2
		if (aKubeConfig.isConnected()) {
			Optional<JobStep> js = RepositoryService.getJobStepRepository().findById(this.getJobId());
			if (!js.isEmpty()) {
				JobDispatcher jd = new JobDispatcher();
				jobOrder = jd.createJobOrder(js.get());
				if (jobOrder == null) {
					// todo Exception
					return null;
				}
				jobOrder = jd.sendJobOrderToStorageManager(kubeConfig, jobOrder);
				if (jobOrder == null) {
					// todo Exception
					return null;
				}
			}
			V1JobSpec jobSpec = new V1JobSpecBuilder()
				.withNewTemplate()
				.withNewMetadata()
				.withName(jobName + "spec")
				.addToLabels("jobgroup", jobName + "spec")
				.endMetadata()
				.withNewSpec()
				.addNewContainer()
				.withName(containerName)
				.withImage(imageName)
<<<<<<< HEAD
				.withImagePullPolicy("Never")
//				.withCommand(command)
//			    .withArgs(jobOrderFileName)
=======
				.withCommand(command)
			    .withArgs(jobOrderFileName)
>>>>>>> 807478e2
				.addNewEnv()
				.withName("JOBORDER_FILE")
				.withValue(jobOrder.getFileName())
				.endEnv()
				.addNewEnv()
				.withName("JOBORDER_FS_TYPE")
				.withValue(jobOrder.getFsType())
				.endEnv()
				.addNewEnv()
				.withName("INGESTOR_ENDPOINT")
				.withValue("")
				.endEnv()
				.addNewEnv()
				.withName("STATE_CALLBACK_ENDPOINT")
				.withValue("http://" + "192.168.20.155" + ":" + ProductionPlanner.port 
						+ "/proseo/planner/v0.1/processingfacilities/" + kubeConfig.getId() + "/finish/" + jobName)
				.endEnv()
				.addNewEnv()
				.withName("S3_ENDPOINT")
				.withValue("http://192.168.20.159:9000")
				.endEnv()
				.addNewEnv()
				.withName("S3_ACCESS_KEY")
				.withValue("short_access_key")
				.endEnv()
				.addNewEnv()
				.withName("S3_SECRET_ACCESS_KEY")
				.withValue("short_secret_key")
				.endEnv()
				.addNewEnv()
				.withName("S3_STORAGE_ID_OUTPUTS")
				.withValue("s3test")
				.endEnv()
				.addNewEnv()
				.withName("ALLUXIO_STORAGE_ID_OUTPUTS")
				.withValue("alluxio1")
				.endEnv()
				.addNewEnv()
				.withName("INGESTOR_ENDPOINT")
				.withValue("http://192.168.20.159:8082")
				.endEnv()
				.addNewEnv()
				.withName("PROCESSING_FACILITY_NAME")
				.withValue(kubeConfig.getId())
				.endEnv()
				.addNewVolumeMount()
				.withName("input")
				.withMountPath("/testdata")
				.endVolumeMount()
				.endContainer()
				.withRestartPolicy("Never")
				.withHostNetwork(true)
				.withDnsPolicy("ClusterFirstWithHostNet")
				.addNewVolume()
				.withName("input")
				.withNewHostPath()
				.withPath("/root")
				.endHostPath()
				.endVolume()
				.endSpec()
				.endTemplate()
				.withBackoffLimit(1)
				.build();			
			V1Job job = new V1JobBuilder()
				.withNewMetadata()
				.withName(jobName)
				.addToLabels("jobgroup", jobName + "spec")
				.endMetadata()
				.withSpec(jobSpec)
				.build();
			try {
				
<<<<<<< HEAD

				if (!js.isEmpty()) {
					aKubeConfig.getBatchApiV1().createNamespacedJob (aKubeConfig.getNamespace(), job, null, null, null);
					searchPod();

=======
				Optional<JobStep> js = RepositoryService.getJobStepRepository().findById(this.getJobId());
				 
				aKubeConfig.getBatchApiV1().createNamespacedJob (aKubeConfig.getNamespace(), job, null, null, null);
				searchPod();
				if (!js.isEmpty()) {
>>>>>>> 807478e2
					js.get().setJobStepState(JobStepState.READY);	
					RepositoryService.getJobStepRepository().save(js.get());
				}
			} catch (ApiException e1) {
				// TODO Auto-generated catch block
				e1.printStackTrace();
				return null;
			} catch (Exception e) {
				// TODO Auto-generated catch block
				e.printStackTrace();
				return null;
			}
			/*
			 * try { pod = apiV1.createNamespacedPod(aKubeConfig.getNamespace(), pod, null, null, null); }
			 * catch (ApiException e) { // TODO Auto-generated catch block
			 * e.printStackTrace(); }
			 */
			return this;
		} else {
			return null;
		}
	}	
	
<<<<<<< HEAD
	/**
	 * Search pod for job and set podName
	 */
=======
>>>>>>> 807478e2
	public void searchPod() {
		if (kubeConfig != null && kubeConfig.isConnected()) {
			V1PodList pl;
			try {
				pl = kubeConfig.getApiV1().listNamespacedPod(kubeConfig.getNamespace(), true, null, null, null, 
						null, null, null, 30, null);
				for (V1Pod p : pl.getItems()) {
					String pn = p.getMetadata().getName();
					if (pn.startsWith(jobName)) {
						podName = pn;
						break;
					}
				}
			} catch (ApiException e) {
				// TODO Auto-generated catch block
				e.printStackTrace();
			}
		}
	}
	
<<<<<<< HEAD
	/**
	 * Retrieve and save all necessary info before deletion of job
	 * 
	 * @param aKubeConfig The processing facility
	 * @param jobname The job name
	 */
=======
>>>>>>> 807478e2
	public void finish(KubeConfig aKubeConfig, String jobname) {
		if (aKubeConfig != null || kubeConfig != null) {
			if (kubeConfig == null) {
				kubeConfig = aKubeConfig;
			}
			String pn = this.getPodName();
			if (pn == null || pn.isEmpty()) {
				searchPod();
				pn = this.getPodName();
			}

			V1Job aJob = aKubeConfig.getV1Job(jobname);
			if (aJob != null) {
				PodKube aPlan = new PodKube(aJob);
				String cn = this.getContainerName();
				if (cn != null && pn != null) {
					try {
						String log = kubeConfig.getApiV1().readNamespacedPodLog(pn, kubeConfig.getNamespace(), cn, null, null, null, null, null, null, null);
						aPlan.setLog(log);
					} catch (ApiException e1) {
						// TODO Auto-generated catch block
						e1.printStackTrace();
					} catch (Exception e) {
						// TODO Auto-generated catch block
						e.printStackTrace();
					}
				}
				Long jobStepId = this.getJobId();
				Optional<JobStep> js = RepositoryService.getJobStepRepository().findById(jobStepId);
<<<<<<< HEAD
				if (js.isPresent()) {
=======
				if (!js.isEmpty()) {
>>>>>>> 807478e2
					try {
						if (aJob.getStatus() != null) {
							DateTime d;
							d = aJob.getStatus().getStartTime();
							if (d != null) {
								js.get().setProcessingStartTime(d.toDate().toInstant());
							}

							d = aJob.getStatus().getCompletionTime();
							if (d != null) {
								js.get().setProcessingCompletionTime(d.toDate().toInstant());
							}
							if (aJob.getStatus().getConditions() != null) {
								List<V1JobCondition> jobCondList = aJob.getStatus().getConditions();
								for (V1JobCondition jc : jobCondList) {
<<<<<<< HEAD
									if ((jc.getType().equalsIgnoreCase("complete") || jc.getType().equalsIgnoreCase("completed")) && jc.getStatus().equalsIgnoreCase("true")) {
										js.get().setJobStepState(JobStepState.COMPLETED);	
									} else if (jc.getType().equalsIgnoreCase("failed") || jc.getType().equalsIgnoreCase("failure")) {
=======
									if (jc.getType().equalsIgnoreCase("complete") && jc.getStatus().equalsIgnoreCase("true")) {
										js.get().setJobStepState(JobStepState.COMPLETED);	
									} else if (jc.getType().equalsIgnoreCase("failed")) {
>>>>>>> 807478e2
										js.get().setJobStepState(JobStepState.FAILED);	
									}
								}
							}
						}
						if (aPlan.getLog() != null) {
							js.get().setProcessingStdOut(aPlan.getLog());
						}
					} catch (Exception e) {
						e.printStackTrace();						
					}
					RepositoryService.getJobStepRepository().save(js.get());
<<<<<<< HEAD
					Optional<JobStep> jsa = RepositoryService.getJobStepRepository().findById(jobStepId);
					if (jsa.isPresent()) {
						jsa.get();
					}
=======
>>>>>>> 807478e2
				}
			}
		}
	}	
}<|MERGE_RESOLUTION|>--- conflicted
+++ resolved
@@ -3,13 +3,10 @@
  */
 package de.dlr.proseo.planner.kubernetes;
 
-<<<<<<< HEAD
 import java.io.FileNotFoundException;
 import java.io.IOException;
 import java.nio.file.Files;
 import java.nio.file.Paths;
-=======
->>>>>>> 807478e2
 import java.util.ArrayList;
 import java.util.List;
 import java.util.Optional;
@@ -21,10 +18,7 @@
 import de.dlr.proseo.model.JobStep.JobStepState;
 import de.dlr.proseo.model.joborder.JobOrder;
 import de.dlr.proseo.planner.ProductionPlanner;
-<<<<<<< HEAD
 import de.dlr.proseo.planner.dispatcher.JobDispatcher;
-=======
->>>>>>> 807478e2
 import de.dlr.proseo.planner.rest.model.PodKube;
 import io.kubernetes.client.ApiException;
 import io.kubernetes.client.Copy;
@@ -34,14 +28,7 @@
 import io.kubernetes.client.models.V1JobSpec;
 import io.kubernetes.client.models.V1JobSpecBuilder;
 import io.kubernetes.client.models.V1Pod;
-<<<<<<< HEAD
 import io.kubernetes.client.models.V1PodList;
-=======
-import io.kubernetes.client.models.V1PodBuilder;
-import io.kubernetes.client.models.V1PodList;
-import io.kubernetes.client.models.V1PodSpec;
-import io.kubernetes.client.models.V1PodSpecBuilder;
->>>>>>> 807478e2
 
 /**
  * A KubeJob describes the complete information to run a Kubernetes job.
@@ -83,13 +70,10 @@
 	 */
 	private String jobOrderFileName;
 	/**
-<<<<<<< HEAD
 	 * Job Order content
 	 */
 	private String jobOrderString;
 	/**
-=======
->>>>>>> 807478e2
 	 * Arguments of command
 	 */
 	private ArrayList<String> args = new ArrayList<String>();
@@ -192,18 +176,15 @@
 		imageName = processor;
 		command = cmd;
 		jobOrderFileName = jobOrderFN;
-<<<<<<< HEAD
-		try {
-            jobOrderString = Files.readString(Paths.get("C:\\usr\\prosEO\\workspace-proseo\\prosEO\\sample-wrapper\\src\\test\\resources\\JobOrder.608109247_KNMI-L2_CO.xml"));
-        } catch (FileNotFoundException e) {
-			// TODO Auto-generated catch block
-			e.printStackTrace();
-		} catch (IOException e) {
-			// TODO Auto-generated catch block
-			e.printStackTrace();
-		}
-=======
->>>>>>> 807478e2
+//		try {
+//            jobOrderString = ""; // Files.readString(Paths.get("C:\\usr\\prosEO\\workspace-proseo\\prosEO\\sample-wrapper\\src\\test\\resources\\JobOrder.608109247_KNMI-L2_CO.xml"));
+//        } catch (FileNotFoundException e) {
+//			// TODO Auto-generated catch block
+//			e.printStackTrace();
+//		} catch (IOException e) {
+//			// TODO Auto-generated catch block
+//			e.printStackTrace();
+//		}
 		if (args != null) {
 			this.args.addAll(args);
 		}
@@ -234,7 +215,6 @@
 		if (aKubeConfig.isConnected() && aJob != null) {
 			jobName = aJob.getMetadata().getName();
 			if (jobName.startsWith(ProductionPlanner.jobNamePrefix)) {
-<<<<<<< HEAD
 				try {
 				jobId = Long.valueOf(jobName.substring(ProductionPlanner.jobNamePrefix.length()));
 				containerName = ProductionPlanner.jobContainerPrefix + jobId;
@@ -242,10 +222,6 @@
 					e.printStackTrace();
 					return null;
 				}
-=======
-				jobId = Long.valueOf(jobName.substring(ProductionPlanner.jobNamePrefix.length()));
-				containerName = ProductionPlanner.jobContainerPrefix + jobId;
->>>>>>> 807478e2
 			} else {
 				return null;
 			}
@@ -261,10 +237,7 @@
 	 */
 	public KubeJob createJob(KubeConfig aKubeConfig) {	
 		kubeConfig = aKubeConfig;
-<<<<<<< HEAD
 		JobOrder jobOrder = null;
-=======
->>>>>>> 807478e2
 		if (aKubeConfig.isConnected()) {
 			Optional<JobStep> js = RepositoryService.getJobStepRepository().findById(this.getJobId());
 			if (!js.isEmpty()) {
@@ -290,14 +263,9 @@
 				.addNewContainer()
 				.withName(containerName)
 				.withImage(imageName)
-<<<<<<< HEAD
 				.withImagePullPolicy("Never")
 //				.withCommand(command)
 //			    .withArgs(jobOrderFileName)
-=======
-				.withCommand(command)
-			    .withArgs(jobOrderFileName)
->>>>>>> 807478e2
 				.addNewEnv()
 				.withName("JOBORDER_FILE")
 				.withValue(jobOrder.getFileName())
@@ -370,19 +338,11 @@
 				.build();
 			try {
 				
-<<<<<<< HEAD
 
 				if (!js.isEmpty()) {
 					aKubeConfig.getBatchApiV1().createNamespacedJob (aKubeConfig.getNamespace(), job, null, null, null);
 					searchPod();
 
-=======
-				Optional<JobStep> js = RepositoryService.getJobStepRepository().findById(this.getJobId());
-				 
-				aKubeConfig.getBatchApiV1().createNamespacedJob (aKubeConfig.getNamespace(), job, null, null, null);
-				searchPod();
-				if (!js.isEmpty()) {
->>>>>>> 807478e2
 					js.get().setJobStepState(JobStepState.READY);	
 					RepositoryService.getJobStepRepository().save(js.get());
 				}
@@ -406,12 +366,9 @@
 		}
 	}	
 	
-<<<<<<< HEAD
 	/**
 	 * Search pod for job and set podName
 	 */
-=======
->>>>>>> 807478e2
 	public void searchPod() {
 		if (kubeConfig != null && kubeConfig.isConnected()) {
 			V1PodList pl;
@@ -432,15 +389,12 @@
 		}
 	}
 	
-<<<<<<< HEAD
 	/**
 	 * Retrieve and save all necessary info before deletion of job
 	 * 
 	 * @param aKubeConfig The processing facility
 	 * @param jobname The job name
 	 */
-=======
->>>>>>> 807478e2
 	public void finish(KubeConfig aKubeConfig, String jobname) {
 		if (aKubeConfig != null || kubeConfig != null) {
 			if (kubeConfig == null) {
@@ -470,11 +424,7 @@
 				}
 				Long jobStepId = this.getJobId();
 				Optional<JobStep> js = RepositoryService.getJobStepRepository().findById(jobStepId);
-<<<<<<< HEAD
 				if (js.isPresent()) {
-=======
-				if (!js.isEmpty()) {
->>>>>>> 807478e2
 					try {
 						if (aJob.getStatus() != null) {
 							DateTime d;
@@ -490,15 +440,9 @@
 							if (aJob.getStatus().getConditions() != null) {
 								List<V1JobCondition> jobCondList = aJob.getStatus().getConditions();
 								for (V1JobCondition jc : jobCondList) {
-<<<<<<< HEAD
 									if ((jc.getType().equalsIgnoreCase("complete") || jc.getType().equalsIgnoreCase("completed")) && jc.getStatus().equalsIgnoreCase("true")) {
 										js.get().setJobStepState(JobStepState.COMPLETED);	
 									} else if (jc.getType().equalsIgnoreCase("failed") || jc.getType().equalsIgnoreCase("failure")) {
-=======
-									if (jc.getType().equalsIgnoreCase("complete") && jc.getStatus().equalsIgnoreCase("true")) {
-										js.get().setJobStepState(JobStepState.COMPLETED);	
-									} else if (jc.getType().equalsIgnoreCase("failed")) {
->>>>>>> 807478e2
 										js.get().setJobStepState(JobStepState.FAILED);	
 									}
 								}
@@ -511,13 +455,10 @@
 						e.printStackTrace();						
 					}
 					RepositoryService.getJobStepRepository().save(js.get());
-<<<<<<< HEAD
 					Optional<JobStep> jsa = RepositoryService.getJobStepRepository().findById(jobStepId);
 					if (jsa.isPresent()) {
 						jsa.get();
 					}
-=======
->>>>>>> 807478e2
 				}
 			}
 		}
