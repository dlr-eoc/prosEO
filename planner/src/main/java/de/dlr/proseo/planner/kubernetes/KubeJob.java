--- conflicted
+++ resolved
@@ -3,12 +3,6 @@
  */
 package de.dlr.proseo.planner.kubernetes;
 
-<<<<<<< HEAD
-=======
-import java.io.DataInputStream;
-import java.io.File;
-import java.io.FileInputStream;
->>>>>>> 635cac5d
 import java.io.FileNotFoundException;
 import java.io.IOException;
 import java.nio.file.Files;
@@ -277,17 +271,8 @@
 				.withValue(jobOrder.getFileName())
 				.endEnv()
 				.addNewEnv()
-<<<<<<< HEAD
 				.withName("JOBORDER_FS_TYPE")
 				.withValue(jobOrder.getFsType())
-=======
-				.withName("JOBORDER")
-				.withValue(jobOrderString)
-				.endEnv()
-				.addNewEnv()
-				.withName("FS_TYPE")
-				.withValue("posix")
->>>>>>> 635cac5d
 				.endEnv()
 				.addNewEnv()
 				.withName("INGESTOR_ENDPOINT")
@@ -295,8 +280,6 @@
 				.endEnv()
 				.addNewEnv()
 				.withName("STATE_CALLBACK_ENDPOINT")
-<<<<<<< HEAD
-//				.withValue("http://" + ProductionPlanner.hostName + ":" + ProductionPlanner.port)
 				.withValue("http://" + "192.168.20.155" + ":" + ProductionPlanner.port 
 						+ "/proseo/planner/v0.1/processingfacilities/" + kubeConfig.getId() + "/finish/" + jobName)
 				.endEnv()
@@ -327,10 +310,6 @@
 				.addNewEnv()
 				.withName("PROCESSING_FACILITY_NAME")
 				.withValue(kubeConfig.getId())
-=======
-				.withValue("http://" + ProductionPlanner.hostName + ":" + ProductionPlanner.port 
-						+ "/proseo/planner/v0.1/processingfacilities/finish/" + kubeConfig.getId() + "/" + jobName + "?status=")
->>>>>>> 635cac5d
 				.endEnv()
 				.addNewVolumeMount()
 				.withName("input")
@@ -359,14 +338,7 @@
 				.build();
 			try {
 				
-<<<<<<< HEAD
-=======
-				Optional<JobStep> js = RepositoryService.getJobStepRepository().findById(this.getJobId());
-				 
-				aKubeConfig.getBatchApiV1().createNamespacedJob (aKubeConfig.getNamespace(), job, null, null, null);
-				searchPod();
-
->>>>>>> 635cac5d
+
 				if (!js.isEmpty()) {
 					aKubeConfig.getBatchApiV1().createNamespacedJob (aKubeConfig.getNamespace(), job, null, null, null);
 					searchPod();
