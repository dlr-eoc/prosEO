/**
 * JobControllerImpl.java
 */
package de.dlr.proseo.planner.rest;

import java.util.List;
import java.util.Optional;

import org.slf4j.Logger;
import org.slf4j.LoggerFactory;
import org.springframework.beans.factory.annotation.Autowired;
import org.springframework.http.HttpHeaders;
import org.springframework.http.HttpStatus;
import org.springframework.http.ResponseEntity;
import org.springframework.stereotype.Component;

import de.dlr.proseo.model.ProcessingFacility;
import de.dlr.proseo.model.ProcessingOrder;
import de.dlr.proseo.model.service.RepositoryService;
import de.dlr.proseo.model.service.ProductQueryService;
import de.dlr.proseo.planner.ProductionPlanner;
import de.dlr.proseo.planner.dispatcher.JobStepDispatcher;
import de.dlr.proseo.planner.dispatcher.OrderDispatcher;
import de.dlr.proseo.planner.kubernetes.KubeConfig;
import de.dlr.proseo.planner.kubernetes.KubeJob;
import de.dlr.proseo.planner.rest.JobController;
import de.dlr.proseo.planner.rest.model.RestJob;

/**
 * Spring MVC controller for the prosEO Production Planner; TODO
 *
 * @author NN
 *
 */
@Component
public class JobControllerImpl implements JobController {

	private static final String HTTP_HEADER_WARNING = "Warning";
	private static final String HTTP_HEADER_SUCCESS = "Success";
	private static final String MSG_PREFIX = "199 proseo-planner ";
	
	private static Logger logger = LoggerFactory.getLogger(JobControllerImpl.class);
	
	/** The Production Planner instance */
    @Autowired
    private ProductionPlanner productionPlanner;

    @Autowired
    private OrderDispatcher orderDispatcher;

    @Autowired
    private JobStepDispatcher jobStepDispatcher;
    
    /**
     * Get production planner jobs by id
     * 
     */
	@Override
    public ResponseEntity<List<RestJob>> getJobs(String state) {
		// todo remove test start
<<<<<<< HEAD

		if (productionPlanner.getKubeConfig(null).isConnected()) {
	    	KubeJob aJob = productionPlanner.getKubeConfig(null).createJob("test", "INFO", "INFO");
	    	if (aJob != null) {
	    		productionPlanner.getKubeConfig(null).deleteJob(aJob);
	    	}
		}
		return null;
=======
		String message = String.format(MSG_PREFIX + "GET not implemented (%d)", 2001);
		logger.error(message);
		HttpHeaders responseHeaders = new HttpHeaders();
		responseHeaders.set(HTTP_HEADER_WARNING, message);
		return new ResponseEntity<>(responseHeaders, HttpStatus.NOT_FOUND);
>>>>>>> da0efb8f
	}
	@Override
    public ResponseEntity<RestJob> getJob(String name) {
		// TODO Auto-generated method stub
		String message = String.format(MSG_PREFIX + "GET not implemented (%d)", 2001);
		logger.error(message);
		HttpHeaders responseHeaders = new HttpHeaders();
		responseHeaders.set(HTTP_HEADER_WARNING, message);
		return new ResponseEntity<>(responseHeaders, HttpStatus.NOT_FOUND);
	}
	@Override
<<<<<<< HEAD
    public ResponseEntity<RestJob> updateJobs(String name, String facility) {
=======
    public ResponseEntity<RestJob> createJob(String name, String facility) {
>>>>>>> da0efb8f
		// TODO Auto-generated method stub
		if (name != null) {
			Optional<ProcessingOrder> orderOpt = null;
			ProcessingOrder order = null;
			try {
				Long id = Long.valueOf(name);
				orderOpt = RepositoryService.getOrderRepository().findById(id);
				if (orderOpt.isPresent()) {
					order = orderOpt.get();
				}
			} catch (NumberFormatException nfe) {
				// use name as identifier
			}
			if (order == null) {
				order = RepositoryService.getOrderRepository().findByIdentifier(name);
			}
			if (order != null) {
				ProcessingFacility pf = null;
				if (facility != null) {
					KubeConfig kc = productionPlanner.getKubeConfig(facility);
					if (kc != null) {
						pf = kc.getProcessingFacility();
					}
				}
				if (pf == null) {
					productionPlanner.getKubeConfig("Lerchenhof").getProcessingFacility();
				}
				if (orderDispatcher.publishOrder(order, pf)) {
					jobStepDispatcher.searchForJobStepsToRun(pf);
					String message = String.format(MSG_PREFIX + "CREATE jobs for order '%s' created (%d)", order.getIdentifier(), 2000);
					logger.error(message);
					HttpHeaders responseHeaders = new HttpHeaders();
					responseHeaders.set(HTTP_HEADER_WARNING, message);
					return new ResponseEntity<>(responseHeaders, HttpStatus.CREATED);
				} else {
					String message = String.format(MSG_PREFIX + "CREATE jobs for order '%s' not created (%d)", order.getIdentifier(), 2000);
					logger.error(message);
					HttpHeaders responseHeaders = new HttpHeaders();
					responseHeaders.set(HTTP_HEADER_WARNING, message);
					return new ResponseEntity<>(responseHeaders, HttpStatus.NOT_FOUND);
				}
			}
		} else {
			String message = String.format(MSG_PREFIX + "CREATE order '%s' not found (%d)", name, 2000);
			logger.error(message);
			HttpHeaders responseHeaders = new HttpHeaders();
			responseHeaders.set(HTTP_HEADER_WARNING, message);
			return new ResponseEntity<>(responseHeaders, HttpStatus.NOT_FOUND);
		}
		
    	String message = String.format(MSG_PREFIX + "CREATE parameter name missing (%d)", 2001);
    	logger.error(message);
    	HttpHeaders responseHeaders = new HttpHeaders();
    	responseHeaders.set(HTTP_HEADER_WARNING, message);
    	return new ResponseEntity<>(responseHeaders, HttpStatus.NOT_FOUND);
	}
	@Override
    public ResponseEntity<RestJob> deleteJob(String name) {
		// TODO Auto-generated method stub
    	boolean result = productionPlanner.getKubeConfig(null).deleteJob(name);
    	if (result) {
    		String message = String.format(MSG_PREFIX + "job deleted (%s)", name);
    		logger.error(message);
    		HttpHeaders responseHeaders = new HttpHeaders();
    		responseHeaders.set(HTTP_HEADER_SUCCESS, "");
    		return new ResponseEntity<>(responseHeaders, HttpStatus.OK);
    	}
    	String message = String.format(MSG_PREFIX + "DELETE not implemented (%d)", 2001);
    	logger.error(message);
    	HttpHeaders responseHeaders = new HttpHeaders();
    	responseHeaders.set(HTTP_HEADER_WARNING, message);
		return new ResponseEntity<>(responseHeaders, HttpStatus.NOT_FOUND);
	}
	@Override 
<<<<<<< HEAD
	public ResponseEntity<RestJob> getRestJobByResumeId(String resumeId) {
=======
	public ResponseEntity<RestJob> resumeJob(String resumeId) {
>>>>>>> da0efb8f
		// TODO Auto-generated method stub
    	String message = String.format(MSG_PREFIX + "Resume not implemented (%d)", 2001);
    	logger.error(message);
    	HttpHeaders responseHeaders = new HttpHeaders();
    	responseHeaders.set(HTTP_HEADER_WARNING, message);
		return new ResponseEntity<>(responseHeaders, HttpStatus.NOT_FOUND);
	}
	@Override 
<<<<<<< HEAD
	public ResponseEntity<RestJob> getRestJobByCancelId(String cancelId){
=======
	public ResponseEntity<RestJob> cancelJob(String cancelId){
>>>>>>> da0efb8f
		// TODO Auto-generated method stub

    	String message = String.format(MSG_PREFIX + "Cancel not implemented (%d)", 2001);
    	logger.error(message);
    	HttpHeaders responseHeaders = new HttpHeaders();
    	responseHeaders.set(HTTP_HEADER_WARNING, message);
		return new ResponseEntity<>(responseHeaders, HttpStatus.NOT_FOUND);
	}
	@Override 
<<<<<<< HEAD
	public ResponseEntity<RestJob> getRestJobBySuspendId(String suspendId) {
=======
	public ResponseEntity<RestJob> suspendJob(String suspendId) {
>>>>>>> da0efb8f
		// TODO Auto-generated method stub
    	String message = String.format(MSG_PREFIX + "Suspend not implemented (%d)", 2001);
    	logger.error(message);
    	HttpHeaders responseHeaders = new HttpHeaders();
    	responseHeaders.set(HTTP_HEADER_WARNING, message);
		return new ResponseEntity<>(responseHeaders, HttpStatus.NOT_FOUND);
	}
}<|MERGE_RESOLUTION|>--- conflicted
+++ resolved
@@ -58,22 +58,11 @@
 	@Override
     public ResponseEntity<List<RestJob>> getJobs(String state) {
 		// todo remove test start
-<<<<<<< HEAD
-
-		if (productionPlanner.getKubeConfig(null).isConnected()) {
-	    	KubeJob aJob = productionPlanner.getKubeConfig(null).createJob("test", "INFO", "INFO");
-	    	if (aJob != null) {
-	    		productionPlanner.getKubeConfig(null).deleteJob(aJob);
-	    	}
-		}
-		return null;
-=======
 		String message = String.format(MSG_PREFIX + "GET not implemented (%d)", 2001);
 		logger.error(message);
 		HttpHeaders responseHeaders = new HttpHeaders();
 		responseHeaders.set(HTTP_HEADER_WARNING, message);
 		return new ResponseEntity<>(responseHeaders, HttpStatus.NOT_FOUND);
->>>>>>> da0efb8f
 	}
 	@Override
     public ResponseEntity<RestJob> getJob(String name) {
@@ -85,11 +74,7 @@
 		return new ResponseEntity<>(responseHeaders, HttpStatus.NOT_FOUND);
 	}
 	@Override
-<<<<<<< HEAD
-    public ResponseEntity<RestJob> updateJobs(String name, String facility) {
-=======
     public ResponseEntity<RestJob> createJob(String name, String facility) {
->>>>>>> da0efb8f
 		// TODO Auto-generated method stub
 		if (name != null) {
 			Optional<ProcessingOrder> orderOpt = null;
@@ -164,11 +149,7 @@
 		return new ResponseEntity<>(responseHeaders, HttpStatus.NOT_FOUND);
 	}
 	@Override 
-<<<<<<< HEAD
-	public ResponseEntity<RestJob> getRestJobByResumeId(String resumeId) {
-=======
 	public ResponseEntity<RestJob> resumeJob(String resumeId) {
->>>>>>> da0efb8f
 		// TODO Auto-generated method stub
     	String message = String.format(MSG_PREFIX + "Resume not implemented (%d)", 2001);
     	logger.error(message);
@@ -177,11 +158,7 @@
 		return new ResponseEntity<>(responseHeaders, HttpStatus.NOT_FOUND);
 	}
 	@Override 
-<<<<<<< HEAD
-	public ResponseEntity<RestJob> getRestJobByCancelId(String cancelId){
-=======
 	public ResponseEntity<RestJob> cancelJob(String cancelId){
->>>>>>> da0efb8f
 		// TODO Auto-generated method stub
 
     	String message = String.format(MSG_PREFIX + "Cancel not implemented (%d)", 2001);
@@ -191,11 +168,7 @@
 		return new ResponseEntity<>(responseHeaders, HttpStatus.NOT_FOUND);
 	}
 	@Override 
-<<<<<<< HEAD
-	public ResponseEntity<RestJob> getRestJobBySuspendId(String suspendId) {
-=======
 	public ResponseEntity<RestJob> suspendJob(String suspendId) {
->>>>>>> da0efb8f
 		// TODO Auto-generated method stub
     	String message = String.format(MSG_PREFIX + "Suspend not implemented (%d)", 2001);
     	logger.error(message);
