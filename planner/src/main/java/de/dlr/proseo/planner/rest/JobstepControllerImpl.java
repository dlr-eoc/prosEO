--- conflicted
+++ resolved
@@ -170,10 +170,6 @@
 		
 		try {
 			// wait until finish of concurrent createJob
-<<<<<<< HEAD
-			productionPlanner.acquireReleaseSemaphore();
-=======
->>>>>>> a33963e5
 			JobStep js = this.findJobStepByNameOrId(jobstepId);
 			if (js != null) {
 				Job job = js.getJob();
@@ -181,7 +177,6 @@
 					String message = Messages.FACILITY_NOT_AVAILABLE.log(logger, job.getProcessingFacility().getName(),
 							job.getProcessingFacility().getFacilityState().toString());
 
-					productionPlanner.releaseReleaseSemaphore();
 			    	return new ResponseEntity<>(Messages.errorHeaders(message), HttpStatus.BAD_REQUEST);
 				}
 
@@ -206,29 +201,19 @@
 					}
 					// resumed
 					RestJobStep pjs = RestUtil.createRestJobStep(js, false);
-					productionPlanner.releaseReleaseSemaphore();
 
 					return new ResponseEntity<>(pjs, HttpStatus.OK);
 				} else {
 					// illegal state for resume
 					String message = msg.format(jobstepId);
-					productionPlanner.releaseReleaseSemaphore();
 
 					return new ResponseEntity<>(Messages.errorHeaders(message), HttpStatus.BAD_REQUEST);
 				}
 			}
 			String message =  Messages.JOBSTEP_NOT_EXIST.log(logger, jobstepId);
-<<<<<<< HEAD
-			productionPlanner.releaseReleaseSemaphore();
-			return new ResponseEntity<>(Messages.errorHeaders(message), HttpStatus.NOT_FOUND);
-		} catch (Exception e) {
-			String message = Messages.RUNTIME_EXCEPTION.log(logger, e.getMessage());
-			productionPlanner.releaseReleaseSemaphore();
-=======
-			return new ResponseEntity<>(Messages.errorHeaders(message), HttpStatus.NOT_FOUND);
-		} catch (Exception e) {
-			String message = Messages.RUNTIME_EXCEPTION.log(logger, e.getMessage());
->>>>>>> a33963e5
+			return new ResponseEntity<>(Messages.errorHeaders(message), HttpStatus.NOT_FOUND);
+		} catch (Exception e) {
+			String message = Messages.RUNTIME_EXCEPTION.log(logger, e.getMessage());
 			return new ResponseEntity<>(Messages.errorHeaders(message), HttpStatus.INTERNAL_SERVER_ERROR);
 		}
 	}
@@ -244,10 +229,6 @@
 
 		try {
 			// wait until finish of concurrent createJob
-<<<<<<< HEAD
-			productionPlanner.acquireReleaseSemaphore();
-=======
->>>>>>> a33963e5
 			JobStep js = this.findJobStepByNameOrId(jobstepId);
 			if (js != null) {
 				Job job = js.getJob();
@@ -270,29 +251,19 @@
 					}
 					// cancelled
 					RestJobStep pjs = RestUtil.createRestJobStep(js, false);
-					productionPlanner.releaseReleaseSemaphore();
 
 					return new ResponseEntity<>(pjs, HttpStatus.OK);
 				} else {
 					// illegal state for cancel
 					String message = msg.format(jobstepId);
-					productionPlanner.releaseReleaseSemaphore();
 
 					return new ResponseEntity<>(Messages.errorHeaders(message), HttpStatus.BAD_REQUEST);
 				}
 			}
 			String message =  Messages.JOBSTEP_NOT_EXIST.log(logger, jobstepId);
-<<<<<<< HEAD
-			productionPlanner.releaseReleaseSemaphore();
-			return new ResponseEntity<>(Messages.errorHeaders(message), HttpStatus.NOT_FOUND);
-		} catch (Exception e) {
-			String message = Messages.RUNTIME_EXCEPTION.log(logger, e.getMessage());
-			productionPlanner.releaseReleaseSemaphore();
-=======
-			return new ResponseEntity<>(Messages.errorHeaders(message), HttpStatus.NOT_FOUND);
-		} catch (Exception e) {
-			String message = Messages.RUNTIME_EXCEPTION.log(logger, e.getMessage());
->>>>>>> a33963e5
+			return new ResponseEntity<>(Messages.errorHeaders(message), HttpStatus.NOT_FOUND);
+		} catch (Exception e) {
+			String message = Messages.RUNTIME_EXCEPTION.log(logger, e.getMessage());
 			return new ResponseEntity<>(Messages.errorHeaders(message), HttpStatus.INTERNAL_SERVER_ERROR);
 		}
 	}
