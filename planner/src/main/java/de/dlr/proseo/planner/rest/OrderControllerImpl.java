--- conflicted
+++ resolved
@@ -1,4 +1,3 @@
-<<<<<<< HEAD
 /**
  * OrderControllerImpl.java
  * 
@@ -176,6 +175,7 @@
 	 * 
 	 */
 	@Override
+	@Transactional
 	public ResponseEntity<RestOrder> planOrder(String releaseId, String facility) {
 		if (releaseId != null && facility != null) {
 			ProcessingOrder order = findOrder(releaseId);
@@ -383,319 +383,4 @@
 	}
 
 	
-}
-=======
-package de.dlr.proseo.planner.rest;
-
-import java.util.ArrayList;
-import java.util.Date;
-import java.util.List;
-import java.util.Map.Entry;
-import java.util.Optional;
-
-import de.dlr.proseo.model.Orbit;
-import de.dlr.proseo.model.ConfiguredProcessor;
-import de.dlr.proseo.model.JobStep;
-import de.dlr.proseo.model.Parameter;
-import de.dlr.proseo.model.ProcessingFacility;
-import de.dlr.proseo.model.ProcessingOrder;
-import de.dlr.proseo.model.ProductClass;
-import de.dlr.proseo.model.service.RepositoryService;
-import de.dlr.proseo.planner.ProductionPlanner;
-import de.dlr.proseo.planner.dispatcher.OrderDispatcher;
-import de.dlr.proseo.planner.kubernetes.KubeConfig;
-import de.dlr.proseo.planner.rest.model.RestJobStep;
-import de.dlr.proseo.planner.rest.model.RestOrbitQuery;
-import de.dlr.proseo.planner.rest.model.RestOrder;
-import de.dlr.proseo.planner.rest.model.RestParameter;
-import de.dlr.proseo.planner.rest.model.RestUtil;
-import de.dlr.proseo.planner.util.JobStepUtil;
-import de.dlr.proseo.planner.util.JobUtil;
-import de.dlr.proseo.planner.util.OrderUtil;
-
-import org.slf4j.Logger;
-import org.slf4j.LoggerFactory;
-import org.springframework.beans.factory.annotation.Autowired;
-import org.springframework.http.HttpHeaders;
-import org.springframework.http.HttpStatus;
-import org.springframework.http.ResponseEntity;
-import org.springframework.stereotype.Component;
-import org.springframework.transaction.annotation.Transactional;
-
-@Component
-public class OrderControllerImpl implements OrderController {
-	private static final String HTTP_HEADER_WARNING = "Warning";
-	private static final String HTTP_HEADER_SUCCESS = "Success";
-	private static final String MSG_PREFIX = "199 proseo-planner ";
-	
-	private static Logger logger = LoggerFactory.getLogger(OrderControllerImpl.class);
-	
-	
-    @Autowired
-    private ProductionPlanner productionPlanner;
-
-    @Autowired
-    private OrderDispatcher orderDispatcher;
-
-    @Autowired
-    private JobStepUtil jobStepUtil;
-    @Autowired
-    private JobUtil jobUtil;
-    @Autowired
-    private OrderUtil orderUtil;
-
-
-	/**
-	 * Get all processing orders
-	 * 
-	 */
-	@Override
-	@Transactional
-	public ResponseEntity<List<RestOrder>> getOrders() {
-		
-		Iterable<ProcessingOrder> orders = RepositoryService.getOrderRepository().findAll();
-		List<RestOrder> list = new ArrayList<RestOrder>();
-
-		for (ProcessingOrder po : orders) {
-			RestOrder ro = RestUtil.createRestOrder(po);
-			list.add(ro);			
-		}
-
-		HttpHeaders responseHeaders = new HttpHeaders();
-		responseHeaders.set(HTTP_HEADER_SUCCESS, "");
-		return new ResponseEntity<>(list, responseHeaders, HttpStatus.OK);
-	}
-	
-	/**
-	 * Approve prcessing order of id
-	 * 
-	 */
-	@Override
-	public ResponseEntity<RestOrder> approveOrder(String orderId) {
-		ProcessingOrder order = this.findOrder(orderId);
-		if (order != null) {
-			if (orderUtil.approve(order)) {
-				// canceled
-				RestOrder ro = RestUtil.createRestOrder(order);
-				HttpHeaders responseHeaders = new HttpHeaders();
-				responseHeaders.set(HTTP_HEADER_SUCCESS, "Processing order approved");
-				return new ResponseEntity<>(ro, responseHeaders, HttpStatus.OK);
-			} else {
-				// already running or at end, could not suspend
-				RestOrder ro = RestUtil.createRestOrder(order);
-				HttpHeaders responseHeaders = new HttpHeaders();
-				responseHeaders.set(HTTP_HEADER_SUCCESS, "Processing order could not be approved");
-				return new ResponseEntity<>(ro, responseHeaders, HttpStatus.NOT_MODIFIED);
-			}
-		}
-		String message = String.format(MSG_PREFIX + "Processing order with id or identifier %s does not exist (%d)", orderId, 2001);
-		logger.error(message);
-    	HttpHeaders responseHeaders = new HttpHeaders();
-    	responseHeaders.set(HTTP_HEADER_WARNING, message);
-		return new ResponseEntity<>(responseHeaders, HttpStatus.NOT_FOUND);
-	}
-
-	
-	/**
-	 * Approve prcessing order of id
-	 * 
-	 */
-	@Override
-	public ResponseEntity<RestOrder> resetOrder(String orderId) {
-		ProcessingOrder order = this.findOrder(orderId);
-		if (order != null) {
-			if (orderUtil.reset(order)) {
-				// canceled
-				RestOrder ro = RestUtil.createRestOrder(order);
-				HttpHeaders responseHeaders = new HttpHeaders();
-				responseHeaders.set(HTTP_HEADER_SUCCESS, "Processing order reset");
-				return new ResponseEntity<>(ro, responseHeaders, HttpStatus.OK);
-			} else {
-				// already running or at end, could not suspend
-				RestOrder ro = RestUtil.createRestOrder(order);
-				HttpHeaders responseHeaders = new HttpHeaders();
-				responseHeaders.set(HTTP_HEADER_SUCCESS, "Processing order could not be reset");
-				return new ResponseEntity<>(ro, responseHeaders, HttpStatus.NOT_MODIFIED);
-			}
-		}
-		String message = String.format(MSG_PREFIX + "Processing order with id or identifier %s does not exist (%d)", orderId, 2001);
-		logger.error(message);
-    	HttpHeaders responseHeaders = new HttpHeaders();
-    	responseHeaders.set(HTTP_HEADER_WARNING, message);
-		return new ResponseEntity<>(responseHeaders, HttpStatus.NOT_FOUND);
-	}
-
-	/**
-	 * Plan processing order of id on processing facility
-	 * 
-	 */
-	@Override
-	public ResponseEntity<RestOrder> planOrder(String releaseId, String facility) {
-		if (releaseId != null && facility != null) {
-			ProcessingOrder order = findOrder(releaseId);
-			ProcessingFacility pf = null;
-			KubeConfig kc = productionPlanner.getKubeConfig(facility);
-			if (kc != null) {
-				pf = kc.getProcessingFacility();
-			}
-			if (order != null && pf != null) {
-				if (orderUtil.plan(order, pf)) {
-					RestOrder ro = RestUtil.createRestOrder(order);
-					String message = String.format(MSG_PREFIX + "Jobs for processing order '%s' planned (%d)", order.getIdentifier(), 2000);
-					logger.error(message);
-					HttpHeaders responseHeaders = new HttpHeaders();
-					responseHeaders.set(HTTP_HEADER_WARNING, message);
-					return new ResponseEntity<>(ro, responseHeaders, HttpStatus.CREATED);
-				} else {
-					RestOrder ro = RestUtil.createRestOrder(order);
-					String message = String.format(MSG_PREFIX + "Jobs for processing order '%s' could not be planned (%d)", order.getIdentifier(), 2000);
-					logger.error(message);
-					HttpHeaders responseHeaders = new HttpHeaders();
-					responseHeaders.set(HTTP_HEADER_WARNING, message);
-					return new ResponseEntity<>(ro, responseHeaders, HttpStatus.NOT_MODIFIED);
-				}
-			} else {
-				String message = String.format(MSG_PREFIX);
-				if (order == null && pf == null) {
-					message += String.format("Processing order '%s' and processing facility '%s' not found (%d)", releaseId, facility, 2000);
-				} else {
-					if (order == null) {
-						message += String.format("Processing order '%s' not found (%d)", releaseId, 2000);
-					}
-					if (pf == null) {
-						message += String.format("Processing facility '%s' not found (%d)", facility, 2000);
-					}
-				}
-				logger.error(message);
-				HttpHeaders responseHeaders = new HttpHeaders();
-				responseHeaders.set(HTTP_HEADER_WARNING, message);
-				return new ResponseEntity<>(responseHeaders, HttpStatus.NOT_FOUND);
-			}
-		} else {
-			String message = String.format(MSG_PREFIX);
-			if (releaseId == null && facility == null) {
-				message += String.format("Parameter id and facility are not set (%d)", 2000);
-			} else {
-				if (releaseId == null) {
-					message += String.format("Parameter id not set  (%d)", 2000);
-				}
-				if (facility == null) {
-					message += String.format("Parameter facility not set (%d)", 2000);
-				}
-			}
-			logger.error(message);
-			HttpHeaders responseHeaders = new HttpHeaders();
-			responseHeaders.set(HTTP_HEADER_WARNING, message);
-			return new ResponseEntity<>(responseHeaders, HttpStatus.NOT_FOUND);
-		}
-	}
-
-	/**
-	 * Release prcessing order of id
-	 * 
-	 */
-	@Override
-	public ResponseEntity<RestOrder> releaseOrder(String orderId) {
-		ProcessingOrder order = this.findOrder(orderId);
-		if (order != null) {
-			if (orderUtil.resume(order)) {
-				// canceled
-				RestOrder ro = RestUtil.createRestOrder(order);
-				HttpHeaders responseHeaders = new HttpHeaders();
-				responseHeaders.set(HTTP_HEADER_SUCCESS, "Processing order resumed/released");
-				return new ResponseEntity<>(ro, responseHeaders, HttpStatus.OK);
-			} else {
-				// already running or at end, could not suspend
-				RestOrder ro = RestUtil.createRestOrder(order);
-				HttpHeaders responseHeaders = new HttpHeaders();
-				responseHeaders.set(HTTP_HEADER_SUCCESS, "Processing order could not be resumed/released");
-				return new ResponseEntity<>(ro, responseHeaders, HttpStatus.NOT_MODIFIED);
-			}
-		}
-		String message = String.format(MSG_PREFIX + "Processing order with id or identifier %s does not exist (%d)", orderId, 2001);
-		logger.error(message);
-    	HttpHeaders responseHeaders = new HttpHeaders();
-    	responseHeaders.set(HTTP_HEADER_WARNING, message);
-		return new ResponseEntity<>(responseHeaders, HttpStatus.NOT_FOUND);
-	}
-
-	/**
-	 * Cancel prcessing order of id
-	 * 
-	 */
-	@Override
-	public ResponseEntity<RestOrder> cancelOrder(String orderId) {
-		ProcessingOrder order = this.findOrder(orderId);
-		if (order != null) {
-			if (orderUtil.cancel(order)) {
-				// canceled
-				RestOrder ro = RestUtil.createRestOrder(order);
-				HttpHeaders responseHeaders = new HttpHeaders();
-				responseHeaders.set(HTTP_HEADER_SUCCESS, "Processing order canceled");
-				return new ResponseEntity<>(ro, responseHeaders, HttpStatus.OK);
-			} else {
-				// already running or at end, could not suspend
-				RestOrder ro = RestUtil.createRestOrder(order);
-				HttpHeaders responseHeaders = new HttpHeaders();
-				responseHeaders.set(HTTP_HEADER_SUCCESS, "Processing order could not be canceled");
-				return new ResponseEntity<>(ro, responseHeaders, HttpStatus.NOT_MODIFIED);
-			}
-		}
-		String message = String.format(MSG_PREFIX + "Processing order with id or identifier %s does not exist (%d)", orderId, 2001);
-		logger.error(message);
-    	HttpHeaders responseHeaders = new HttpHeaders();
-    	responseHeaders.set(HTTP_HEADER_WARNING, message);
-		return new ResponseEntity<>(responseHeaders, HttpStatus.NOT_FOUND);
-	}
-
-	/**
-	 * Suspend prcessing order of id
-	 * 
-	 */
-	@Override
-	public ResponseEntity<RestOrder> suspendOrder(String orderId) {
-		ProcessingOrder order = this.findOrder(orderId);
-		if (order != null) {
-			if (orderUtil.suspend(order)) {
-				// canceled
-				RestOrder ro = RestUtil.createRestOrder(order);
-				HttpHeaders responseHeaders = new HttpHeaders();
-				responseHeaders.set(HTTP_HEADER_SUCCESS, "Processing order suspended");
-				return new ResponseEntity<>(ro, responseHeaders, HttpStatus.OK);
-			} else {
-				// already running or at end, could not suspend
-				RestOrder ro = RestUtil.createRestOrder(order);
-				HttpHeaders responseHeaders = new HttpHeaders();
-				responseHeaders.set(HTTP_HEADER_SUCCESS, "Processing order could not be suspended");
-				return new ResponseEntity<>(ro, responseHeaders, HttpStatus.NOT_MODIFIED);
-			}
-		}
-		String message = String.format(MSG_PREFIX + "Processing order with id or identifier %s does not exist (%d)", orderId, 2001);
-		logger.error(message);
-    	HttpHeaders responseHeaders = new HttpHeaders();
-    	responseHeaders.set(HTTP_HEADER_WARNING, message);
-		return new ResponseEntity<>(responseHeaders, HttpStatus.NOT_FOUND);
-	}
-
-	@Transactional
-	private ProcessingOrder findOrder(String orderId) {
-		Optional<ProcessingOrder> orderOpt = null;
-		ProcessingOrder order = null;
-		try {
-			Long id = Long.valueOf(orderId);
-			orderOpt = RepositoryService.getOrderRepository().findById(id);
-			if (orderOpt.isPresent()) {
-				order = orderOpt.get();
-			}
-		} catch (NumberFormatException nfe) {
-			// use name as identifier
-		}
-		if (order == null) {
-			order = RepositoryService.getOrderRepository().findByIdentifier(orderId);
-		}
-		return order;
-	}
-
-	
-}
->>>>>>> 0991cc68
+}