--- conflicted
+++ resolved
@@ -39,13 +39,6 @@
 	/** Logger of this class */
 	private static ProseoLogger logger = new ProseoLogger(ProductControllerImpl.class);
 
-<<<<<<< HEAD
-=======
-	/** The Production Planner instance */
-	@Autowired
-	private ProductionPlanner productionPlanner;
-
->>>>>>> 7ce18b25
 	/** Transaction manager for transaction control */
 	@Autowired
 	private PlatformTransactionManager txManager;
@@ -72,24 +65,13 @@
 		transactionTemplate.setIsolationLevel(TransactionDefinition.ISOLATION_REPEATABLE_READ);
 
 		try {
-<<<<<<< HEAD
-			final long pcId = transactionTemplate.execute((status) -> {
-				Optional<Product> pOpt = RepositoryService.getProductRepository().findById(Long.valueOf(productid));
-				Product p = null;
-				if (pOpt.isPresent()) {
-					p = pOpt.get();
+			final long productClassID = transactionTemplate.execute((status) -> {
+				Optional<Product> productOpt = RepositoryService.getProductRepository().findById(Long.valueOf(productid));
+				if (productOpt.isPresent()) {
+					return productOpt.get().getProductClass().getId();
+				} else {
+					return 0L;
 				}
-				if (p != null) {
-					return p.getProductClass().getId();
-=======
-			final long productClassID = transactionTemplate.execute((status) -> {
-				// Retrieve product by ID
-				Product product = RepositoryService.getProductRepository().getOne(Long.valueOf(productid));
-				if (product != null) {
-					return product.getProductClass().getId();
->>>>>>> 7ce18b25
-				}
-				return null;
 			});
 			
 			// If product class ID and facility ID are valid, search for job steps and start them
