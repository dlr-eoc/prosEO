--- conflicted
+++ resolved
@@ -715,21 +715,6 @@
 
 		if (productionPlanner != null) {
 			if (kc != null) {
-<<<<<<< HEAD
-				productionPlanner.acquireReleaseSemaphore();
-				List<JobStepState> states = new ArrayList<JobStepState>();
-				states.add(JobStepState.READY);
-				Optional<ProcessingFacility> pfo = RepositoryService.getFacilityRepository().findById(kc.getLongId());
-				if (pfo.isPresent()) {
-					if (!onlyRun) {
-						this.searchForJobStepsToRun(pfo.get(), pc);
-					}
-					List<JobStep> jobSteps = RepositoryService.getJobStepRepository().findAllByProcessingFacilityAndJobStepStateIn(kc.getLongId(), states);
-					for (JobStep js : jobSteps) {
-						if (js.getJob().getJobState() == JobState.RELEASED || js.getJob().getJobState() == JobState.STARTED) {
-							if (kc.couldJobRun()) {
-								kc.createJob(String.valueOf(js.getId()), null, null);
-=======
 				try {
 					productionPlanner.acquireReleaseSemaphore("checkForJobStepsToRun");
 					List<JobStepState> states = new ArrayList<JobStepState>();
@@ -748,7 +733,6 @@
 									// at the moment no further job could be started
 									break;
 								}
->>>>>>> a33963e5
 							}
 						}
 					} 
@@ -757,7 +741,6 @@
 				} finally {
 					productionPlanner.releaseReleaseSemaphore("checkForJobStepsToRun");					
 				}
-				productionPlanner.releaseReleaseSemaphore();
 			} else {
 				checkForJobStepsToRun();
 			}
@@ -822,18 +805,6 @@
 				Optional<ProcessingFacility> pfo = RepositoryService.getFacilityRepository().findById(kc.getLongId());
 				if (pfo.isPresent()) {
 					// wait until finish of concurrent createJob
-<<<<<<< HEAD
-					productionPlanner.acquireReleaseSemaphore();
-					List<JobStep> jobSteps = new ArrayList<JobStep>();
-					jobSteps.addAll(job.getJobSteps());
-					for (JobStep js : jobSteps) {
-						em.refresh(js);
-						checkJobStepQueries(js, false);
-						if (js.getJobStepState() == JobStepState.READY) {	
-							if (js.getJob().getJobState() == JobState.RELEASED || js.getJob().getJobState() == JobState.STARTED) {
-								if (kc.couldJobRun()) {
-									kc.createJob(String.valueOf(js.getId()), null, null);
-=======
 					productionPlanner.acquireReleaseSemaphore("checkJobToRun");
 					try {
 						List<JobStep> jobSteps = new ArrayList<JobStep>();
@@ -849,7 +820,6 @@
 										// at the moment no further job could be started
 										break;
 									}
->>>>>>> a33963e5
 								}
 							}
 						}
@@ -858,7 +828,6 @@
 					} finally {
 						productionPlanner.releaseReleaseSemaphore("checkJobToRun");					
 					}
-					productionPlanner.releaseReleaseSemaphore();
 				}
 			}
 		}
@@ -885,21 +854,6 @@
 				Optional<ProcessingFacility> pfo = RepositoryService.getFacilityRepository().findById(kc.getLongId());
 				if (pfo.isPresent()) {
 					// wait until finish of concurrent createJob
-<<<<<<< HEAD
-					productionPlanner.acquireReleaseSemaphore();
-					List<Job> jobList = new ArrayList<Job>();
-					jobList.addAll(order.getJobs());
-					for (Job job : jobList) {
-						List<JobStep> jobStepList = new ArrayList<JobStep>();
-						jobStepList.addAll(job.getJobSteps());
-						for (JobStep js : jobStepList) {
-							em.refresh(js);
-							checkJobStepQueries(js, false);
-							if (js.getJobStepState() == JobStepState.READY) {	
-								if (js.getJob().getJobState() == JobState.RELEASED || js.getJob().getJobState() == JobState.STARTED) {
-									if (kc.couldJobRun()) {
-										kc.createJob(String.valueOf(js.getId()), null, null);
-=======
 					productionPlanner.acquireReleaseSemaphore("checkOrderToRun");
 					try {
 						List<Job> jobList = new ArrayList<Job>();
@@ -924,7 +878,6 @@
 												break;
 											}
 										}
->>>>>>> a33963e5
 									}
 								}
 							}
@@ -934,7 +887,6 @@
 					} finally {
 						productionPlanner.releaseReleaseSemaphore("checkOrderToRun");					
 					}
-					productionPlanner.releaseReleaseSemaphore();
 				}
 			}
 		}
