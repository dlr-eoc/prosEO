/**
 * OrderReleaseThread.java
 * 
 * @author Ernst Melchinger
 * © 2019 Prophos Informatik GmbH
 */

package de.dlr.proseo.planner.util;

import java.math.BigInteger;
import java.util.ArrayList;
import java.util.Arrays;
import java.util.Comparator;
import java.util.List;
import java.util.Optional;
<<<<<<< HEAD

import javax.persistence.EntityManager;
import javax.persistence.PersistenceContext;
import org.slf4j.Logger;
import org.slf4j.LoggerFactory;
=======
>>>>>>> ff5459cc
import org.springframework.transaction.support.TransactionTemplate;

import de.dlr.proseo.logging.logger.ProseoLogger;
import de.dlr.proseo.logging.messages.GeneralMessage;
import de.dlr.proseo.logging.messages.PlannerMessage;
import de.dlr.proseo.logging.messages.ProseoMessage;
import de.dlr.proseo.model.Job;
import de.dlr.proseo.model.ProcessingOrder;
import de.dlr.proseo.model.Job.JobState;
import de.dlr.proseo.model.JobStep.JobStepState;
import de.dlr.proseo.model.enums.OrderState;
import de.dlr.proseo.model.service.RepositoryService;
import de.dlr.proseo.planner.ProductionPlanner;
import de.dlr.proseo.planner.kubernetes.KubeConfig;

/**
 * The thread to release a processing order
 *
 */
public class OrderReleaseThread extends Thread {

	/**
	 * Logger of this class
	 */
	private static ProseoLogger logger = new ProseoLogger(OrderReleaseThread.class);
    
	/**
	 * The job utility instance 
	 */
	private JobUtil jobUtil;

	/** The Production Planner instance */
    private ProductionPlanner productionPlanner;
	
	/**
	 * The processing order to plan.
	 */
	private ProcessingOrder order;
	
	/** JPA entity manager */
	@PersistenceContext
	private EntityManager em;

	/**
	 * Create new thread
	 * 
	 * @param productionPlanner The production planner instance
	 * @param jobUtil The job utility instance
	 * @param order The processing order to plan
	 * @param name The thread name
	 */
	public OrderReleaseThread(ProductionPlanner productionPlanner, EntityManager em, JobUtil jobUtil, ProcessingOrder order, String name) {
		super(name);
		this.productionPlanner = productionPlanner;
		this.em = em;
		this.jobUtil = jobUtil;
		this.order = order;
	}
	
    /**
     * Start and initialize the release thread
     */
    public void run() {
		if (logger.isTraceEnabled()) logger.trace(">>> run({})", this.getName());

		TransactionTemplate transactionTemplate = new TransactionTemplate(productionPlanner.getTxManager());
		
		ProseoMessage answer = GeneralMessage.FALSE;
		if (order != null && productionPlanner != null && jobUtil != null) {
			answer = GeneralMessage.TRUE;
			final long orderId = order.getId();
			try {
				if (answer.getSuccess()) {
					answer = release(order.getId());
				}
				if (!answer.getSuccess()) {
					// nothing to do here, order state already set in release
				}
			}
			catch(InterruptedException e) {
				logger.log(PlannerMessage.ORDER_RELEASING_INTERRUPTED, this.getName(), order.getIdentifier());
			} 
			catch(IllegalStateException e) {
				final ProcessingOrder order = transactionTemplate.execute((status) -> {
					Optional<ProcessingOrder> orderOpt = RepositoryService.getOrderRepository().findById(orderId);
					if (orderOpt.isPresent()) {
						return orderOpt.get();
					}
					return null;
				});
				if (order.getOrderState().equals(OrderState.RUNNING) || order.getOrderState().equals(OrderState.RELEASED)) {
					// order already set to RELEASED or RUNNING, nothing to do					
				} else {
					logger.log(PlannerMessage.ORDER_RELEASING_EXCEPTION, this.getName(), order.getIdentifier());
					logger.log(GeneralMessage.EXCEPTION_ENCOUNTERED, e.getMessage());
					productionPlanner.acquireThreadSemaphore("runRelease1");	
					@SuppressWarnings("unused")
					Object dummy = transactionTemplate.execute((status) -> {
						ProcessingOrder lambdaOrder = null;
						Optional<ProcessingOrder> orderOpt = RepositoryService.getOrderRepository().findById(orderId);
						if (orderOpt.isPresent()) {
							lambdaOrder = orderOpt.get();
						}
						lambdaOrder.setOrderState(OrderState.PLANNED);
						lambdaOrder = RepositoryService.getOrderRepository().save(lambdaOrder);
						return null;
					});

					productionPlanner.releaseThreadSemaphore("runRelease1");
				}
			}
			catch(Exception e) {
				logger.log(PlannerMessage.ORDER_RELEASING_EXCEPTION, this.getName(), order.getIdentifier());
				logger.log(GeneralMessage.EXCEPTION_ENCOUNTERED, e.getMessage());
				productionPlanner.acquireThreadSemaphore("runRelease2");
				@SuppressWarnings("unused")
				Object dummy = transactionTemplate.execute((status) -> {
					ProcessingOrder lambdaOrder = null;
					Optional<ProcessingOrder> orderOpt = RepositoryService.getOrderRepository().findById(orderId);
					if (orderOpt.isPresent()) {
						lambdaOrder = orderOpt.get();
					}
					lambdaOrder.setOrderState(OrderState.PLANNED);
					lambdaOrder = RepositoryService.getOrderRepository().save(lambdaOrder);
					return null;
				});
				productionPlanner.releaseThreadSemaphore("runRelease2");
			}
		}
		productionPlanner.getReleaseThreads().remove(this.getName());
		if (logger.isTraceEnabled()) logger.trace("<<< run({})", this.getName());
		productionPlanner.checkNextForRestart();				
    }
    
    
    /**
     * Release the processing order 
     * 
     * @param orderId The id of the order
     * @return The result message
     * @throws InterruptedException
     */
    public ProseoMessage release(long orderId) throws InterruptedException {
		ProcessingOrder order = null;

		TransactionTemplate transactionTemplate = new TransactionTemplate(productionPlanner.getTxManager());
		final List<Job> jobList = new ArrayList<Job>();
		try {
			productionPlanner.acquireThreadSemaphore("release1");	
			order = transactionTemplate.execute((status) -> {
				Optional<ProcessingOrder> orderOpt = RepositoryService.getOrderRepository().findById(orderId);
				if (orderOpt.isPresent()) {
					jobList.addAll(orderOpt.get().getJobs());

					jobList.sort(new Comparator<Job>() {
						@Override
						public int compare(Job o1, Job o2) {
							return o1.getStartTime().compareTo(o2.getStartTime());
						}});
					
					return orderOpt.get();
				}
				return null;
			});
		} catch (Exception e) {
			logger.log(GeneralMessage.RUNTIME_EXCEPTION_ENCOUNTERED, e.getMessage());
		} finally {
			productionPlanner.releaseThreadSemaphore("release1");					
		}
		if (logger.isTraceEnabled()) logger.trace(">>> release({})", (null == order ? "null" : order.getId()));
		ProseoMessage answer = GeneralMessage.FALSE;
		ProseoMessage releaseAnswer = GeneralMessage.FALSE;
		if (order != null && 
				(order.getOrderState() == OrderState.RELEASING || order.getOrderState() == OrderState.PLANNED)) {
			

			int packetSize = ProductionPlanner.config.getPlanningBatchSize();
			final Long jCount = (long) jobList.size();
			List<Integer> curJList = new ArrayList<Integer>();
			curJList.add(0);
			List<Integer> curJSList = new ArrayList<Integer>();
			curJSList.add(0);
			try {
				while (curJList.get(0) < jCount) {
					try {
						productionPlanner.acquireThreadSemaphore("releaseOrder");	
						if (logger.isTraceEnabled()) logger.trace(">>> releaseJobBlock({})", curJList.get(0));
						Object answer1 = transactionTemplate.execute((status) -> {
							curJSList.set(0, 0);
							ProseoMessage locAnswer = GeneralMessage.TRUE;
							while (curJList.get(0) < jCount && curJSList.get(0) < packetSize) {
								if (this.isInterrupted()) {
									return PlannerMessage.ORDER_RELEASING_INTERRUPTED;
								}
								if (jobList.get(curJList.get(0)).getJobState() == JobState.PLANNED) {
									Job locJob = RepositoryService.getJobRepository().getOne(jobList.get(curJList.get(0)).getId());
									locAnswer = jobUtil.resume(locJob);
									curJSList.set(0, curJSList.get(0) + locJob.getJobSteps().size());
								}
								curJList.set(0, curJList.get(0) + 1);		
							}
							return locAnswer;					
						});
						if(answer1 instanceof ProseoMessage) {
							answer = (ProseoMessage) answer1;
							if (answer.getCode() == PlannerMessage.ORDER_RELEASING_INTERRUPTED.getCode()) {
								break;
							}
						}
					} catch (Exception e) {	
						throw e;
					} finally {
						productionPlanner.releaseThreadSemaphore("releaseOrder");
					}
					try {
						productionPlanner.acquireThreadSemaphore("releaseOrder2");	
						@SuppressWarnings("unused")
						Object answer2 = transactionTemplate.execute((status) -> {
							
							String nativeQuery = "SELECT j.start_time, js.id, pf.name "
									+ "FROM processing_order o "
									+ "JOIN job j ON o.id = j.processing_order_id "
									+ "JOIN job_step js ON j.id = js.job_id "
									+ "JOIN processing_facility pf ON j.processing_facility_id = pf.id "
									+ "WHERE o.id = :orderId "
									+ "AND js.job_step_state = :jsState "
									+ "ORDER BY j.start_time, js.id";
							
							List<?> jobStepList = em.createNativeQuery(nativeQuery)
									.setParameter("orderId", orderId)
									.setParameter("jsState", JobStepState.READY.toString())
									.getResultList();
							
							for (Object jobStepObject: jobStepList) {
								if (jobStepObject instanceof Object[]) {
									
									Object[] jobStep = (Object[]) jobStepObject;
									
									if (logger.isTraceEnabled()) logger.trace("... found job step info {}", Arrays.asList(jobStep));
									
									// jobStep[0] is only used for ordering the result list
									Object jsIdObject = jobStep[1];
									Object pfNameObject = jobStep[2];
									
									Long jsId = jsIdObject instanceof BigInteger ? ((BigInteger) jsIdObject).longValue() : null;
									String pfName = pfNameObject instanceof String ? (String) pfNameObject : null;
									
									if (null == jsId || null == pfName) {
										Messages.RUNTIME_EXCEPTION.log(logger, "Invalid query result: " + Arrays.asList(jobStep));
										throw new RuntimeException("Invalid query result");
									}
									
									try {
										KubeConfig kc = productionPlanner.getKubeConfig(pfName);
										if (!kc.couldJobRun()) {
											break;
										}
										UtilService.getJobStepUtil().checkJobStepToRun(kc, jsId);
									} catch (Exception e) {
										Messages.RUNTIME_EXCEPTION.log(logger, e.getMessage());
										throw e;
									} 
									
								} else {
									Messages.RUNTIME_EXCEPTION.log(logger, "Invalid query result: " + jobStepObject);
									throw new RuntimeException("Invalid query result");
								}
							}
							
							return null;					
						});
					} catch (Exception e) {
						throw e;
					} finally {
						productionPlanner.releaseThreadSemaphore("releaseOrder2");
					}
				}
			} catch (Exception e) {	
				Messages.RUNTIME_EXCEPTION.log(logger, e.getMessage());
				throw e;
			}
			if (this.isInterrupted()) {
				answer = PlannerMessage.ORDER_RELEASING_INTERRUPTED;
				logger.log(answer, this.getName(), order.getIdentifier());
				throw new InterruptedException();
			}
			final ProseoMessage finalAnswer = releaseAnswer;
			try {
				productionPlanner.acquireThreadSemaphore("releaseOrder3");	
				answer = transactionTemplate.execute((status) -> {
					ProcessingOrder lambdaOrder = null;
					Optional<ProcessingOrder> orderOpt = RepositoryService.getOrderRepository().findById(orderId);
					if (orderOpt.isPresent()) {
						lambdaOrder = orderOpt.get();
					}
					ProseoMessage lambdaAnswer = GeneralMessage.FALSE;
					if (finalAnswer.getSuccess() || finalAnswer.getCode() == PlannerMessage.JOB_ALREADY_COMPLETED.getCode()) {
						if (lambdaOrder.getJobs().isEmpty()) {
							lambdaOrder.setOrderState(OrderState.COMPLETED);
							UtilService.getOrderUtil().checkAutoClose(lambdaOrder);
							lambdaAnswer = PlannerMessage.ORDER_PRODUCT_EXIST;
						} else {
							// check whether order is already running
							Boolean running = false;
							for (Job j : lambdaOrder.getJobs()) {
								if (RepositoryService.getJobStepRepository().countJobStepRunningByJobId(j.getId()) > 0) {
									running = true;
									break;
								}
							}
							lambdaOrder.setOrderState(OrderState.RELEASED);
							if (running) {
								lambdaOrder.setOrderState(OrderState.RUNNING);
							} 
							lambdaAnswer = PlannerMessage.ORDER_RELEASED;
						}
						logger.log(lambdaAnswer, lambdaOrder.getIdentifier());
						lambdaOrder.incrementVersion();
						lambdaOrder = RepositoryService.getOrderRepository().save(lambdaOrder);
					} else {
						// the order is also released
						Boolean running = false;
						for (Job j : lambdaOrder.getJobs()) {
							if (RepositoryService.getJobStepRepository().countJobStepRunningByJobId(j.getId()) > 0) {
								running = true;
								break;
							}
						}
						lambdaOrder.setOrderState(OrderState.RELEASED);
						if (running) {
							lambdaOrder.setOrderState(OrderState.RUNNING);
						}
						lambdaAnswer = PlannerMessage.ORDER_RELEASED;
						logger.log(lambdaAnswer, lambdaOrder.getIdentifier(), this.getName());
						lambdaOrder = RepositoryService.getOrderRepository().save(lambdaOrder);
					}
					return lambdaAnswer;
				});

			} catch (Exception e) {	
				Messages.RUNTIME_EXCEPTION.log(logger, e.getMessage());
				throw e;
			} finally {
				productionPlanner.releaseThreadSemaphore("releaseOrder3");
			}
		}

		return answer;
	}
	
}<|MERGE_RESOLUTION|>--- conflicted
+++ resolved
@@ -13,14 +13,9 @@
 import java.util.Comparator;
 import java.util.List;
 import java.util.Optional;
-<<<<<<< HEAD
 
 import javax.persistence.EntityManager;
 import javax.persistence.PersistenceContext;
-import org.slf4j.Logger;
-import org.slf4j.LoggerFactory;
-=======
->>>>>>> ff5459cc
 import org.springframework.transaction.support.TransactionTemplate;
 
 import de.dlr.proseo.logging.logger.ProseoLogger;
@@ -269,7 +264,7 @@
 									String pfName = pfNameObject instanceof String ? (String) pfNameObject : null;
 									
 									if (null == jsId || null == pfName) {
-										Messages.RUNTIME_EXCEPTION.log(logger, "Invalid query result: " + Arrays.asList(jobStep));
+										logger.log(GeneralMessage.RUNTIME_EXCEPTION_ENCOUNTERED, "Invalid query result: " + Arrays.asList(jobStep));
 										throw new RuntimeException("Invalid query result");
 									}
 									
@@ -280,12 +275,12 @@
 										}
 										UtilService.getJobStepUtil().checkJobStepToRun(kc, jsId);
 									} catch (Exception e) {
-										Messages.RUNTIME_EXCEPTION.log(logger, e.getMessage());
+										logger.log(GeneralMessage.RUNTIME_EXCEPTION_ENCOUNTERED, e.getMessage());
 										throw e;
 									} 
 									
 								} else {
-									Messages.RUNTIME_EXCEPTION.log(logger, "Invalid query result: " + jobStepObject);
+									logger.log(GeneralMessage.RUNTIME_EXCEPTION_ENCOUNTERED, "Invalid query result: " + jobStepObject);
 									throw new RuntimeException("Invalid query result");
 								}
 							}
@@ -299,7 +294,7 @@
 					}
 				}
 			} catch (Exception e) {	
-				Messages.RUNTIME_EXCEPTION.log(logger, e.getMessage());
+				logger.log(GeneralMessage.RUNTIME_EXCEPTION_ENCOUNTERED, e.getMessage());
 				throw e;
 			}
 			if (this.isInterrupted()) {
@@ -361,7 +356,7 @@
 				});
 
 			} catch (Exception e) {	
-				Messages.RUNTIME_EXCEPTION.log(logger, e.getMessage());
+				logger.log(GeneralMessage.RUNTIME_EXCEPTION_ENCOUNTERED, e.getMessage());
 				throw e;
 			} finally {
 				productionPlanner.releaseThreadSemaphore("releaseOrder3");
