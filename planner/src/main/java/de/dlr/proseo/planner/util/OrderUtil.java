--- conflicted
+++ resolved
@@ -942,7 +942,7 @@
 									setStateMessage(orderz, ProductionPlanner.STATE_MESSAGE_COMPLETED);
 									checkAutoClose(orderz);
 									RepositoryService.getOrderRepository().save(orderz);
-									logOrderState(orderz);
+									logOrderState(orderz);	
 									UtilService.getOrderUtil().setOrderHistory(orderz);		
 									return new PlannerResultMessage(PlannerMessage.ORDER_COMPLETED);
 								} else {
@@ -1632,14 +1632,10 @@
 			}
 		}
 	}
-<<<<<<< HEAD
 	
 	/**
 	 * Sends a notification for the given processing order.
 	 *
-=======
-	/**
->>>>>>> 9b1d142c
 	 * This method sends a notification to the specified endpoint regarding the processing order. It constructs a message containing
 	 * relevant information such as product details, order ID, and notification date, and then sends it to the configured
 	 * notification service endpoint.
