spring:
    jpa:
        database-platform: org.hibernate.dialect.PostgreSQLDialect
        hibernate.ddl-auto: update
    datasource:
        url: jdbc:postgresql://localhost:5432/proseo
        username: postgres
        password: sequel09Master
    packagesToScan: de.dlr.proseo.model

logging:
    level:
        root: INFO
        de:
            dlr:
                proseo: TRACE
server.tomcat.accesslog.enabled: true                
proseo:
    productionPlanner:
<<<<<<< HEAD
        url: http://lerchenhof.dyndns.org:8080/proseo/planner
        user: none
        password: none
=======
        url: http://192.168.20.155:8080/proseo/planner
        user: s5p-proseo
        password: sieb37.Schlaefer
>>>>>>> da0efb8f
        cyclewaittime: 1000
        maxcycles: 50
    storageManager:
        url: http://localhost:8090/castlemock/mock/rest/project/DB3vth/application/VYrwNF/storage-mgr
        user: none
        password: none
    ingestor:
<<<<<<< HEAD
        url: http://lerchenhof.dyndns.org:8081/storage-mgr
=======
        url: http://192.168.20.155:8081/proseo/ingestor/v0.1
>>>>>>> da0efb8f
        user: none
        password: none
    global:
      storageIdPrefix: proseo
    procFacility:
      name: devel
      url: http://localhost:9887/k8s-api-endpoint
      descr: local env :-)
    s3:
      s3AccessKey: short_access_key
      s3SecretAccessKey: short_secret_key
      s3EndPoint: http://192.168.20.159:9000
      s3Region: eu-de
      s3DefaultBucket: proseo-data-001
      s3MaxNumberOfBuckets: 50
    alluxio:
      alluxioUnderFsS3Bucket: internal
      alluxioUnderFsS3BucketPrefix: underfs
      alluxioUnderFsS3BucketEndPoint: http://192.168.20.159:9000
      alluxioUnderFsMaxPrefixes: 500
      alluxioUnderFsDefaultPrefix: proseo-alluxio-cache
    joborder:
      bucket: internal
      prefix: joborders
    mountpoints:
     #ALLUXIO-properties are only used for answering GET-requests on endpoint /info
      alluxio:
        k8sNode:
          alluxioCache: /mnt/alluxio
          alluxioFuse: /alluxio-fuse
      #Required for handling a mounted storage-appliance, available at every k8s-Node as POSIX-mountpoint
      unregisteredProducts:
        k8sNode:
          unregisteredProducts: /mnt/some-dir<|MERGE_RESOLUTION|>--- conflicted
+++ resolved
@@ -17,15 +17,9 @@
 server.tomcat.accesslog.enabled: true                
 proseo:
     productionPlanner:
-<<<<<<< HEAD
-        url: http://lerchenhof.dyndns.org:8080/proseo/planner
-        user: none
-        password: none
-=======
         url: http://192.168.20.155:8080/proseo/planner
         user: s5p-proseo
         password: sieb37.Schlaefer
->>>>>>> da0efb8f
         cyclewaittime: 1000
         maxcycles: 50
     storageManager:
@@ -33,11 +27,7 @@
         user: none
         password: none
     ingestor:
-<<<<<<< HEAD
-        url: http://lerchenhof.dyndns.org:8081/storage-mgr
-=======
         url: http://192.168.20.155:8081/proseo/ingestor/v0.1
->>>>>>> da0efb8f
         user: none
         password: none
     global:
