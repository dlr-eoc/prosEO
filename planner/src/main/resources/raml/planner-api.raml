#%RAML 1.0
title: prosEO Production Planner REST Services API
version: v0.1
<<<<<<< HEAD
protocols: [ HTTPS ] 
baseUri: /proseo/planner/{version}
=======
protocols: [ HTTP, HTTPS ] 
baseUri: /
>>>>>>> da419635
mediaType: application/json

types:
  PlannerJob: !include types/planner-job.raml

resourceTypes:
  standard:
    get?:
      responses:          
        400:
          description: |
            The request sent to the server contains data which is not as expected e.g. invalid location URI
          headers:
            Warning: !include types/error.raml
        404:
          description: |
            The requested resource was not found                     
          headers:
            Warning: !include types/error.raml
    put?:
      responses:          
        404:
          description: |
            The requested resource on which the modification is being attempted was not found              
          headers:
            Warning: !include types/error.raml
    delete?:
      responses:          
        404:
          description: | 
            The requested resource to delete was not found 
          headers:
            Warning: !include types/error.raml
              
/jobs:
  type: standard
  get:
    description: Get production planner jobs by id
    queryParameters:
      id?: string
    responses:
      200:
        body:
          application/json:
            type: PlannerJob[]
            example: !include examples/planner-job-list.json
  put:
    description: Create a new job
    body:
      application/json:
        type: PlannerJob
        example: !include examples/planner-job.json         
/job:
  /{name}:
    get:
      description: Get production planner job
      responses:
        200:
          body:
            application/json:
              type: PlannerJob
              example: !include examples/planner-job.json
    post:
      description: Create production planner job
      responses:
        200:
          body:
            application/json:
              type: PlannerJob
              example: !include examples/planner-job.json
    delete:
      description: Delete production planner job
      responses:
        200:
          body:
            application/json:
              type: PlannerJob
              example: !include examples/planner-job.json

<|MERGE_RESOLUTION|>--- conflicted
+++ resolved
@@ -1,13 +1,8 @@
 #%RAML 1.0
 title: prosEO Production Planner REST Services API
 version: v0.1
-<<<<<<< HEAD
-protocols: [ HTTPS ] 
+protocols: [ HTTP, HTTPS ] 
 baseUri: /proseo/planner/{version}
-=======
-protocols: [ HTTP, HTTPS ] 
-baseUri: /
->>>>>>> da419635
 mediaType: application/json
 
 types:
