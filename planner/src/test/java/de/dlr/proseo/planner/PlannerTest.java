package de.dlr.proseo.planner;

import static org.junit.Assert.*;

import java.time.Instant;
import java.util.List;
import java.util.Map;
import java.util.Optional;

import javax.persistence.EntityManager;
import javax.persistence.PersistenceContext;
import javax.persistence.Query;

import org.junit.After;
import org.junit.AfterClass;
import org.junit.Before;
import org.junit.BeforeClass;
import org.junit.Test;
import org.junit.runner.RunWith;
import org.springframework.beans.factory.annotation.Autowired;
import org.springframework.boot.context.properties.EnableConfigurationProperties;
import org.springframework.boot.test.autoconfigure.orm.jpa.AutoConfigureTestEntityManager;
import org.springframework.boot.test.context.SpringBootTest;
import org.springframework.boot.test.context.SpringBootTest.WebEnvironment;
import org.springframework.context.annotation.ComponentScan;
import org.springframework.data.jpa.repository.config.EnableJpaRepositories;
import org.springframework.jdbc.core.JdbcTemplate;
import org.springframework.security.test.context.support.WithMockUser;
import org.springframework.test.context.jdbc.Sql;
import org.springframework.test.context.junit4.SpringJUnit4ClassRunner;
import org.springframework.transaction.TransactionDefinition;
import org.springframework.transaction.annotation.Transactional;
import org.springframework.transaction.support.TransactionTemplate;

import de.dlr.proseo.logging.logger.ProseoLogger;
import de.dlr.proseo.model.Job;
import de.dlr.proseo.model.Job.JobState;
import de.dlr.proseo.model.JobStep;
import de.dlr.proseo.model.JobStep.JobStepState;
import de.dlr.proseo.model.ProcessingFacility;
import de.dlr.proseo.model.ProcessingOrder;
import de.dlr.proseo.model.Product;
import de.dlr.proseo.model.enums.OrderState;
import de.dlr.proseo.model.service.RepositoryService;
import de.dlr.proseo.planner.util.OrderUtil;
import de.dlr.proseo.planner.util.JobUtil;

/**
 * 
 */

/**
 * @author melchinger
 *
 */
@RunWith(SpringJUnit4ClassRunner.class)
@SpringBootTest(classes = ProductionPlanner.class, webEnvironment = WebEnvironment.RANDOM_PORT)
//@DirtiesContext
@WithMockUser(username = "PTM-proseo", roles = { "ORDER_APPROVER", "ORDER_MGR" })
@AutoConfigureTestEntityManager
//@EnableConfigurationProperties
@ComponentScan(basePackages={"de.dlr.proseo"})
//@EnableJpaRepositories("de.dlr.proseo.model.dao")
public class PlannerTest {

	private static String ORDER_L2 = "L2_orbits_3000-3002";
	private static String MISSION_CODE = "PTM";
	private static String FACILITY_NAME = "localhost";
	
	/** A logger for this class */
	private static ProseoLogger logger = new ProseoLogger(PlannerTest.class);

    @Autowired
    private ProductionPlanner productionPlanner;
    @Autowired
    private OrderUtil orderUtil;
    @Autowired
    private JobUtil jobUtil;
    
    @Autowired
    private JdbcTemplate jdbcTemplate;

	/** JPA entity manager */
	@PersistenceContext
	private EntityManager em;


	/**
	 * @throws java.lang.Exception
	 */
	@BeforeClass
	public static void setUpBeforeClass() throws Exception {
	}

	/**
	 * @throws java.lang.Exception
	 */
	@AfterClass
	public static void tearDownAfterClass() throws Exception {
	}

	/**
	 * @throws java.lang.Exception
	 */
	@Before
	public void setUp() throws Exception {
	}

	/**
	 * @throws java.lang.Exception
	 */
	@After
	public void tearDown() throws Exception {
	}

<<<<<<< HEAD
//	private OrderState logOrderState(TransactionTemplate transactionTemplate, Long orderId) {
//		Boolean isReadOnly = transactionTemplate.isReadOnly();
//		transactionTemplate.setReadOnly(true);
//		final OrderState state = transactionTemplate.execute((status) -> {
//			Optional<ProcessingOrder> optOrder = RepositoryService.getOrderRepository().findById(orderId);
//			if (optOrder != null) {
//				logger.debug("    New order state: {}", optOrder.get().getOrderState());
//				return optOrder.get().getOrderState();
//			}
//			return null;
//		});		
//		transactionTemplate.setReadOnly(isReadOnly);
//		return state;
//	} 
//	
	@Test
//	@Sql("/ptm.sql")
	public void test() {
//		logger.debug(">>> Starting test()");
//	    List<Map<String, Object>> tableNames = jdbcTemplate.queryForList("SHOW TABLES");
//	    // Iterate over the table names
//	    for (Map<String, Object> tableName : tableNames) {
//	        // Execute a SELECT * FROM <tableName> query
//	    	if (!"PRODUCT_PROCESSING_FACILITIES".equalsIgnoreCase(tableName.get("TABLE_NAME").toString())) {
//	    		System.out.println(tableName.get("TABLE_NAME").toString());
//	    		List<Map<String, Object>> rows = jdbcTemplate.queryForList("SELECT * FROM " + tableName.get("TABLE_NAME").toString());
//	    		// Print the results to the console
//	    		for (Map<String, Object> row : rows) {
//	    			System.out.println(row);
//	    		}
//	    	}
//	    }
//
//		List<Map<String, Object>> rows = jdbcTemplate.queryForList("SELECT * FROM product where product_class_id = 40");
//		List<Product> ps = jdbcTemplate.queryForList("SELECT * FROM product where product_class_id = 40", Product.class);
//
//		logger.debug(">>> Approve order {}", ORDER_L2);
//		TransactionTemplate transactionTemplate = new TransactionTemplate(productionPlanner.getTxManager());
//		transactionTemplate.setIsolationLevel(TransactionDefinition.ISOLATION_REPEATABLE_READ);
//		transactionTemplate.setReadOnly(false);
//		// approve saves the order
//		final ProcessingOrder order = transactionTemplate.execute((status) -> {
//			ProcessingOrder orderLoc = RepositoryService.getOrderRepository().findByMissionCodeAndIdentifier(MISSION_CODE, ORDER_L2);
//			orderUtil.approve(orderLoc);
//			return orderLoc;
//		});
//		final Long orderId = order.getId();
//		logOrderState(transactionTemplate, orderId);
//		transactionTemplate.setReadOnly(true);
//		final ProcessingFacility facility = transactionTemplate.execute((status) -> {
//			return RepositoryService.getFacilityRepository().findByName(FACILITY_NAME);
//		});	
//		transactionTemplate.setReadOnly(false);
//		// planning can't be interrupted, use the wait feature
//		orderUtil.plan(orderId, facility, true);
//		logOrderState(transactionTemplate, orderId);
//		// now release the order in an own thread and try to suspend it
//		// test only standard implementation (without notification endpoint)
//		orderUtil.resume(order, false, null, null);
//		logOrderState(transactionTemplate, orderId);
//		orderUtil.suspend(orderId, true);
//		logOrderState(transactionTemplate, orderId);
//		// now release with wait
//		orderUtil.resume(order, true, null, null);
//		logOrderState(transactionTemplate, orderId);
//		try {
//			logger.debug(">>> run one cycle");
//			productionPlanner.startDispatcher();
//			// wait a bit to run one cycle
//			Thread.sleep(100);
//			productionPlanner.stopDispatcher();
//		} catch (Exception e) {
//			// TODO Auto-generated catch block
//			e.printStackTrace();
//		}
=======
	private OrderState logOrderState(TransactionTemplate transactionTemplate, Long orderId) {
		Boolean isReadOnly = transactionTemplate.isReadOnly();
		transactionTemplate.setReadOnly(true);
		final OrderState state = transactionTemplate.execute((status) -> {
			Optional<ProcessingOrder> optOrder = RepositoryService.getOrderRepository().findById(orderId);
			if (optOrder != null) {
				logger.debug("    New order state: {}", optOrder.get().getOrderState());
				return optOrder.get().getOrderState();
			}
			return null;
		});		
		transactionTemplate.setReadOnly(isReadOnly);
		return state;
	} 
	
	private ProcessingOrder reloadOrder(TransactionTemplate transactionTemplate, Long orderId) {
		Boolean isReadOnly = transactionTemplate.isReadOnly();
		transactionTemplate.setReadOnly(true);
		final ProcessingOrder order = transactionTemplate.execute((status) -> {
			Optional<ProcessingOrder> optOrder = RepositoryService.getOrderRepository().findById(orderId);
			if (optOrder != null) {
				return optOrder.get();
			}
			return null;
		});		
		transactionTemplate.setReadOnly(isReadOnly);
		return order;
	}
	
	@Test
	@Sql("/ptm.sql")
	public void testApprovePlanReset() {
		logger.debug(">>> Starting testApprovePlanReset()");
		// stop dispatcher cycle first
		productionPlanner.stopDispatcher();
//	    List<Map<String, Object>> tableNames = jdbcTemplate.queryForList("SHOW TABLES");
//	    // Iterate over the table names
//	    for (Map<String, Object> tableName : tableNames) {
//	    	System.out.println(tableName.get("TABLE_NAME").toString());
//	    	List<Map<String, Object>> rows = jdbcTemplate.queryForList("SELECT * FROM " + tableName.get("TABLE_NAME").toString());
//	    	// Print the results to the console
//	    	for (Map<String, Object> row : rows) {
//	    		System.out.println(row);
//	    	}
//	    }
	    productionPlanner.updateKubeConfigs();
		TransactionTemplate transactionTemplate = new TransactionTemplate(productionPlanner.getTxManager());
		transactionTemplate.setIsolationLevel(TransactionDefinition.ISOLATION_REPEATABLE_READ);
		transactionTemplate.setReadOnly(true);
		// get the order id
		final Long orderId = transactionTemplate.execute((status) -> {
			ProcessingOrder orderLoc = RepositoryService.getOrderRepository().findByMissionCodeAndIdentifier(MISSION_CODE, ORDER_L2);
			return orderLoc.getId();
		});
		ProcessingOrder order = reloadOrder(transactionTemplate, orderId);
		final ProcessingFacility facility = transactionTemplate.execute((status) -> {
			return RepositoryService.getFacilityRepository().findByName(FACILITY_NAME);
		});	
		PlannerResultMessage resMsg;
		transactionTemplate.setReadOnly(false);
		// check the actions according to the src/images/OrderStateStateMachineDiagram.png
		// order state is INITIAL, check illegal actions 
		// resMsg = orderUtil.approve(order);
		order = planOrder(transactionTemplate, orderId, OrderState.INITIAL);
		order = resumeOrder(transactionTemplate, orderId, OrderState.INITIAL);
		order = suspendOrder(transactionTemplate, orderId, OrderState.INITIAL);
		order = retryOrder(transactionTemplate, orderId, OrderState.INITIAL);
		order = cancelOrder(transactionTemplate, orderId, OrderState.INITIAL);
		order = resetOrder(transactionTemplate, orderId, OrderState.INITIAL);
		order = closeOrder(transactionTemplate, orderId, OrderState.INITIAL);

	
		// approve the order
		order = approveOrder(transactionTemplate, orderId, OrderState.APPROVED);
		logOrderState(transactionTemplate, orderId);
		
		// check illegal actions
		order = approveOrder(transactionTemplate, orderId, OrderState.APPROVED);
		// order = planOrder(transactionTemplate, orderId, OrderState.APPROVED);
		order = resumeOrder(transactionTemplate, orderId, OrderState.APPROVED);
		order = suspendOrder(transactionTemplate, orderId, OrderState.APPROVED);
		order = retryOrder(transactionTemplate, orderId, OrderState.APPROVED);
		order = cancelOrder(transactionTemplate, orderId, OrderState.APPROVED);
		// order = resetOrder(transactionTemplate, orderId, OrderState.APPROVED);
		order = closeOrder(transactionTemplate, orderId, OrderState.APPROVED);

		// reset order and approve again
		order = resetOrder(transactionTemplate, orderId, OrderState.INITIAL);
		order = approveOrder(transactionTemplate, orderId, OrderState.APPROVED);

		// plan the order, wait until planning is finished
		order = planOrder(transactionTemplate, orderId, OrderState.PLANNED, OrderState.PLANNING);
		logOrderState(transactionTemplate, orderId);
		
		// check illegal actions
		order = approveOrder(transactionTemplate, orderId, OrderState.PLANNED);
		order = planOrder(transactionTemplate, orderId, OrderState.PLANNED);
		// order = resumeOrder(transactionTemplate, orderId, OrderState.PLANNED);
		order = suspendOrder(transactionTemplate, orderId, OrderState.PLANNED);
		order = retryOrder(transactionTemplate, orderId, OrderState.PLANNED);
		// order = cancelOrder(transactionTemplate, orderId, OrderState.PLANNED);
		// order = resetOrder(transactionTemplate, orderId, OrderState.PLANNED);
		order = closeOrder(transactionTemplate, orderId, OrderState.PLANNED);
		
		// a planned order could be reset
		order = resetOrder(transactionTemplate, orderId, OrderState.INITIAL);
		
		
	}
	
	

	/**
	 * Test for Plan -> Release -> Suspend -> Release -> Cancel
	 */
	@Test
	@Sql("/ptm.sql")
	public void testPlanReleaseDelete() {
		logger.debug(">>> Starting testPlanReleaseDelete()");
		// stop dispatcher cycle first
		productionPlanner.stopDispatcher();
//	    List<Map<String, Object>> tableNames = jdbcTemplate.queryForList("SHOW TABLES");
//	    // Iterate over the table names
//	    for (Map<String, Object> tableName : tableNames) {
//	    	System.out.println(tableName.get("TABLE_NAME").toString());
//	    	List<Map<String, Object>> rows = jdbcTemplate.queryForList("SELECT * FROM " + tableName.get("TABLE_NAME").toString());
//	    	// Print the results to the console
//	    	for (Map<String, Object> row : rows) {
//	    		System.out.println(row);
//	    	}
//	    }
	    productionPlanner.updateKubeConfigs();
		TransactionTemplate transactionTemplate = new TransactionTemplate(productionPlanner.getTxManager());
		transactionTemplate.setIsolationLevel(TransactionDefinition.ISOLATION_REPEATABLE_READ);
		transactionTemplate.setReadOnly(true);
		// get the order id
		final Long orderId = transactionTemplate.execute((status) -> {
			ProcessingOrder orderLoc = RepositoryService.getOrderRepository().findByMissionCodeAndIdentifier(MISSION_CODE, ORDER_L2);
			return orderLoc.getId();
		});
		ProcessingOrder order = reloadOrder(transactionTemplate, orderId);
		final ProcessingFacility facility = transactionTemplate.execute((status) -> {
			return RepositoryService.getFacilityRepository().findByName(FACILITY_NAME);
		});	
		PlannerResultMessage resMsg;
		transactionTemplate.setReadOnly(false);		

		// release the order
		order = approveOrder(transactionTemplate, orderId, OrderState.APPROVED);
		order = planOrder(transactionTemplate, orderId, OrderState.PLANNED);
		order = resumeOrder(transactionTemplate, orderId, OrderState.RELEASED, OrderState.RELEASING, OrderState.RUNNING);
		logOrderState(transactionTemplate, orderId);

		// check illegal actions
		order = approveOrder(transactionTemplate, orderId, OrderState.RELEASED, OrderState.RELEASING, OrderState.RUNNING);
		order = planOrder(transactionTemplate, orderId, OrderState.RELEASED, OrderState.RELEASING, OrderState.RUNNING);
		order = resumeOrder(transactionTemplate, orderId, OrderState.RELEASED, OrderState.RELEASING, OrderState.RUNNING);
		// order = suspendOrder(transactionTemplate, orderId, OrderState.RELEASED, OrderState.RELEASING, OrderState.RUNNING);
		order = retryOrder(transactionTemplate, orderId, OrderState.RELEASED, OrderState.RELEASING, OrderState.RUNNING);
		order = cancelOrder(transactionTemplate, orderId, OrderState.RELEASED, OrderState.RELEASING, OrderState.RUNNING);
		order = resetOrder(transactionTemplate, orderId, OrderState.RELEASED, OrderState.RELEASING, OrderState.RUNNING);
		order = closeOrder(transactionTemplate, orderId, OrderState.RELEASED, OrderState.RELEASING, OrderState.RUNNING);
			
		// suspend is possible
		order = suspendOrder(transactionTemplate, orderId, OrderState.PLANNED, OrderState.SUSPENDING);
		logOrderState(transactionTemplate, orderId);
		
		// Cancel the order
		order = cancelOrder(transactionTemplate, orderId, OrderState.FAILED);
		logOrderState(transactionTemplate, orderId);

		// check illegal actions
		order = approveOrder(transactionTemplate, orderId, OrderState.FAILED);
		order = planOrder(transactionTemplate, orderId, OrderState.FAILED);
		order = resumeOrder(transactionTemplate, orderId, OrderState.FAILED);
		order = suspendOrder(transactionTemplate, orderId, OrderState.FAILED);
		// order = retryOrder(transactionTemplate, orderId, OrderState.FAILED);
		order = cancelOrder(transactionTemplate, orderId, OrderState.FAILED);
		order = resetOrder(transactionTemplate, orderId, OrderState.FAILED);
		// order = closeOrder(transactionTemplate, orderId, OrderState.FAILED);
		
		// retry the order
		order = retryOrder(transactionTemplate, orderId, OrderState.PLANNED);
		logOrderState(transactionTemplate, orderId);

		// Cancel the order
		order = cancelOrder(transactionTemplate, orderId, OrderState.FAILED);
		logOrderState(transactionTemplate, orderId);
		
		// close the order		
		order = closeOrder(transactionTemplate, orderId, OrderState.CLOSED);

		 // check illegal actions
		 order = approveOrder(transactionTemplate, orderId, OrderState.CLOSED);
		 order = planOrder(transactionTemplate, orderId, OrderState.CLOSED);
		 order = resumeOrder(transactionTemplate, orderId, OrderState.CLOSED);
		 order = suspendOrder(transactionTemplate, orderId, OrderState.CLOSED);
		 order = retryOrder(transactionTemplate, orderId, OrderState.CLOSED);
		 order = cancelOrder(transactionTemplate, orderId, OrderState.CLOSED);
		 order = resetOrder(transactionTemplate, orderId, OrderState.CLOSED);
		 order = closeOrder(transactionTemplate, orderId, OrderState.CLOSED);		

		// delete the order
		
		resMsg = deleteOrder(transactionTemplate, orderId);
		
		try {
			logger.debug(">>> run one cycle");
			productionPlanner.startDispatcher();
			// wait a bit to run one cycle
			Thread.sleep(100);
			productionPlanner.stopDispatcher();
		} catch (Exception e) {
			// TODO Auto-generated catch block
			e.printStackTrace();
		}
>>>>>>> daf556ec
	}


	/**
	 * Test for Plan -> Release -> Suspend -> Release -> Cancel
	 */
	@Test
	@Sql("/ptm.sql")
	public void testJob() {
		logger.debug(">>> Starting testPlanReleaseDelete()");
		// stop dispatcher cycle first
		productionPlanner.stopDispatcher();
//	    List<Map<String, Object>> tableNames = jdbcTemplate.queryForList("SHOW TABLES");
//	    // Iterate over the table names
//	    for (Map<String, Object> tableName : tableNames) {
//	    	System.out.println(tableName.get("TABLE_NAME").toString());
//	    	List<Map<String, Object>> rows = jdbcTemplate.queryForList("SELECT * FROM " + tableName.get("TABLE_NAME").toString());
//	    	// Print the results to the console
//	    	for (Map<String, Object> row : rows) {
//	    		System.out.println(row);
//	    	}
//	    }
	    productionPlanner.updateKubeConfigs();
		TransactionTemplate transactionTemplate = new TransactionTemplate(productionPlanner.getTxManager());
		transactionTemplate.setIsolationLevel(TransactionDefinition.ISOLATION_REPEATABLE_READ);
		transactionTemplate.setReadOnly(true);
		// get the order id
		final Long orderId = transactionTemplate.execute((status) -> {
			ProcessingOrder orderLoc = RepositoryService.getOrderRepository().findByMissionCodeAndIdentifier(MISSION_CODE, ORDER_L2);
			return orderLoc.getId();
		});
		ProcessingOrder order = reloadOrder(transactionTemplate, orderId);
		final ProcessingFacility facility = transactionTemplate.execute((status) -> {
			return RepositoryService.getFacilityRepository().findByName(FACILITY_NAME);
		});	
		PlannerResultMessage resMsg;
		transactionTemplate.setReadOnly(false);
		order = approveOrder(transactionTemplate, orderId, OrderState.APPROVED);
		order = planOrder(transactionTemplate, orderId, OrderState.PLANNED);
		final Long jobId = transactionTemplate.execute((status) -> {
			ProcessingOrder orderLoc = RepositoryService.getOrderRepository().findByMissionCodeAndIdentifier(MISSION_CODE, ORDER_L2);
			Job job = null;
			for (Job j : orderLoc.getJobs()) {
				job = j;
				break;
			}
			return job.getId();
		});
		
		// job is in state PLANNED
		// resume job
		resumeJob(transactionTemplate, jobId, JobState.RELEASED, JobState.STARTED);
		
		// check job actions
		resumeJob(transactionTemplate, jobId, JobState.RELEASED, JobState.STARTED);
	}
	private ProcessingOrder testResult(TransactionTemplate transactionTemplate, Long orderId, PlannerResultMessage resMsg, OrderState expectedState) {
		ProcessingOrder order = reloadOrder(transactionTemplate, orderId);
		return testResultPrim(order, resMsg, new OrderState[] {expectedState});
	};
	private ProcessingOrder testResultPrim(ProcessingOrder order, PlannerResultMessage resMsg, 
			 OrderState... expectedStates) {
		int i = 0;
		for (i = 0; i < expectedStates.length; i++) {
			if (order.getOrderState().equals(expectedStates[i])) {
				i = -1;
				break;
			}
		}
		if (i < 0) {
			
		} else {
			assertEquals("Order state error", expectedStates[0], order.getOrderState());
		}
		return order;
	};
	private Job testResultPrim(Job job, PlannerResultMessage resMsg, 
			 JobState... expectedStates) {
		int i = 0;
		for (i = 0; i < expectedStates.length; i++) {
			if (job.getJobState().equals(expectedStates[i])) {
				i = -1;
				break;
			}
		}
		if (i < 0) {
			
		} else {
			assertEquals("Order state error", expectedStates[0], job.getJobState());
		}
		return job;
	};
	private JobStep testResultPrim(JobStep jobStep, PlannerResultMessage resMsg, 
			 JobStepState... expectedStates) {
		int i = 0;
		for (i = 0; i < expectedStates.length; i++) {
			if (jobStep.getJobStepState().equals(expectedStates[i])) {
				i = -1;
				break;
			}
		}
		if (i < 0) {
			
		} else {
			assertEquals("Order state error", expectedStates[0], jobStep.getJobStepState());
		}
		return jobStep;
	};
	

	private ProcessingOrder approveOrder(TransactionTemplate transactionTemplate, Long orderId, OrderState... orderStates) {
		transactionTemplate.setReadOnly(false);
		final ProcessingOrder order = transactionTemplate.execute((status) -> {
			ProcessingOrder orderLoc = null;
			Optional<ProcessingOrder> optOrder = RepositoryService.getOrderRepository().findById(orderId);
			if (optOrder != null) {
				orderLoc = optOrder.get();
				PlannerResultMessage resMsg = orderUtil.approve(orderLoc);
				orderLoc = RepositoryService.getOrderRepository().findById(orderId).get();
				testResultPrim(orderLoc, resMsg, orderStates);
				return orderLoc;
			}
			return null;
		});		
		return order;
	}
	private ProcessingOrder cancelOrder(TransactionTemplate transactionTemplate, Long orderId, OrderState... orderStates) {
		transactionTemplate.setReadOnly(false);
		final ProcessingOrder order = transactionTemplate.execute((status) -> {
			ProcessingOrder orderLoc = null;
			Optional<ProcessingOrder> optOrder = RepositoryService.getOrderRepository().findById(orderId);
			if (optOrder != null) {
				orderLoc = optOrder.get();
				PlannerResultMessage resMsg = orderUtil.cancel(orderLoc);
				orderLoc = RepositoryService.getOrderRepository().findById(orderId).get();
				testResultPrim(orderLoc, resMsg, orderStates);
				return orderLoc;
			}
			return null;
		});		
		return order;
	}
	private ProcessingOrder closeOrder(TransactionTemplate transactionTemplate, Long orderId, OrderState... orderStates) {
		transactionTemplate.setReadOnly(false);
		PlannerResultMessage resMsg = orderUtil.close(orderId);
		ProcessingOrder order = reloadOrder(transactionTemplate, orderId);
		testResultPrim(order, resMsg, orderStates);
		return order;
	}
	private ProcessingOrder planOrder(TransactionTemplate transactionTemplate, Long orderId, OrderState... orderStates) {
		transactionTemplate.setReadOnly(false);
		final ProcessingFacility facility = transactionTemplate.execute((status) -> {
			return RepositoryService.getFacilityRepository().findByName(FACILITY_NAME);
		});	
		PlannerResultMessage resMsg = orderUtil.plan(orderId, facility, true);
		ProcessingOrder order = reloadOrder(transactionTemplate, orderId);
		testResultPrim(order, resMsg, orderStates);
		return order;
	}
	private PlannerResultMessage deleteOrder(TransactionTemplate transactionTemplate, Long orderId) {
		transactionTemplate.setReadOnly(false);
		final PlannerResultMessage msg = transactionTemplate.execute((status) -> {
			ProcessingOrder orderLoc = null;
			Optional<ProcessingOrder> optOrder = RepositoryService.getOrderRepository().findById(orderId);
			if (optOrder != null) {
				orderLoc = optOrder.get();
				PlannerResultMessage resMsg = orderUtil.delete(orderLoc);
				assertEquals("Delete order failed.", resMsg.getSuccess(), true);
				return resMsg;
			}
			return null;
		});		
		return msg;
	}
	private ProcessingOrder resetOrder(TransactionTemplate transactionTemplate, Long orderId, OrderState... orderStates) {
		transactionTemplate.setReadOnly(false);
		final ProcessingOrder order = transactionTemplate.execute((status) -> {
			ProcessingOrder orderLoc = null;
			Optional<ProcessingOrder> optOrder = RepositoryService.getOrderRepository().findById(orderId);
			if (optOrder != null) {
				orderLoc = optOrder.get();
				PlannerResultMessage resMsg = orderUtil.reset(orderLoc);
				orderLoc = RepositoryService.getOrderRepository().findById(orderId).get();
				testResultPrim(orderLoc, resMsg, orderStates);
				return orderLoc;
			}
			return null;
		});		
		return order;
	}
	private ProcessingOrder resumeOrder(TransactionTemplate transactionTemplate, Long orderId, OrderState... orderStates) {
		transactionTemplate.setReadOnly(false);
		final ProcessingOrder orderX = transactionTemplate.execute((status) -> {
			ProcessingOrder orderLoc = null;
			Optional<ProcessingOrder> optOrder = RepositoryService.getOrderRepository().findById(orderId);
			if (optOrder != null) {
				orderLoc = optOrder.get();
				return orderLoc;
			}
			return null;
		});	
		PlannerResultMessage resMsg = orderUtil.resume(orderX, true, null, null);
		ProcessingOrder order = reloadOrder(transactionTemplate, orderId);
		testResultPrim(order, resMsg, orderStates);
		return order;
	}
	private ProcessingOrder retryOrder(TransactionTemplate transactionTemplate, Long orderId, OrderState... orderStates) {
		transactionTemplate.setReadOnly(false);
		final ProcessingOrder order = transactionTemplate.execute((status) -> {
			ProcessingOrder orderLoc = null;
			Optional<ProcessingOrder> optOrder = RepositoryService.getOrderRepository().findById(orderId);
			if (optOrder != null) {
				orderLoc = optOrder.get();
				PlannerResultMessage resMsg = orderUtil.retry(orderLoc);
				orderLoc = RepositoryService.getOrderRepository().findById(orderId).get();
				testResultPrim(orderLoc, resMsg, orderStates);
				return orderLoc;
			}
			return null;
		});		
		return order;
	}
	private ProcessingOrder suspendOrder(TransactionTemplate transactionTemplate, Long orderId, OrderState... orderStates) {
		transactionTemplate.setReadOnly(false);
		PlannerResultMessage resMsg = orderUtil.suspend(orderId, true);
		ProcessingOrder order = reloadOrder(transactionTemplate, orderId);
		testResultPrim(order, resMsg, orderStates);
		return order;
	}
	

	private Job resumeJob(TransactionTemplate transactionTemplate, Long jobId, JobState... jobStates) {
		transactionTemplate.setReadOnly(false);
		final Job job = transactionTemplate.execute((status) -> {
			Job jobLoc = null;
			Optional<Job> optJob = RepositoryService.getJobRepository().findById(jobId);
			if (optJob != null) {
				jobLoc = optJob.get();
				PlannerResultMessage resMsg = jobUtil.resume(jobLoc);
				jobLoc = RepositoryService.getJobRepository().findById(jobId).get();
				testResultPrim(jobLoc, resMsg, jobStates);
				return jobLoc;
			}
			return null;
		});		
		return job;
	}
}<|MERGE_RESOLUTION|>--- conflicted
+++ resolved
@@ -113,83 +113,6 @@
 	public void tearDown() throws Exception {
 	}
 
-<<<<<<< HEAD
-//	private OrderState logOrderState(TransactionTemplate transactionTemplate, Long orderId) {
-//		Boolean isReadOnly = transactionTemplate.isReadOnly();
-//		transactionTemplate.setReadOnly(true);
-//		final OrderState state = transactionTemplate.execute((status) -> {
-//			Optional<ProcessingOrder> optOrder = RepositoryService.getOrderRepository().findById(orderId);
-//			if (optOrder != null) {
-//				logger.debug("    New order state: {}", optOrder.get().getOrderState());
-//				return optOrder.get().getOrderState();
-//			}
-//			return null;
-//		});		
-//		transactionTemplate.setReadOnly(isReadOnly);
-//		return state;
-//	} 
-//	
-	@Test
-//	@Sql("/ptm.sql")
-	public void test() {
-//		logger.debug(">>> Starting test()");
-//	    List<Map<String, Object>> tableNames = jdbcTemplate.queryForList("SHOW TABLES");
-//	    // Iterate over the table names
-//	    for (Map<String, Object> tableName : tableNames) {
-//	        // Execute a SELECT * FROM <tableName> query
-//	    	if (!"PRODUCT_PROCESSING_FACILITIES".equalsIgnoreCase(tableName.get("TABLE_NAME").toString())) {
-//	    		System.out.println(tableName.get("TABLE_NAME").toString());
-//	    		List<Map<String, Object>> rows = jdbcTemplate.queryForList("SELECT * FROM " + tableName.get("TABLE_NAME").toString());
-//	    		// Print the results to the console
-//	    		for (Map<String, Object> row : rows) {
-//	    			System.out.println(row);
-//	    		}
-//	    	}
-//	    }
-//
-//		List<Map<String, Object>> rows = jdbcTemplate.queryForList("SELECT * FROM product where product_class_id = 40");
-//		List<Product> ps = jdbcTemplate.queryForList("SELECT * FROM product where product_class_id = 40", Product.class);
-//
-//		logger.debug(">>> Approve order {}", ORDER_L2);
-//		TransactionTemplate transactionTemplate = new TransactionTemplate(productionPlanner.getTxManager());
-//		transactionTemplate.setIsolationLevel(TransactionDefinition.ISOLATION_REPEATABLE_READ);
-//		transactionTemplate.setReadOnly(false);
-//		// approve saves the order
-//		final ProcessingOrder order = transactionTemplate.execute((status) -> {
-//			ProcessingOrder orderLoc = RepositoryService.getOrderRepository().findByMissionCodeAndIdentifier(MISSION_CODE, ORDER_L2);
-//			orderUtil.approve(orderLoc);
-//			return orderLoc;
-//		});
-//		final Long orderId = order.getId();
-//		logOrderState(transactionTemplate, orderId);
-//		transactionTemplate.setReadOnly(true);
-//		final ProcessingFacility facility = transactionTemplate.execute((status) -> {
-//			return RepositoryService.getFacilityRepository().findByName(FACILITY_NAME);
-//		});	
-//		transactionTemplate.setReadOnly(false);
-//		// planning can't be interrupted, use the wait feature
-//		orderUtil.plan(orderId, facility, true);
-//		logOrderState(transactionTemplate, orderId);
-//		// now release the order in an own thread and try to suspend it
-//		// test only standard implementation (without notification endpoint)
-//		orderUtil.resume(order, false, null, null);
-//		logOrderState(transactionTemplate, orderId);
-//		orderUtil.suspend(orderId, true);
-//		logOrderState(transactionTemplate, orderId);
-//		// now release with wait
-//		orderUtil.resume(order, true, null, null);
-//		logOrderState(transactionTemplate, orderId);
-//		try {
-//			logger.debug(">>> run one cycle");
-//			productionPlanner.startDispatcher();
-//			// wait a bit to run one cycle
-//			Thread.sleep(100);
-//			productionPlanner.stopDispatcher();
-//		} catch (Exception e) {
-//			// TODO Auto-generated catch block
-//			e.printStackTrace();
-//		}
-=======
 	private OrderState logOrderState(TransactionTemplate transactionTemplate, Long orderId) {
 		Boolean isReadOnly = transactionTemplate.isReadOnly();
 		transactionTemplate.setReadOnly(true);
@@ -406,7 +329,6 @@
 			// TODO Auto-generated catch block
 			e.printStackTrace();
 		}
->>>>>>> daf556ec
 	}
 
 
