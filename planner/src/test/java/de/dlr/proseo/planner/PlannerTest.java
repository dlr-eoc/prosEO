package de.dlr.proseo.planner;

import static org.junit.Assert.assertEquals;

import java.util.ArrayList;
import java.util.List;
import java.util.Optional;

import javax.persistence.EntityManager;
import javax.persistence.PersistenceContext;

import org.junit.Test;
import org.junit.runner.RunWith;
import org.springframework.beans.factory.annotation.Autowired;
import org.springframework.boot.test.autoconfigure.orm.jpa.AutoConfigureTestEntityManager;
import org.springframework.boot.test.context.SpringBootTest;
import org.springframework.boot.test.context.SpringBootTest.WebEnvironment;
import org.springframework.context.annotation.ComponentScan;
import org.springframework.security.test.context.support.WithMockUser;
import org.springframework.test.context.junit4.SpringJUnit4ClassRunner;
import org.springframework.transaction.TransactionDefinition;
import org.springframework.transaction.annotation.Transactional;
import org.springframework.transaction.support.TransactionTemplate;

import de.dlr.proseo.logging.logger.ProseoLogger;
import de.dlr.proseo.model.Job;
import de.dlr.proseo.model.Job.JobState;
import de.dlr.proseo.model.JobStep;
import de.dlr.proseo.model.JobStep.JobStepState;
import de.dlr.proseo.model.ProcessingFacility;
import de.dlr.proseo.model.ProcessingOrder;
import de.dlr.proseo.model.enums.OrderState;
import de.dlr.proseo.model.service.RepositoryService;
import de.dlr.proseo.planner.util.JobStepUtil;
import de.dlr.proseo.planner.util.JobUtil;
import de.dlr.proseo.planner.util.OrderUtil;

/**
 * @author melchinger
 *
 */
@RunWith(SpringJUnit4ClassRunner.class)
@SpringBootTest(classes = ProductionPlanner.class, webEnvironment = WebEnvironment.RANDOM_PORT)
@AutoConfigureTestEntityManager
@ComponentScan(basePackages = { "de.dlr.proseo" })
@WithMockUser(username = "PTM-proseo", roles = { "ORDER_APPROVER", "ORDER_MGR" })
@Transactional
public class PlannerTest {

	private static String ORDER_L2 = "L2_orbits_3000-3002";
	private static String MISSION_CODE = "PTM";
	private static String FACILITY_NAME = "localhost";

	/** A logger for this class */
	private static ProseoLogger logger = new ProseoLogger(PlannerTest.class);

	@Autowired
	private ProductionPlanner productionPlanner;
	@Autowired
	private OrderUtil orderUtil;
	@Autowired
	private JobUtil jobUtil;
	@Autowired
	private JobStepUtil jobStepUtil;

	/** JPA entity manager */
	@PersistenceContext
	private EntityManager em;

	private OrderState logOrderState(TransactionTemplate transactionTemplate, Long orderId) {
		Boolean isReadOnly = transactionTemplate.isReadOnly();
		transactionTemplate.setReadOnly(true);
		final OrderState state = transactionTemplate.execute((status) -> {
			Optional<ProcessingOrder> optOrder = RepositoryService.getOrderRepository().findById(orderId);
			if (optOrder != null) {
				logger.debug("    New order state: {}", optOrder.get().getOrderState());
				return optOrder.get().getOrderState();
			}
			return null;
		});
		transactionTemplate.setReadOnly(isReadOnly);
		return state;
	}

	private ProcessingOrder reloadOrder(TransactionTemplate transactionTemplate, Long orderId) {
		Boolean isReadOnly = transactionTemplate.isReadOnly();
		transactionTemplate.setReadOnly(true);
		final ProcessingOrder order = transactionTemplate.execute((status) -> {
			Optional<ProcessingOrder> optOrder = RepositoryService.getOrderRepository().findById(orderId);
			if (optOrder != null) {
				return optOrder.get();
			}
			return null;
		});
		transactionTemplate.setReadOnly(isReadOnly);
		return order;
	}

	@Test
	public void testApprovePlanReset() {
		logger.debug(">>> Starting testApprovePlanReset()");
		// stop dispatcher cycle first
		productionPlanner.stopDispatcher();
//	    List<Map<String, Object>> tableNames = jdbcTemplate.queryForList("SHOW TABLES");
//	    // Iterate over the table names
//	    for (Map<String, Object> tableName : tableNames) {
//	    	System.out.println(tableName.get("TABLE_NAME").toString());
//	    	List<Map<String, Object>> rows = jdbcTemplate.queryForList("SELECT * FROM " + tableName.get("TABLE_NAME").toString());
//	    	// Print the results to the console
//	    	for (Map<String, Object> row : rows) {
//	    		System.out.println(row);
//	    	}
//	    }
		productionPlanner.updateKubeConfigs();
		TransactionTemplate transactionTemplate = new TransactionTemplate(productionPlanner.getTxManager());
		transactionTemplate.setIsolationLevel(TransactionDefinition.ISOLATION_REPEATABLE_READ);
		transactionTemplate.setReadOnly(true);
		// get the order id
		final Long orderId = transactionTemplate.execute((status) -> {
			ProcessingOrder orderLoc = RepositoryService.getOrderRepository()
				.findByMissionCodeAndIdentifier(MISSION_CODE, ORDER_L2);

			return orderLoc.getId();
		});
		reloadOrder(transactionTemplate, orderId);
		transactionTemplate.setReadOnly(false);
		// check the actions according to the src/images/OrderStateStateMachineDiagram.png
		// order state is INITIAL, check illegal actions
		// resMsg = orderUtil.approve(order);
		planOrder(transactionTemplate, orderId, OrderState.INITIAL);
		resumeOrder(transactionTemplate, orderId, OrderState.INITIAL);
		suspendOrder(transactionTemplate, orderId, OrderState.INITIAL);
		retryOrder(transactionTemplate, orderId, OrderState.INITIAL);
		cancelOrder(transactionTemplate, orderId, OrderState.INITIAL);
		resetOrder(transactionTemplate, orderId, OrderState.INITIAL);
		closeOrder(transactionTemplate, orderId, OrderState.INITIAL);

		// approve the order
		approveOrder(transactionTemplate, orderId, OrderState.APPROVED);
		logOrderState(transactionTemplate, orderId);

		// check illegal actions
		approveOrder(transactionTemplate, orderId, OrderState.APPROVED);
		// planOrder(transactionTemplate, orderId, OrderState.APPROVED);
		resumeOrder(transactionTemplate, orderId, OrderState.APPROVED);
		suspendOrder(transactionTemplate, orderId, OrderState.APPROVED);
		retryOrder(transactionTemplate, orderId, OrderState.APPROVED);
		cancelOrder(transactionTemplate, orderId, OrderState.APPROVED);
		// resetOrder(transactionTemplate, orderId, OrderState.APPROVED);
		closeOrder(transactionTemplate, orderId, OrderState.APPROVED);

		// reset order and approve again
		resetOrder(transactionTemplate, orderId, OrderState.INITIAL);
		approveOrder(transactionTemplate, orderId, OrderState.APPROVED);

		// plan the order, wait until planning is finished
		planOrder(transactionTemplate, orderId, OrderState.PLANNED, OrderState.PLANNING);
		checkJobsAndSteps(transactionTemplate, orderId, OrderState.PLANNED, OrderState.PLANNING);
		logOrderState(transactionTemplate, orderId);

		// check illegal actions
		approveOrder(transactionTemplate, orderId, OrderState.PLANNED);
		planOrder(transactionTemplate, orderId, OrderState.PLANNED);
		// resumeOrder(transactionTemplate, orderId, OrderState.PLANNED);
		suspendOrder(transactionTemplate, orderId, OrderState.PLANNED);
		retryOrder(transactionTemplate, orderId, OrderState.PLANNED);
		// cancelOrder(transactionTemplate, orderId, OrderState.PLANNED);
		// resetOrder(transactionTemplate, orderId, OrderState.PLANNED);
		closeOrder(transactionTemplate, orderId, OrderState.PLANNED);

		// a planned order could be reset
		resetOrder(transactionTemplate, orderId, OrderState.INITIAL);

		// further actions in method testPlanReleaseDelete cause h2database problem (runtime system with postgres not)

	}

	/**
	 * Test for Plan -> Release -> Suspend -> Release -> Cancel
	 */
	@Test
	public void testPlanReleaseDelete() {
		logger.debug(">>> Starting testPlanReleaseDelete()");
		// stop dispatcher cycle first
		productionPlanner.stopDispatcher();
//	    List<Map<String, Object>> tableNames = jdbcTemplate.queryForList("SHOW TABLES");
//	    // Iterate over the table names
//	    for (Map<String, Object> tableName : tableNames) {
//	    	System.out.println(tableName.get("TABLE_NAME").toString());
//	    	List<Map<String, Object>> rows = jdbcTemplate.queryForList("SELECT * FROM " + tableName.get("TABLE_NAME").toString());
//	    	// Print the results to the console
//	    	for (Map<String, Object> row : rows) {
//	    		System.out.println(row);
//	    	}
//	    }
		productionPlanner.updateKubeConfigs();
		TransactionTemplate transactionTemplate = new TransactionTemplate(productionPlanner.getTxManager());
		transactionTemplate.setIsolationLevel(TransactionDefinition.ISOLATION_REPEATABLE_READ);
		transactionTemplate.setReadOnly(true);
		// get the order id
		final Long orderId = transactionTemplate.execute((status) -> {
			ProcessingOrder orderLoc = RepositoryService.getOrderRepository()
				.findByMissionCodeAndIdentifier(MISSION_CODE, ORDER_L2);
			return orderLoc.getId();
		});
		reloadOrder(transactionTemplate, orderId);
		transactionTemplate.setReadOnly(false);

		// release the order
		approveOrder(transactionTemplate, orderId, OrderState.APPROVED);
		planOrder(transactionTemplate, orderId, OrderState.PLANNED);
		checkJobsAndSteps(transactionTemplate, orderId, OrderState.PLANNED, OrderState.PLANNING);
		resumeOrder(transactionTemplate, orderId, OrderState.RELEASED, OrderState.RELEASING, OrderState.RUNNING);
		checkJobsAndSteps(transactionTemplate, orderId, OrderState.RELEASED, OrderState.RELEASING, OrderState.RUNNING);
		logOrderState(transactionTemplate, orderId);

		// check illegal actions
		approveOrder(transactionTemplate, orderId, OrderState.RELEASED, OrderState.RELEASING, OrderState.RUNNING);
		planOrder(transactionTemplate, orderId, OrderState.RELEASED, OrderState.RELEASING, OrderState.RUNNING);
		resumeOrder(transactionTemplate, orderId, OrderState.RELEASED, OrderState.RELEASING, OrderState.RUNNING);
		// suspendOrder(transactionTemplate, orderId, OrderState.RELEASED, OrderState.RELEASING, OrderState.RUNNING);
		retryOrder(transactionTemplate, orderId, OrderState.RELEASED, OrderState.RELEASING, OrderState.RUNNING);
		cancelOrder(transactionTemplate, orderId, OrderState.RELEASED, OrderState.RELEASING, OrderState.RUNNING);
		resetOrder(transactionTemplate, orderId, OrderState.RELEASED, OrderState.RELEASING, OrderState.RUNNING);
		closeOrder(transactionTemplate, orderId, OrderState.RELEASED, OrderState.RELEASING, OrderState.RUNNING);

		// suspend is possible
		suspendOrder(transactionTemplate, orderId, OrderState.PLANNED, OrderState.SUSPENDING);
		checkJobsAndSteps(transactionTemplate, orderId, OrderState.PLANNED, OrderState.SUSPENDING);
		logOrderState(transactionTemplate, orderId);

		// Cancel the order
		cancelOrder(transactionTemplate, orderId, OrderState.FAILED);
		checkJobsAndSteps(transactionTemplate, orderId, OrderState.FAILED);
		logOrderState(transactionTemplate, orderId);

		// check illegal actions
		approveOrder(transactionTemplate, orderId, OrderState.FAILED);
		planOrder(transactionTemplate, orderId, OrderState.FAILED);
		resumeOrder(transactionTemplate, orderId, OrderState.FAILED);
		suspendOrder(transactionTemplate, orderId, OrderState.FAILED);
		// retryOrder(transactionTemplate, orderId, OrderState.FAILED);
		cancelOrder(transactionTemplate, orderId, OrderState.FAILED);
		resetOrder(transactionTemplate, orderId, OrderState.FAILED);
		// closeOrder(transactionTemplate, orderId, OrderState.FAILED);

		// retry the order
		retryOrder(transactionTemplate, orderId, OrderState.PLANNED);
		checkJobsAndSteps(transactionTemplate, orderId, OrderState.PLANNED);
		logOrderState(transactionTemplate, orderId);

		// Cancel the order
		cancelOrder(transactionTemplate, orderId, OrderState.FAILED);
		checkJobsAndSteps(transactionTemplate, orderId, OrderState.FAILED);
		logOrderState(transactionTemplate, orderId);

		// close the order
		closeOrder(transactionTemplate, orderId, OrderState.CLOSED);
		checkJobsAndSteps(transactionTemplate, orderId, OrderState.CLOSED);

		// check illegal actions
		approveOrder(transactionTemplate, orderId, OrderState.CLOSED);
		planOrder(transactionTemplate, orderId, OrderState.CLOSED);
		resumeOrder(transactionTemplate, orderId, OrderState.CLOSED);
		suspendOrder(transactionTemplate, orderId, OrderState.CLOSED);
		retryOrder(transactionTemplate, orderId, OrderState.CLOSED);
		cancelOrder(transactionTemplate, orderId, OrderState.CLOSED);
		resetOrder(transactionTemplate, orderId, OrderState.CLOSED);
		closeOrder(transactionTemplate, orderId, OrderState.CLOSED);

		// delete the order

		deleteOrder(transactionTemplate, orderId);

		try {
			logger.debug(">>> run one cycle");
			productionPlanner.startDispatcher();
			// wait a bit to run one cycle
			Thread.sleep(100);
			productionPlanner.stopDispatcher();
		} catch (Exception e) {
			// TODO Auto-generated catch block
			e.printStackTrace();
		}
	}

	/**
	 * Test for Plan -> Release -> Suspend -> Release -> Cancel
	 */
	@Test
	public void testJobAndStep() {
		logger.debug(">>> Starting testJobAndStep()");
		// stop dispatcher cycle first
		productionPlanner.stopDispatcher();
//	    List<Map<String, Object>> tableNames = jdbcTemplate.queryForList("SHOW TABLES");
//	    // Iterate over the table names
//	    for (Map<String, Object> tableName : tableNames) {
//	    	System.out.println(tableName.get("TABLE_NAME").toString());
//	    	List<Map<String, Object>> rows = jdbcTemplate.queryForList("SELECT * FROM " + tableName.get("TABLE_NAME").toString());
//	    	// Print the results to the console
//	    	for (Map<String, Object> row : rows) {
//	    		System.out.println(row);
//	    	}
//	    }
		productionPlanner.updateKubeConfigs();
		TransactionTemplate transactionTemplate = new TransactionTemplate(productionPlanner.getTxManager());
		transactionTemplate.setIsolationLevel(TransactionDefinition.ISOLATION_REPEATABLE_READ);
		transactionTemplate.setReadOnly(true);
		// get the order id
		final Long orderId = transactionTemplate.execute((status) -> {
			ProcessingOrder orderLoc = RepositoryService.getOrderRepository()
				.findByMissionCodeAndIdentifier(MISSION_CODE, ORDER_L2);
			return orderLoc.getId();
		});
		reloadOrder(transactionTemplate, orderId);
		transactionTemplate.setReadOnly(false);
		approveOrder(transactionTemplate, orderId, OrderState.APPROVED);
		planOrder(transactionTemplate, orderId, OrderState.PLANNED);
		final Long jobId = transactionTemplate.execute((status) -> {
			ProcessingOrder orderLoc = RepositoryService.getOrderRepository()
				.findByMissionCodeAndIdentifier(MISSION_CODE, ORDER_L2);
			Job job = null;
			for (Job j : orderLoc.getJobs()) {
				job = j;
				break;
			}
			return job.getId();
		});

		// job is in state PLANNED
		// resume job
		resumeJob(transactionTemplate, jobId, JobState.RELEASED, JobState.STARTED);

		// check job actions
		resumeJob(transactionTemplate, jobId, JobState.RELEASED, JobState.STARTED);
		// suspendJob(transactionTemplate, jobId, JobState.RELEASED, JobState.STARTED);
		cancelJob(transactionTemplate, jobId, JobState.RELEASED, JobState.STARTED);
		retryJob(transactionTemplate, jobId, JobState.RELEASED, JobState.STARTED);

		// suspend
		suspendJob(transactionTemplate, jobId, JobState.RELEASED, JobState.PLANNED);

		// check job actions
		// resumeJob(transactionTemplate, jobId, JobState.PLANNED);
		suspendJob(transactionTemplate, jobId, JobState.PLANNED);
		// cancelJob(transactionTemplate, jobId, JobState.PLANNED);
		retryJob(transactionTemplate, jobId, JobState.PLANNED);

		// cancel
		cancelJob(transactionTemplate, jobId, JobState.FAILED);

		// check job actions
		resumeJob(transactionTemplate, jobId, JobState.FAILED);
		suspendJob(transactionTemplate, jobId, JobState.FAILED);
		cancelJob(transactionTemplate, jobId, JobState.FAILED);
		// retryJob(transactionTemplate, jobId, JobState.FAILED);

		// retry
		retryJob(transactionTemplate, jobId, JobState.PLANNED);

		// check job actions
		// resumeJob(transactionTemplate, jobId, JobState.PLANNED);
		suspendJob(transactionTemplate, jobId, JobState.PLANNED);
		// cancelJob(transactionTemplate, jobId, JobState.PLANNED);
		retryJob(transactionTemplate, jobId, JobState.PLANNED);

		// job steps
		final Long jobStepId = transactionTemplate.execute((status) -> {
			ProcessingOrder orderLoc = RepositoryService.getOrderRepository()
				.findByMissionCodeAndIdentifier(MISSION_CODE, ORDER_L2);
			JobStep jobStep = null;
			for (Job j : orderLoc.getJobs()) {
				for (JobStep js : j.getJobSteps()) {
					jobStep = js;
					break;
				}
				if (jobStep != null) {
					break;
				}
			}
			return jobStep.getId();
		});

		// jobStep is in state PLANNED
		// resume jobStep
		resumeJobStep(transactionTemplate, jobStepId, JobStepState.READY, JobStepState.WAITING_INPUT, JobStepState.RUNNING);

		// check jobStep actions
		resumeJobStep(transactionTemplate, jobStepId, JobStepState.READY, JobStepState.WAITING_INPUT, JobStepState.RUNNING);
		// suspendJobStep(transactionTemplate, jobStepId, JobStepState.READY, JobStepState.WAITING_INPUT, JobStepState.RUNNING);
		cancelJobStep(transactionTemplate, jobStepId, JobStepState.READY, JobStepState.WAITING_INPUT, JobStepState.RUNNING);
		retryJobStep(transactionTemplate, jobStepId, JobStepState.READY, JobStepState.WAITING_INPUT, JobStepState.RUNNING);

		// suspend
		suspendJobStep(transactionTemplate, jobStepId, JobStepState.PLANNED);

		// check jobStep actions
		// resumeJobStep(transactionTemplate, jobStepId, JobStepState.PLANNED);
		suspendJobStep(transactionTemplate, jobStepId, JobStepState.PLANNED);
		// cancelJobStep(transactionTemplate, jobStepId, JobStepState.PLANNED);
		retryJobStep(transactionTemplate, jobStepId, JobStepState.PLANNED);

		// cancel
		cancelJobStep(transactionTemplate, jobStepId, JobStepState.FAILED);

		// check jobStep actions
		resumeJobStep(transactionTemplate, jobStepId, JobStepState.FAILED);
		suspendJobStep(transactionTemplate, jobStepId, JobStepState.FAILED);
		cancelJobStep(transactionTemplate, jobStepId, JobStepState.FAILED);
		// retryJobStep(transactionTemplate, jobStepId, JobStepState.FAILED);

		// retry
		retryJobStep(transactionTemplate, jobStepId, JobStepState.PLANNED);

		// check jobStep actions
		// resumeJobStep(transactionTemplate, jobStepId, JobStepState.PLANNED);
		suspendJobStep(transactionTemplate, jobStepId, JobStepState.PLANNED);
		// cancelJobStep(transactionTemplate, jobStepId, JobStepState.PLANNED);
		retryJobStep(transactionTemplate, jobStepId, JobStepState.PLANNED);
	}

	private ProcessingOrder testResultPrim(ProcessingOrder order, PlannerResultMessage resMsg, OrderState... expectedStates) {
		int i = 0;
		for (i = 0; i < expectedStates.length; i++) {
			if (order.getOrderState().equals(expectedStates[i])) {
				i = -1;
				break;
			}
		}
		if (i < 0) {

		} else {
			assertEquals("Order state error", expectedStates[0], order.getOrderState());
		}
		return order;
	}

	private Job testResultPrim(Job job, PlannerResultMessage resMsg, JobState... expectedStates) {
		int i = 0;
		for (i = 0; i < expectedStates.length; i++) {
			if (job.getJobState().equals(expectedStates[i])) {
				i = -1;
				break;
			}
		}
		if (i < 0) {

		} else {
			assertEquals("Order state error", expectedStates[0], job.getJobState());
		}
		return job;
	}

	private JobStep testResultPrim(JobStep jobStep, PlannerResultMessage resMsg, JobStepState... expectedStates) {
		int i = 0;
		for (i = 0; i < expectedStates.length; i++) {
			if (jobStep.getJobStepState().equals(expectedStates[i])) {
				i = -1;
				break;
			}
		}
		if (i < 0) {

		} else {
			assertEquals("Order state error", expectedStates[0], jobStep.getJobStepState());
		}
		return jobStep;
	}

	private ProcessingOrder approveOrder(TransactionTemplate transactionTemplate, Long orderId, OrderState... orderStates) {
		transactionTemplate.setReadOnly(false);
		final ProcessingOrder order = transactionTemplate.execute((status) -> {
			ProcessingOrder orderLoc = null;
			Optional<ProcessingOrder> optOrder = RepositoryService.getOrderRepository().findById(orderId);
			if (optOrder != null) {
				orderLoc = optOrder.get();
				PlannerResultMessage resMsg = orderUtil.approve(orderLoc);
				orderLoc = RepositoryService.getOrderRepository().findById(orderId).get();
				testResultPrim(orderLoc, resMsg, orderStates);
				return orderLoc;
			}
			return null;
		});
		return order;
	}

	private ProcessingOrder cancelOrder(TransactionTemplate transactionTemplate, Long orderId, OrderState... orderStates) {
		transactionTemplate.setReadOnly(false);
		final ProcessingOrder order = transactionTemplate.execute((status) -> {
			ProcessingOrder orderLoc = null;
			Optional<ProcessingOrder> optOrder = RepositoryService.getOrderRepository().findById(orderId);
			if (optOrder != null) {
				orderLoc = optOrder.get();
				PlannerResultMessage resMsg = orderUtil.cancel(orderLoc);
				orderLoc = RepositoryService.getOrderRepository().findById(orderId).get();
				testResultPrim(orderLoc, resMsg, orderStates);
				return orderLoc;
			}
			return null;
		});
		return order;
	}

	private ProcessingOrder closeOrder(TransactionTemplate transactionTemplate, Long orderId, OrderState... orderStates) {
		transactionTemplate.setReadOnly(false);
		PlannerResultMessage resMsg = orderUtil.close(orderId);
		ProcessingOrder order = reloadOrder(transactionTemplate, orderId);
		testResultPrim(order, resMsg, orderStates);
		return order;
	}

	private ProcessingOrder planOrder(TransactionTemplate transactionTemplate, Long orderId, OrderState... orderStates) {
		transactionTemplate.setReadOnly(false);
		final ProcessingFacility facility = transactionTemplate.execute((status) -> {
			return RepositoryService.getFacilityRepository().findByName(FACILITY_NAME);
<<<<<<< HEAD
		});
		PlannerResultMessage resMsg = orderUtil.plan(orderId, facility, true);
=======
		});	
		PlannerResultMessage resMsg = orderUtil.plan(orderId, facility.getId(), true);
>>>>>>> 3f4837df
		ProcessingOrder order = reloadOrder(transactionTemplate, orderId);
		testResultPrim(order, resMsg, orderStates);
		return order;
	}

	private PlannerResultMessage deleteOrder(TransactionTemplate transactionTemplate, Long orderId) {
		transactionTemplate.setReadOnly(false);
		final PlannerResultMessage msg = transactionTemplate.execute((status) -> {
			ProcessingOrder orderLoc = null;
			Optional<ProcessingOrder> optOrder = RepositoryService.getOrderRepository().findById(orderId);
			if (optOrder != null) {
				orderLoc = optOrder.get();
				PlannerResultMessage resMsg = orderUtil.delete(orderLoc);
				assertEquals("Delete order failed.", resMsg.getSuccess(), true);
				return resMsg;
			}
			return null;
		});
		return msg;
	}

	private ProcessingOrder resetOrder(TransactionTemplate transactionTemplate, Long orderId, OrderState... orderStates) {
		transactionTemplate.setReadOnly(false);
		final ProcessingOrder order = transactionTemplate.execute((status) -> {
			ProcessingOrder orderLoc = null;
			Optional<ProcessingOrder> optOrder = RepositoryService.getOrderRepository().findById(orderId);
			if (optOrder != null) {
				orderLoc = optOrder.get();
				PlannerResultMessage resMsg = orderUtil.reset(orderLoc);
				orderLoc = RepositoryService.getOrderRepository().findById(orderId).get();
				testResultPrim(orderLoc, resMsg, orderStates);
				return orderLoc;
			}
			return null;
		});
		return order;
	}

	private ProcessingOrder resumeOrder(TransactionTemplate transactionTemplate, Long orderId, OrderState... orderStates) {
		transactionTemplate.setReadOnly(false);
		final ProcessingOrder orderX = transactionTemplate.execute((status) -> {
			ProcessingOrder orderLoc = null;
			Optional<ProcessingOrder> optOrder = RepositoryService.getOrderRepository().findById(orderId);
			if (optOrder != null) {
				orderLoc = optOrder.get();
				return orderLoc;
			}
			return null;
		});
		PlannerResultMessage resMsg = orderUtil.resume(orderX, true, null, null);
		ProcessingOrder order = reloadOrder(transactionTemplate, orderId);
		testResultPrim(order, resMsg, orderStates);
		return order;
	}

	private ProcessingOrder retryOrder(TransactionTemplate transactionTemplate, Long orderId, OrderState... orderStates) {
		transactionTemplate.setReadOnly(false);
		final ProcessingOrder order = transactionTemplate.execute((status) -> {
			ProcessingOrder orderLoc = null;
			Optional<ProcessingOrder> optOrder = RepositoryService.getOrderRepository().findById(orderId);
			if (optOrder != null) {
				orderLoc = optOrder.get();
				PlannerResultMessage resMsg = orderUtil.retry(orderLoc);
				orderLoc = RepositoryService.getOrderRepository().findById(orderId).get();
				testResultPrim(orderLoc, resMsg, orderStates);
				return orderLoc;
			}
			return null;
		});
		return order;
	}

	private ProcessingOrder suspendOrder(TransactionTemplate transactionTemplate, Long orderId, OrderState... orderStates) {
		transactionTemplate.setReadOnly(false);
		PlannerResultMessage resMsg = orderUtil.suspend(orderId, true);
		ProcessingOrder order = reloadOrder(transactionTemplate, orderId);
		testResultPrim(order, resMsg, orderStates);
		return order;
	}

	private Job resumeJob(TransactionTemplate transactionTemplate, Long jobId, JobState... jobStates) {
		transactionTemplate.setReadOnly(false);
		final Job job = transactionTemplate.execute((status) -> {
			Job jobLoc = null;
			Optional<Job> optJob = RepositoryService.getJobRepository().findById(jobId);
			if (optJob != null) {
				jobLoc = optJob.get();
				PlannerResultMessage resMsg = jobUtil.resume(jobLoc);
				jobLoc = RepositoryService.getJobRepository().findById(jobId).get();
				testResultPrim(jobLoc, resMsg, jobStates);
				return jobLoc;
			}
			return null;
		});
		return job;
	}

	private Job suspendJob(TransactionTemplate transactionTemplate, Long jobId, JobState... jobStates) {
		transactionTemplate.setReadOnly(false);
		final Job job = transactionTemplate.execute((status) -> {
			Job jobLoc = null;
			Optional<Job> optJob = RepositoryService.getJobRepository().findById(jobId);
			if (optJob != null) {
				jobLoc = optJob.get();
				PlannerResultMessage resMsg = jobUtil.suspend(jobLoc, true);
				jobLoc = RepositoryService.getJobRepository().findById(jobId).get();
				testResultPrim(jobLoc, resMsg, jobStates);
				return jobLoc;
			}
			return null;
		});
		return job;
	}

	private Job cancelJob(TransactionTemplate transactionTemplate, Long jobId, JobState... jobStates) {
		transactionTemplate.setReadOnly(false);
		final Job job = transactionTemplate.execute((status) -> {
			Job jobLoc = null;
			Optional<Job> optJob = RepositoryService.getJobRepository().findById(jobId);
			if (optJob != null) {
				jobLoc = optJob.get();
				PlannerResultMessage resMsg = jobUtil.cancel(jobLoc);
				jobLoc = RepositoryService.getJobRepository().findById(jobId).get();
				testResultPrim(jobLoc, resMsg, jobStates);
				return jobLoc;
			}
			return null;
		});
		return job;
	}

	private Job retryJob(TransactionTemplate transactionTemplate, Long jobId, JobState... jobStates) {
		transactionTemplate.setReadOnly(false);
		final Job job = transactionTemplate.execute((status) -> {
			Job jobLoc = null;
			Optional<Job> optJob = RepositoryService.getJobRepository().findById(jobId);
			if (optJob != null) {
				jobLoc = optJob.get();
				PlannerResultMessage resMsg = jobUtil.retry(jobLoc);
				jobLoc = RepositoryService.getJobRepository().findById(jobId).get();
				testResultPrim(jobLoc, resMsg, jobStates);
				return jobLoc;
			}
			return null;
		});
		return job;
	}

	private JobStep resumeJobStep(TransactionTemplate transactionTemplate, Long jobStepId, JobStepState... jobStepStates) {
		transactionTemplate.setReadOnly(false);
		final JobStep jobStep = transactionTemplate.execute((status) -> {
			JobStep jobStepLoc = null;
			Optional<JobStep> optJobStep = RepositoryService.getJobStepRepository().findById(jobStepId);
			if (optJobStep != null) {
				jobStepLoc = optJobStep.get();
				PlannerResultMessage resMsg = jobStepUtil.resume(jobStepLoc, true);
				jobStepLoc = RepositoryService.getJobStepRepository().findById(jobStepId).get();
				testResultPrim(jobStepLoc, resMsg, jobStepStates);
				return jobStepLoc;
			}
			return null;
		});
		return jobStep;
	}

	private JobStep suspendJobStep(TransactionTemplate transactionTemplate, Long jobStepId, JobStepState... jobStepStates) {
		transactionTemplate.setReadOnly(false);
		final JobStep jobStep = transactionTemplate.execute((status) -> {
			JobStep jobStepLoc = null;
			Optional<JobStep> optJobStep = RepositoryService.getJobStepRepository().findById(jobStepId);
			if (optJobStep != null) {
				jobStepLoc = optJobStep.get();
				PlannerResultMessage resMsg = jobStepUtil.suspend(jobStepLoc, true);
				jobStepLoc = RepositoryService.getJobStepRepository().findById(jobStepId).get();
				testResultPrim(jobStepLoc, resMsg, jobStepStates);
				return jobStepLoc;
			}
			return null;
		});
		return jobStep;
	}

	private JobStep cancelJobStep(TransactionTemplate transactionTemplate, Long jobStepId, JobStepState... jobStepStates) {
		transactionTemplate.setReadOnly(false);
		final JobStep jobStep = transactionTemplate.execute((status) -> {
			JobStep jobStepLoc = null;
			Optional<JobStep> optJobStep = RepositoryService.getJobStepRepository().findById(jobStepId);
			if (optJobStep != null) {
				jobStepLoc = optJobStep.get();
				PlannerResultMessage resMsg = jobStepUtil.cancel(jobStepLoc);
				jobStepLoc = RepositoryService.getJobStepRepository().findById(jobStepId).get();
				testResultPrim(jobStepLoc, resMsg, jobStepStates);
				return jobStepLoc;
			}
			return null;
		});
		return jobStep;
	}

	private JobStep retryJobStep(TransactionTemplate transactionTemplate, Long jobStepId, JobStepState... jobStepStates) {
		transactionTemplate.setReadOnly(false);
		final JobStep jobStep = transactionTemplate.execute((status) -> {
			JobStep jobStepLoc = null;
			Optional<JobStep> optJobStep = RepositoryService.getJobStepRepository().findById(jobStepId);
			if (optJobStep != null) {
				jobStepLoc = optJobStep.get();
				PlannerResultMessage resMsg = jobStepUtil.retry(jobStepLoc);
				jobStepLoc = RepositoryService.getJobStepRepository().findById(jobStepId).get();
				testResultPrim(jobStepLoc, resMsg, jobStepStates);
				return jobStepLoc;
			}
			return null;
		});
		return jobStep;
	}

	private void checkJobsAndSteps(TransactionTemplate transactionTemplate, Long orderId, OrderState... orderStates) {
		transactionTemplate.execute((status) -> {
			ProcessingOrder orderLoc = null;
			Optional<ProcessingOrder> optOrder = RepositoryService.getOrderRepository().findById(orderId);
			if (optOrder != null) {
				orderLoc = optOrder.get();
				orderLoc = RepositoryService.getOrderRepository().findById(orderId).get();
				List<JobState> jobStates = new ArrayList<JobState>();
				for (OrderState orderState : orderStates) {
					switch (orderState) {
					case INITIAL:
						jobStates.add(JobState.INITIAL);
						break;
					case APPROVED:
						jobStates.add(JobState.INITIAL);
						break;
					case PLANNING:
						jobStates.add(JobState.INITIAL);
						break;
					case PLANNING_FAILED:
						jobStates.add(JobState.INITIAL);
						break;
					case PLANNED:
						jobStates.add(JobState.PLANNED);
						break;
					case RELEASING:
						jobStates.add(JobState.PLANNED);
						break;
					case RELEASED:
						jobStates.add(JobState.RELEASED);
						break;
					case RUNNING:
						jobStates.add(JobState.STARTED);
						break;
					case SUSPENDING:
						jobStates.add(JobState.STARTED);
						jobStates.add(JobState.PLANNED);
						break;
					case COMPLETED:
						jobStates.add(JobState.COMPLETED);
						break;
					case FAILED:
						jobStates.add(JobState.FAILED);
						break;
					case CLOSED:
						jobStates.add(JobState.CLOSED);
						break;
					default:
						break;
					}
				}
				List<JobStepState> jobStepStates = new ArrayList<JobStepState>();
				for (OrderState orderState : orderStates) {
					switch (orderState) {
					case INITIAL:
						jobStepStates.add(JobStepState.PLANNED);
						break;
					case APPROVED:
						jobStepStates.add(JobStepState.PLANNED);
						break;
					case PLANNING:
						jobStepStates.add(JobStepState.PLANNED);
						break;
					case PLANNING_FAILED:
						jobStepStates.add(JobStepState.PLANNED);
						break;
					case PLANNED:
						jobStepStates.add(JobStepState.PLANNED);
						break;
					case RELEASING:
						jobStepStates.add(JobStepState.PLANNED);
						break;
					case RELEASED:
						jobStepStates.add(JobStepState.READY);
						jobStepStates.add(JobStepState.WAITING_INPUT);
						break;
					case RUNNING:
						jobStepStates.add(JobStepState.RUNNING);
						break;
					case SUSPENDING:
						jobStepStates.add(JobStepState.RUNNING);
						jobStepStates.add(JobStepState.PLANNED);
						break;
					case COMPLETED:
						jobStepStates.add(JobStepState.COMPLETED);
						break;
					case FAILED:
						jobStepStates.add(JobStepState.FAILED);
						break;
					case CLOSED:
						jobStepStates.add(JobStepState.CLOSED);
						break;
					default:
						break;
					}
				}
				for (Job job : orderLoc.getJobs()) {
					if (!jobStates.contains(job.getJobState())) {
						assertEquals("Job state error: ", jobStates.get(0), job.getJobState());
					}
					for (JobStep jobStep : job.getJobSteps()) {
						if (!jobStepStates.contains(jobStep.getJobStepState())) {
							assertEquals("Job step state error: ", jobStepStates.get(0), jobStep.getJobStepState());
						}
					}
				}
			}
			return null;
		});
	}
}<|MERGE_RESOLUTION|>--- conflicted
+++ resolved
@@ -513,13 +513,9 @@
 		transactionTemplate.setReadOnly(false);
 		final ProcessingFacility facility = transactionTemplate.execute((status) -> {
 			return RepositoryService.getFacilityRepository().findByName(FACILITY_NAME);
-<<<<<<< HEAD
-		});
-		PlannerResultMessage resMsg = orderUtil.plan(orderId, facility, true);
-=======
-		});	
+		});
 		PlannerResultMessage resMsg = orderUtil.plan(orderId, facility.getId(), true);
->>>>>>> 3f4837df
+
 		ProcessingOrder order = reloadOrder(transactionTemplate, orderId);
 		testResultPrim(order, resMsg, orderStates);
 		return order;
