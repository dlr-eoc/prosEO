--- conflicted
+++ resolved
@@ -14,8 +14,6 @@
         ]
     },
     "default": {
-<<<<<<< HEAD
-=======
         "ansible": {
             "hashes": [
                 "sha256:73a271b9b2081a254deaa7347583d8bd97142b67c891e463ff2302006c5c8c38"
@@ -23,7 +21,6 @@
             "index": "pypi",
             "version": "==2.9.20"
         },
->>>>>>> 678be146
         "appdirs": {
             "hashes": [
                 "sha256:7d5d0167b2b1ba821647616af46a749d1c653740dd0d2415100fe26e27afdf41",
@@ -166,8 +163,6 @@
                 "sha256:e7e1122f064d626e17d47cd5106bed2c620cb38fe464999e0ddae2b6d2de6004"
             ],
             "version": "==0.1.14"
-<<<<<<< HEAD
-=======
         },
         "jinja2": {
             "hashes": [
@@ -175,7 +170,6 @@
                 "sha256:a6d58433de0ae800347cab1fa3043cebbabe8baa9d29e668f1c768cb87a333c6"
             ],
             "version": "==2.11.3"
->>>>>>> 678be146
         },
         "jmespath": {
             "hashes": [
@@ -204,8 +198,6 @@
                 "sha256:c4a80b79bc3e0412eb127fa761e80912614f8563646ca34b62bcd9d533f93077"
             ],
             "version": "==4.3.1"
-<<<<<<< HEAD
-=======
         },
         "markupsafe": {
             "hashes": [
@@ -263,7 +255,6 @@
                 "sha256:feb7b34d6325451ef96bc0e36e1a6c0c1c64bc1fbec4b854f4529e51887b1621"
             ],
             "version": "==1.1.1"
->>>>>>> 678be146
         },
         "msgpack": {
             "hashes": [
@@ -497,10 +488,6 @@
                 "sha256:fdc842473cd33f45ff6bce46aea678a54e3d21f1b61a7750ce3c498eedfe25d6",
                 "sha256:fe69978f3f768926cfa37b867e3843918e012cf83f680806599ddce33c2c68b0"
             ],
-<<<<<<< HEAD
-            "index": "pypi",
-=======
->>>>>>> 678be146
             "version": "==5.4.1"
         },
         "requests": {
