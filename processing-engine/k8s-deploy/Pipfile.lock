--- conflicted
+++ resolved
@@ -14,7 +14,6 @@
         ]
     },
     "default": {
-<<<<<<< HEAD
         "ansible": {
             "hashes": [
                 "sha256:73a271b9b2081a254deaa7347583d8bd97142b67c891e463ff2302006c5c8c38"
@@ -22,8 +21,6 @@
             "index": "pypi",
             "version": "==2.9.20"
         },
-=======
->>>>>>> 09ff59b8
         "appdirs": {
             "hashes": [
                 "sha256:7d5d0167b2b1ba821647616af46a749d1c653740dd0d2415100fe26e27afdf41",
@@ -172,10 +169,7 @@
                 "sha256:03e47ad063331dd6a3f04a43eddca8a966a26ba0c5b7207a9a9e4e08f1b29419",
                 "sha256:a6d58433de0ae800347cab1fa3043cebbabe8baa9d29e668f1c768cb87a333c6"
             ],
-<<<<<<< HEAD
-=======
             "index": "pypi",
->>>>>>> 09ff59b8
             "version": "==2.11.3"
         },
         "jmespath": {
