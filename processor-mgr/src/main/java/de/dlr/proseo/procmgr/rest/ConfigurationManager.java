--- conflicted
+++ resolved
@@ -233,10 +233,6 @@
 		
 		Configuration modelConfiguration = ConfigurationUtil.toModelConfiguration(configuration);
 		
-<<<<<<< HEAD
-		
-=======
->>>>>>> 89b6010f
 		// Make sure a configuration with the same processor class name and configuration version does not yet exist
 		if (null != RepositoryService.getConfigurationRepository().findByMissionCodeAndProcessorNameAndConfigurationVersion(
 				configuration.getMissionCode(), configuration.getProcessorName(), configuration.getConfigurationVersion())) {
