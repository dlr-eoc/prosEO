/**
 * ConfiguredProcessorControllerImpl.java
 * 
 * (C) 2019 Dr. Bassler & Co. Managementberatung GmbH
 */
package de.dlr.proseo.procmgr.rest;

import java.util.ArrayList;
import java.util.Arrays;
import java.util.List;
import javax.persistence.NoResultException;
import javax.validation.Valid;

import org.slf4j.LoggerFactory;
import org.slf4j.Logger;
import org.springframework.beans.factory.annotation.Autowired;
import org.springframework.http.HttpHeaders;
import org.springframework.http.HttpStatus;
import org.springframework.http.ResponseEntity;
import org.springframework.stereotype.Component;
<<<<<<< HEAD
import org.springframework.transaction.PlatformTransactionManager;
import org.springframework.transaction.TransactionStatus;
import org.springframework.transaction.support.TransactionCallback;
import org.springframework.transaction.support.TransactionTemplate;
import org.springframework.util.Assert;

import de.dlr.proseo.model.ConfiguredProcessor;
import de.dlr.proseo.model.service.RepositoryService;
import de.dlr.proseo.procmgr.rest.model.RestConfiguredProcessor;
import de.dlr.proseo.procmgr.rest.model.ConfiguredProcessorUtil;
=======
import de.dlr.proseo.procmgr.rest.model.RestConfiguredProcessor;
>>>>>>> e7222236

/**
 * Spring MVC controller for the prosEO Processor Manager; implements the services required to manage configured processor versions.
 * 
 * @author Dr. Thomas Bassler
 *
 */
@Component
public class ConfiguredProcessorControllerImpl implements ConfiguredprocessorController {
	
	/* Message ID constants */
	private static final int MSG_ID_NOT_IMPLEMENTED = 9000;
	
	/* Message string constants */
	private static final String HTTP_HEADER_WARNING = "Warning";
	private static final String HTTP_MSG_PREFIX = "199 proseo-processor-mgr ";

	/** The configured processor manager */
	@Autowired
	private ConfiguredProcessorManager configuredProcessorManager;

	/** A logger for this class */
	private static Logger logger = LoggerFactory.getLogger(ConfiguredProcessorControllerImpl.class);

	/**
	 * Create and log a formatted error message
	 * 
	 * @param messageFormat the message text with parameter placeholders in String.format() style
	 * @param messageId a (unique) message id
	 * @param messageParameters the message parameters (optional, depending on the message format)
	 * @return a formatted error message
	 */
	private String logError(String messageFormat, int messageId, Object... messageParameters) {
		// Prepend message ID to parameter list
		List<Object> messageParamList = new ArrayList<>(Arrays.asList(messageParameters));
		messageParamList.add(0, messageId);
		
		// Log the error message
		String message = String.format(messageFormat, messageParamList.toArray());
		logger.error(message);
		
		return message;
	}
	
	/**
	 * Create an HTTP "Warning" header with the given text message
	 * 
	 * @param message the message text
	 * @return an HttpHeaders object with a warning message
	 */
	private HttpHeaders errorHeaders(String message) {
		HttpHeaders responseHeaders = new HttpHeaders();
		responseHeaders.set(HTTP_HEADER_WARNING, HTTP_MSG_PREFIX + message);
		return responseHeaders;
	}
	
	/**
	 * Get configured processors by mission, processor name, processor version and configuration version
	 * 
	 * @param mission the mission code
	 * @param processorName the processor name
	 * @param processorVersion the processor version
	 * @param configurationVersion the configuration version
	 * @return HTTP status "OK" and a list of Json objects representing configured processors satisfying the search criteria or
	 *         HTTP status "NOT_FOUND" and an error message, if no configured processors matching the search criteria were found
	 */
	@Override
	public ResponseEntity<List<RestConfiguredProcessor>> getConfiguredProcessors(String mission, String processorName,
			String processorVersion, String configurationVersion) {
		if (logger.isTraceEnabled()) logger.trace(">>> getConfiguredProcessors({}, {}, {}, {})", 
				mission, processorName, processorVersion, configurationVersion);
		
<<<<<<< HEAD
		List<RestConfiguredProcessor> result = new ArrayList<>();
		
		String jpqlQuery = "select c from ConfiguredProcessor c where 1 = 1";
		if (null != mission) {
			jpqlQuery += " and processor.processorClass.mission.code = :missionCode";
		}
		if (null != processorName) {
			jpqlQuery += " and processor.processorClass.processorName = :processorName";
		}
		if (null != processorVersion) {
			jpqlQuery += " and processor.processorVersion = :processorVersion";
		}
		if (null != configurationVersion) {
			jpqlQuery += " and configuration.configurationVersion = :configurationVersion";
		}
		Query query = em.createQuery(jpqlQuery);
		if (null != mission) {
			query.setParameter("missionCode", mission);
		}
		if (null != processorName) {
			query.setParameter("processorName", processorName);
		}
		if (null != processorVersion) {
			query.setParameter("processorVersion", processorVersion);
		}
		if (null != configurationVersion) {
			query.setParameter("configurationVersion", configurationVersion);
		}
		for (Object resultObject: query.getResultList()) {
			if (resultObject instanceof ConfiguredProcessor) {
				result.add(ConfiguredProcessorUtil.toRestConfiguredProcessor((ConfiguredProcessor) resultObject));
			}
		}
		if (result.isEmpty()) {
=======
		try {
>>>>>>> e7222236
			return new ResponseEntity<>(
					configuredProcessorManager.getConfiguredProcessors(mission, processorName, processorVersion, configurationVersion),
					HttpStatus.OK);
		} catch (NoResultException e) {
			return new ResponseEntity<>(errorHeaders(e.getMessage()), HttpStatus.NOT_FOUND);
		}
	}

	/**
     * Create a new configured processor
     * 
     * @param configuredProcessor a Json representation of the new configured processor
	 * @return HTTP status "CREATED" and a response containing a Json object corresponding to the configured processor after persistence
	 *             (with ID and version for all contained objects) or
	 *         HTTP status "BAD_REQUEST", if any of the input data was invalid
	 */
	@Override
	public ResponseEntity<RestConfiguredProcessor> createConfiguredProcessor(@Valid RestConfiguredProcessor configuredProcessor) {
		if (logger.isTraceEnabled()) logger.trace(">>> createConfiguredProcessor({})", (null == configuredProcessor ? "MISSING" : configuredProcessor.getProcessorName()));

		try {
			return new ResponseEntity<>(configuredProcessorManager.createConfiguredProcessor(configuredProcessor), HttpStatus.CREATED);
		} catch (IllegalArgumentException e) {
			return new ResponseEntity<>(errorHeaders(e.getMessage()), HttpStatus.BAD_REQUEST);
		}
<<<<<<< HEAD
		
		return transactionTemplate.execute(new TransactionCallback<>() {

			@Override
			public ResponseEntity<RestConfiguredProcessor> doInTransaction(TransactionStatus txStatus) {
				de.dlr.proseo.model.ConfiguredProcessor modelConfiguredProcessor = ConfiguredProcessorUtil.toModelConfiguredProcessor(configuredProcessor);
				
				modelConfiguredProcessor.setProcessor(RepositoryService.getProcessorRepository()
						.findByMissionCodeAndProcessorNameAndProcessorVersion(configuredProcessor.getMissionCode(), configuredProcessor.getProcessorName(), configuredProcessor.getProcessorVersion()));
				if (null == modelConfiguredProcessor.getProcessor()) {
					txStatus.setRollbackOnly();
					return new ResponseEntity<>(
							errorHeaders(MSG_PROCESSOR_INVALID, MSG_ID_PROCESSOR_INVALID,
									configuredProcessor.getProcessorName(), configuredProcessor.getProcessorVersion(), configuredProcessor.getMissionCode()),
							HttpStatus.BAD_REQUEST);
				}
				
				modelConfiguredProcessor.setConfiguration(RepositoryService.getConfigurationRepository()
						.findByMissionCodeAndProcessorNameAndConfigurationVersion(configuredProcessor.getMissionCode(), configuredProcessor.getProcessorName(), configuredProcessor.getConfigurationVersion()));
				if (null == modelConfiguredProcessor.getConfiguration()) {
					txStatus.setRollbackOnly();
					return new ResponseEntity<>(
							errorHeaders(MSG_CONFIGURATION_INVALID, MSG_ID_CONFIGURATION_INVALID,
									configuredProcessor.getProcessorName(), configuredProcessor.getProcessorVersion(), configuredProcessor.getMissionCode()),
							HttpStatus.BAD_REQUEST);
				}
				
				modelConfiguredProcessor = RepositoryService.getConfiguredProcessorRepository().save(modelConfiguredProcessor);
				
				logInfo(MSG_CONFIGURED_PROCESSOR_CREATED, MSG_ID_CONFIGURED_PROCESSOR_CREATED, 
						modelConfiguredProcessor.getProcessor().getProcessorClass().getProcessorName(),
						modelConfiguredProcessor.getProcessor().getProcessorVersion(),
						modelConfiguredProcessor.getConfiguration().getConfigurationVersion(), 
						modelConfiguredProcessor.getProcessor().getProcessorClass().getMission().getCode());
				
				return new ResponseEntity<>(ConfiguredProcessorUtil.toRestConfiguredProcessor(modelConfiguredProcessor), HttpStatus.CREATED);
			}
		});
=======
>>>>>>> e7222236
	}

	/**
	 * Get a configured processor by ID
	 * 
	 * @param id the configured processor ID
	 * @return HTTP status "OK" and a Json object corresponding to the configured processor found or 
	 *         HTTP status "BAD_REQUEST" and an error message, if no configured processor ID was given, or
	 * 		   HTTP status "NOT_FOUND" and an error message, if no configured processor with the given ID exists
	 */
	@Override
	public ResponseEntity<RestConfiguredProcessor> getConfiguredProcessorById(Long id) {
		if (logger.isTraceEnabled()) logger.trace(">>> getConfiguredProcessorById({})", id);
		
		try {
			return new ResponseEntity<>(configuredProcessorManager.getConfiguredProcessorById(id), HttpStatus.OK);
		} catch (NoResultException e) {
			return new ResponseEntity<>(errorHeaders(e.getMessage()), HttpStatus.NOT_FOUND);
		} catch (IllegalArgumentException e) {
			return new ResponseEntity<>(errorHeaders(e.getMessage()), HttpStatus.BAD_REQUEST);
		}
	}

	/**
	 * Update a configured processor by ID
	 * 
	 * @param id the ID of the configured processor to update
	 * @param processorClass a Json object containing the modified (and unmodified) attributes
	 * @return HTTP status "OK" and a response containing a Json object corresponding to the configured processor after modification
	 *             (with ID and version for all contained objects) or 
	 * 		   HTTP status "NOT_FOUND" and an error message, if no configured processor with the given ID exists, or
	 *         HTTP status "BAD_REQUEST" and an error message, if any of the input data was invalid, or
	 *         HTTP status "CONFLICT"and an error message, if the configured processor has been modified since retrieval by the client
	 */
	@Override
	public ResponseEntity<RestConfiguredProcessor> modifyConfiguredProcessor(Long id, @Valid RestConfiguredProcessor configuredProcessor) {
		// TODO Auto-generated method stub
		return new ResponseEntity<>(
				errorHeaders(logError("PATCH for configured processor not implemented", MSG_ID_NOT_IMPLEMENTED, id)), 
				HttpStatus.NOT_IMPLEMENTED);
	}

	/**
	 * Delete a configured processor by ID
	 * 
	 * @param the ID of the configured processor to delete
	 * @return a response entity with HTTP status "NO_CONTENT", if the deletion was successful, or
	 *         HTTP status "NOT_FOUND", if the configured processor did not exist, or
	 *         HTTP status "NOT_MODIFIED", if the deletion was unsuccessful
	 */
	@Override
	public ResponseEntity<?> deleteConfiguredProcessorById(Long id) {
		// TODO Auto-generated method stub
		return new ResponseEntity<>(
				errorHeaders(logError("DELETE for configured processor not implemented", MSG_ID_NOT_IMPLEMENTED, id)), 
				HttpStatus.NOT_IMPLEMENTED);
	}

}<|MERGE_RESOLUTION|>--- conflicted
+++ resolved
@@ -18,20 +18,7 @@
 import org.springframework.http.HttpStatus;
 import org.springframework.http.ResponseEntity;
 import org.springframework.stereotype.Component;
-<<<<<<< HEAD
-import org.springframework.transaction.PlatformTransactionManager;
-import org.springframework.transaction.TransactionStatus;
-import org.springframework.transaction.support.TransactionCallback;
-import org.springframework.transaction.support.TransactionTemplate;
-import org.springframework.util.Assert;
-
-import de.dlr.proseo.model.ConfiguredProcessor;
-import de.dlr.proseo.model.service.RepositoryService;
 import de.dlr.proseo.procmgr.rest.model.RestConfiguredProcessor;
-import de.dlr.proseo.procmgr.rest.model.ConfiguredProcessorUtil;
-=======
-import de.dlr.proseo.procmgr.rest.model.RestConfiguredProcessor;
->>>>>>> e7222236
 
 /**
  * Spring MVC controller for the prosEO Processor Manager; implements the services required to manage configured processor versions.
@@ -104,44 +91,7 @@
 		if (logger.isTraceEnabled()) logger.trace(">>> getConfiguredProcessors({}, {}, {}, {})", 
 				mission, processorName, processorVersion, configurationVersion);
 		
-<<<<<<< HEAD
-		List<RestConfiguredProcessor> result = new ArrayList<>();
-		
-		String jpqlQuery = "select c from ConfiguredProcessor c where 1 = 1";
-		if (null != mission) {
-			jpqlQuery += " and processor.processorClass.mission.code = :missionCode";
-		}
-		if (null != processorName) {
-			jpqlQuery += " and processor.processorClass.processorName = :processorName";
-		}
-		if (null != processorVersion) {
-			jpqlQuery += " and processor.processorVersion = :processorVersion";
-		}
-		if (null != configurationVersion) {
-			jpqlQuery += " and configuration.configurationVersion = :configurationVersion";
-		}
-		Query query = em.createQuery(jpqlQuery);
-		if (null != mission) {
-			query.setParameter("missionCode", mission);
-		}
-		if (null != processorName) {
-			query.setParameter("processorName", processorName);
-		}
-		if (null != processorVersion) {
-			query.setParameter("processorVersion", processorVersion);
-		}
-		if (null != configurationVersion) {
-			query.setParameter("configurationVersion", configurationVersion);
-		}
-		for (Object resultObject: query.getResultList()) {
-			if (resultObject instanceof ConfiguredProcessor) {
-				result.add(ConfiguredProcessorUtil.toRestConfiguredProcessor((ConfiguredProcessor) resultObject));
-			}
-		}
-		if (result.isEmpty()) {
-=======
 		try {
->>>>>>> e7222236
 			return new ResponseEntity<>(
 					configuredProcessorManager.getConfiguredProcessors(mission, processorName, processorVersion, configurationVersion),
 					HttpStatus.OK);
@@ -167,47 +117,6 @@
 		} catch (IllegalArgumentException e) {
 			return new ResponseEntity<>(errorHeaders(e.getMessage()), HttpStatus.BAD_REQUEST);
 		}
-<<<<<<< HEAD
-		
-		return transactionTemplate.execute(new TransactionCallback<>() {
-
-			@Override
-			public ResponseEntity<RestConfiguredProcessor> doInTransaction(TransactionStatus txStatus) {
-				de.dlr.proseo.model.ConfiguredProcessor modelConfiguredProcessor = ConfiguredProcessorUtil.toModelConfiguredProcessor(configuredProcessor);
-				
-				modelConfiguredProcessor.setProcessor(RepositoryService.getProcessorRepository()
-						.findByMissionCodeAndProcessorNameAndProcessorVersion(configuredProcessor.getMissionCode(), configuredProcessor.getProcessorName(), configuredProcessor.getProcessorVersion()));
-				if (null == modelConfiguredProcessor.getProcessor()) {
-					txStatus.setRollbackOnly();
-					return new ResponseEntity<>(
-							errorHeaders(MSG_PROCESSOR_INVALID, MSG_ID_PROCESSOR_INVALID,
-									configuredProcessor.getProcessorName(), configuredProcessor.getProcessorVersion(), configuredProcessor.getMissionCode()),
-							HttpStatus.BAD_REQUEST);
-				}
-				
-				modelConfiguredProcessor.setConfiguration(RepositoryService.getConfigurationRepository()
-						.findByMissionCodeAndProcessorNameAndConfigurationVersion(configuredProcessor.getMissionCode(), configuredProcessor.getProcessorName(), configuredProcessor.getConfigurationVersion()));
-				if (null == modelConfiguredProcessor.getConfiguration()) {
-					txStatus.setRollbackOnly();
-					return new ResponseEntity<>(
-							errorHeaders(MSG_CONFIGURATION_INVALID, MSG_ID_CONFIGURATION_INVALID,
-									configuredProcessor.getProcessorName(), configuredProcessor.getProcessorVersion(), configuredProcessor.getMissionCode()),
-							HttpStatus.BAD_REQUEST);
-				}
-				
-				modelConfiguredProcessor = RepositoryService.getConfiguredProcessorRepository().save(modelConfiguredProcessor);
-				
-				logInfo(MSG_CONFIGURED_PROCESSOR_CREATED, MSG_ID_CONFIGURED_PROCESSOR_CREATED, 
-						modelConfiguredProcessor.getProcessor().getProcessorClass().getProcessorName(),
-						modelConfiguredProcessor.getProcessor().getProcessorVersion(),
-						modelConfiguredProcessor.getConfiguration().getConfigurationVersion(), 
-						modelConfiguredProcessor.getProcessor().getProcessorClass().getMission().getCode());
-				
-				return new ResponseEntity<>(ConfiguredProcessorUtil.toRestConfiguredProcessor(modelConfiguredProcessor), HttpStatus.CREATED);
-			}
-		});
-=======
->>>>>>> e7222236
 	}
 
 	/**
