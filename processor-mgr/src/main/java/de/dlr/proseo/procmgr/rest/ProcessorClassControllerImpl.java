/**
 * ProcessorClassControllerImpl.java
 * 
 * (C) 2019 Dr. Bassler & Co. Managementberatung GmbH
 */
package de.dlr.proseo.procmgr.rest;

import java.util.ArrayList;
import java.util.Arrays;
import java.util.List;
import javax.persistence.NoResultException;
import javax.validation.Valid;

import org.slf4j.LoggerFactory;
import org.slf4j.Logger;
import org.springframework.beans.factory.annotation.Autowired;
import org.springframework.http.HttpHeaders;
import org.springframework.http.HttpStatus;
import org.springframework.http.ResponseEntity;
import org.springframework.stereotype.Component;
<<<<<<< HEAD
import org.springframework.transaction.PlatformTransactionManager;
import org.springframework.transaction.TransactionStatus;
import org.springframework.transaction.support.TransactionCallback;
import org.springframework.transaction.support.TransactionTemplate;
import org.springframework.util.Assert;

import de.dlr.proseo.model.ProcessorClass;
import de.dlr.proseo.model.ProductClass;
import de.dlr.proseo.model.service.RepositoryService;
import de.dlr.proseo.procmgr.rest.model.RestProcessorClass;
import de.dlr.proseo.procmgr.rest.model.ProcessorClassUtil;
=======
import de.dlr.proseo.procmgr.rest.model.RestProcessorClass;
>>>>>>> e7222236

/**
 * Spring MVC controller for the prosEO Processor Manager; implements the services required to manage processor classes.
 * 
 * @author Dr. Thomas Bassler
 *
 */
@Component
public class ProcessorClassControllerImpl implements ProcessorclassController {
	
	/* Message ID constants */
	private static final int MSG_ID_NOT_IMPLEMENTED = 9000;
	
	/* Message string constants */
	private static final String HTTP_HEADER_WARNING = "Warning";
	private static final String HTTP_MSG_PREFIX = "199 proseo-processor-mgr ";

	/** The processor class manager */
	@Autowired
	private ProcessorClassManager processorClassManager;

	/** A logger for this class */
	private static Logger logger = LoggerFactory.getLogger(ProcessorClassControllerImpl.class);

	/**
	 * Create and log a formatted error message
	 * 
	 * @param messageFormat the message text with parameter placeholders in String.format() style
	 * @param messageId a (unique) message id
	 * @param messageParameters the message parameters (optional, depending on the message format)
	 * @return a formatted error message
	 */
	private String logError(String messageFormat, int messageId, Object... messageParameters) {
		// Prepend message ID to parameter list
		List<Object> messageParamList = new ArrayList<>(Arrays.asList(messageParameters));
		messageParamList.add(0, messageId);
		
		// Log the error message
		String message = String.format(messageFormat, messageParamList.toArray());
		logger.error(message);
		
		return message;
	}
	
	/**
	 * Create an HTTP "Warning" header with the given text message
	 * 
	 * @param message the message text
	 * @return an HttpHeaders object with a warning message
	 */
	private HttpHeaders errorHeaders(String message) {
		HttpHeaders responseHeaders = new HttpHeaders();
		responseHeaders.set(HTTP_HEADER_WARNING, HTTP_MSG_PREFIX + message);
		return responseHeaders;
	}
	
	/**
	 * Get processor classes by mission and name
	 * 
	 * @param mission the mission code (optional)
	 * @param processorName the processor name (optional)
	 * @return HTTP status "OK" and a list of Json objects representing processor classes satisfying the search criteria or
	 *         HTTP status "NOT_FOUND" and an error message, if no processor classes matching the search criteria were found
	 */
	@Override
	public ResponseEntity<List<RestProcessorClass>> getProcessorClasses(String mission, String processorName) {
		if (logger.isTraceEnabled()) logger.trace(">>> getProcessorClass({}, {})", mission, processorName);
		
<<<<<<< HEAD
		List<RestProcessorClass> result = new ArrayList<>();
		
		if (null != mission && null != processorName) {
			ProcessorClass processorClass = RepositoryService.getProcessorClassRepository().findByMissionCodeAndProcessorName(mission,
					processorName);
			if (null == processorClass) {
				return new ResponseEntity<>(
						errorHeaders(MSG_PROCESSOR_CLASS_NOT_FOUND, MSG_ID_PROCESSOR_CLASS_NOT_FOUND, mission, processorName),
						HttpStatus.NOT_FOUND);
			}
			result.add(ProcessorClassUtil.toRestProcessorClass(processorClass));
		} else {
			String jpqlQuery = "select pc from ProcessorClass pc where 1 = 1";
			if (null != mission) {
				jpqlQuery += " and mission.code = :missionCode";
			}
			if (null != processorName) {
				jpqlQuery += " and processorName = :processorName";
			}
			Query query = em.createQuery(jpqlQuery);
			if (null != mission) {
				query.setParameter("missionCode", mission);
			}
			if (null != processorName) {
				query.setParameter("processorName", processorName);
			}
			for (Object resultObject: query.getResultList()) {
				if (resultObject instanceof de.dlr.proseo.model.ProcessorClass) {
					result.add(ProcessorClassUtil.toRestProcessorClass((de.dlr.proseo.model.ProcessorClass) resultObject));
				}
			}
			if (result.isEmpty()) {
				return new ResponseEntity<>(
						errorHeaders(MSG_PROCESSOR_CLASS_NOT_FOUND, MSG_ID_PROCESSOR_CLASS_NOT_FOUND, mission, processorName),
						HttpStatus.NOT_FOUND);
			}
=======
		try {
			return new ResponseEntity<>(processorClassManager.getProcessorClasses(mission, processorName), HttpStatus.OK);
		} catch (NoResultException e) {
			return new ResponseEntity<>(errorHeaders(e.getMessage()), HttpStatus.NOT_FOUND);
>>>>>>> e7222236
		}
	}

	/**
	 * Create a new processor class
	 * 
	 * @param processorClass a Json representation of the new processor class
	 * @return HTTP status "CREATED" and a response containing a Json object corresponding to the processor class after persistence
	 *             (with ID and version for all contained objects) or
	 *         HTTP status "BAD_REQUEST", if any of the input data was invalid
	 */
	@Override
	public ResponseEntity<RestProcessorClass> createProcessorClass(@Valid RestProcessorClass processorClass) {
		if (logger.isTraceEnabled()) logger.trace(">>> createProcessorClass({})", (null == processorClass ? "MISSING" : processorClass.getProcessorName()));
		
		try {
			return new ResponseEntity<>(processorClassManager.createProcessorClass(processorClass), HttpStatus.CREATED);
		} catch (IllegalArgumentException e) {
			return new ResponseEntity<>(errorHeaders(e.getMessage()), HttpStatus.BAD_REQUEST);
		}
<<<<<<< HEAD
		
		return transactionTemplate.execute(new TransactionCallback<>() {

			@Override
			public ResponseEntity<RestProcessorClass> doInTransaction(TransactionStatus txStatus) {
				ProcessorClass modelProcessorClass = ProcessorClassUtil.toModelProcessorClass(processorClass);
				
				modelProcessorClass.setMission(RepositoryService.getMissionRepository().findByCode(processorClass.getMissionCode()));
				if (null == modelProcessorClass.getMission()) {
					txStatus.setRollbackOnly();
					return new ResponseEntity<>(
							errorHeaders(MSG_MISSION_CODE_INVALID, MSG_ID_MISSION_CODE_INVALID, processorClass.getMissionCode()),
							HttpStatus.BAD_REQUEST);
				}
				
				for (String productType: processorClass.getProductClasses()) {
					ProductClass productClass = RepositoryService.getProductClassRepository()
							.findByMissionCodeAndProductType(processorClass.getMissionCode(), productType);
					if (null == productClass) {
						txStatus.setRollbackOnly();
						return new ResponseEntity<>(
								errorHeaders(MSG_PRODUCT_CLASS_INVALID, MSG_ID_PRODUCT_CLASS_INVALID,
										productType, processorClass.getMissionCode()),
								HttpStatus.BAD_REQUEST);
					}
				}
				
				modelProcessorClass = RepositoryService.getProcessorClassRepository().save(modelProcessorClass);
				
				logInfo(MSG_PROCESSOR_CLASS_CREATED, MSG_ID_PROCESSOR_CLASS_CREATED, 
						modelProcessorClass.getProcessorName(), modelProcessorClass.getMission().getCode());
				
				return new ResponseEntity<>(ProcessorClassUtil.toRestProcessorClass(modelProcessorClass), HttpStatus.CREATED);
			}
		});
=======
>>>>>>> e7222236
	}

	/**
	 * Get a processor class by ID
	 * 
	 * @param id the processor class ID
	 * @return HTTP status "OK" and a Json object corresponding to the processor class found or 
	 *         HTTP status "BAD_REQUEST" and an error message, if no processor class ID was given, or
	 * 		   HTTP status "NOT_FOUND" and an error message, if no processor class with the given ID exists
	 */
	@Override
	public ResponseEntity<RestProcessorClass> getProcessorClassById(Long id) {
		if (logger.isTraceEnabled()) logger.trace(">>> getProcessorClassById({})", id);
		
		try {
			return new ResponseEntity<>(processorClassManager.getProcessorClassById(id), HttpStatus.OK);
		} catch (NoResultException e) {
			return new ResponseEntity<>(errorHeaders(e.getMessage()), HttpStatus.NOT_FOUND);
		} catch (IllegalArgumentException e) {
			return new ResponseEntity<>(errorHeaders(e.getMessage()), HttpStatus.BAD_REQUEST);
		}
<<<<<<< HEAD
		
		Optional<ProcessorClass> modelProcessorClass = RepositoryService.getProcessorClassRepository().findById(id);
		
		if (modelProcessorClass.isEmpty()) {
			return new ResponseEntity<>(
					errorHeaders(MSG_PROCESSOR_CLASS_ID_NOT_FOUND, MSG_ID_PROCESSOR_CLASS_ID_NOT_FOUND, id), 
					HttpStatus.NOT_FOUND);
		}

		logInfo(MSG_PROCESSOR_CLASS_RETRIEVED, MSG_ID_PROCESSOR_CLASS_RETRIEVED, id);
		
		return new ResponseEntity<>(ProcessorClassUtil.toRestProcessorClass(modelProcessorClass.get()), HttpStatus.OK);
=======
>>>>>>> e7222236
	}

	/**
	 * Update a processor class by ID
	 * 
	 * @param id the ID of the processor class to update
	 * @param processorClass a Json object containing the modified (and unmodified) attributes
	 * @return HTTP status "OK" and a response containing a Json object corresponding to the processor class after modification
	 *             (with ID and version for all contained objects) or 
	 * 		   HTTP status "NOT_FOUND" and an error message, if no processor class with the given ID exists, or
	 *         HTTP status "BAD_REQUEST" and an error message, if any of the input data was invalid, or
	 *         HTTP status "CONFLICT"and an error message, if the processor class has been modified since retrieval by the client
	 */
	@Override
	public ResponseEntity<RestProcessorClass> modifyProcessorClass(Long id, @Valid RestProcessorClass processorClass) {
		// TODO Auto-generated method stub
		return new ResponseEntity<>(
				errorHeaders(logError("PATCH for processor class not implemented", MSG_ID_NOT_IMPLEMENTED, id)), 
				HttpStatus.NOT_IMPLEMENTED);
	}

	/**
	 * Delete a processor class by ID
	 * 
	 * @param the ID of the processor class to delete
	 * @return a response entity with HTTP status "NO_CONTENT", if the deletion was successful, or
	 *         HTTP status "NOT_FOUND", if the processor class did not exist, or
	 *         HTTP status "NOT_MODIFIED", if the deletion was unsuccessful
	 */
	@Override
	public ResponseEntity<?> deleteProcessorClassById(Long id) {
		// TODO Auto-generated method stub
		return new ResponseEntity<>(
				errorHeaders(logError("DELETE for processor class not implemented", MSG_ID_NOT_IMPLEMENTED, id)), 
				HttpStatus.NOT_IMPLEMENTED);
	}

}<|MERGE_RESOLUTION|>--- conflicted
+++ resolved
@@ -18,21 +18,7 @@
 import org.springframework.http.HttpStatus;
 import org.springframework.http.ResponseEntity;
 import org.springframework.stereotype.Component;
-<<<<<<< HEAD
-import org.springframework.transaction.PlatformTransactionManager;
-import org.springframework.transaction.TransactionStatus;
-import org.springframework.transaction.support.TransactionCallback;
-import org.springframework.transaction.support.TransactionTemplate;
-import org.springframework.util.Assert;
-
-import de.dlr.proseo.model.ProcessorClass;
-import de.dlr.proseo.model.ProductClass;
-import de.dlr.proseo.model.service.RepositoryService;
 import de.dlr.proseo.procmgr.rest.model.RestProcessorClass;
-import de.dlr.proseo.procmgr.rest.model.ProcessorClassUtil;
-=======
-import de.dlr.proseo.procmgr.rest.model.RestProcessorClass;
->>>>>>> e7222236
 
 /**
  * Spring MVC controller for the prosEO Processor Manager; implements the services required to manage processor classes.
@@ -101,49 +87,10 @@
 	public ResponseEntity<List<RestProcessorClass>> getProcessorClasses(String mission, String processorName) {
 		if (logger.isTraceEnabled()) logger.trace(">>> getProcessorClass({}, {})", mission, processorName);
 		
-<<<<<<< HEAD
-		List<RestProcessorClass> result = new ArrayList<>();
-		
-		if (null != mission && null != processorName) {
-			ProcessorClass processorClass = RepositoryService.getProcessorClassRepository().findByMissionCodeAndProcessorName(mission,
-					processorName);
-			if (null == processorClass) {
-				return new ResponseEntity<>(
-						errorHeaders(MSG_PROCESSOR_CLASS_NOT_FOUND, MSG_ID_PROCESSOR_CLASS_NOT_FOUND, mission, processorName),
-						HttpStatus.NOT_FOUND);
-			}
-			result.add(ProcessorClassUtil.toRestProcessorClass(processorClass));
-		} else {
-			String jpqlQuery = "select pc from ProcessorClass pc where 1 = 1";
-			if (null != mission) {
-				jpqlQuery += " and mission.code = :missionCode";
-			}
-			if (null != processorName) {
-				jpqlQuery += " and processorName = :processorName";
-			}
-			Query query = em.createQuery(jpqlQuery);
-			if (null != mission) {
-				query.setParameter("missionCode", mission);
-			}
-			if (null != processorName) {
-				query.setParameter("processorName", processorName);
-			}
-			for (Object resultObject: query.getResultList()) {
-				if (resultObject instanceof de.dlr.proseo.model.ProcessorClass) {
-					result.add(ProcessorClassUtil.toRestProcessorClass((de.dlr.proseo.model.ProcessorClass) resultObject));
-				}
-			}
-			if (result.isEmpty()) {
-				return new ResponseEntity<>(
-						errorHeaders(MSG_PROCESSOR_CLASS_NOT_FOUND, MSG_ID_PROCESSOR_CLASS_NOT_FOUND, mission, processorName),
-						HttpStatus.NOT_FOUND);
-			}
-=======
 		try {
 			return new ResponseEntity<>(processorClassManager.getProcessorClasses(mission, processorName), HttpStatus.OK);
 		} catch (NoResultException e) {
 			return new ResponseEntity<>(errorHeaders(e.getMessage()), HttpStatus.NOT_FOUND);
->>>>>>> e7222236
 		}
 	}
 
@@ -164,44 +111,6 @@
 		} catch (IllegalArgumentException e) {
 			return new ResponseEntity<>(errorHeaders(e.getMessage()), HttpStatus.BAD_REQUEST);
 		}
-<<<<<<< HEAD
-		
-		return transactionTemplate.execute(new TransactionCallback<>() {
-
-			@Override
-			public ResponseEntity<RestProcessorClass> doInTransaction(TransactionStatus txStatus) {
-				ProcessorClass modelProcessorClass = ProcessorClassUtil.toModelProcessorClass(processorClass);
-				
-				modelProcessorClass.setMission(RepositoryService.getMissionRepository().findByCode(processorClass.getMissionCode()));
-				if (null == modelProcessorClass.getMission()) {
-					txStatus.setRollbackOnly();
-					return new ResponseEntity<>(
-							errorHeaders(MSG_MISSION_CODE_INVALID, MSG_ID_MISSION_CODE_INVALID, processorClass.getMissionCode()),
-							HttpStatus.BAD_REQUEST);
-				}
-				
-				for (String productType: processorClass.getProductClasses()) {
-					ProductClass productClass = RepositoryService.getProductClassRepository()
-							.findByMissionCodeAndProductType(processorClass.getMissionCode(), productType);
-					if (null == productClass) {
-						txStatus.setRollbackOnly();
-						return new ResponseEntity<>(
-								errorHeaders(MSG_PRODUCT_CLASS_INVALID, MSG_ID_PRODUCT_CLASS_INVALID,
-										productType, processorClass.getMissionCode()),
-								HttpStatus.BAD_REQUEST);
-					}
-				}
-				
-				modelProcessorClass = RepositoryService.getProcessorClassRepository().save(modelProcessorClass);
-				
-				logInfo(MSG_PROCESSOR_CLASS_CREATED, MSG_ID_PROCESSOR_CLASS_CREATED, 
-						modelProcessorClass.getProcessorName(), modelProcessorClass.getMission().getCode());
-				
-				return new ResponseEntity<>(ProcessorClassUtil.toRestProcessorClass(modelProcessorClass), HttpStatus.CREATED);
-			}
-		});
-=======
->>>>>>> e7222236
 	}
 
 	/**
@@ -223,21 +132,6 @@
 		} catch (IllegalArgumentException e) {
 			return new ResponseEntity<>(errorHeaders(e.getMessage()), HttpStatus.BAD_REQUEST);
 		}
-<<<<<<< HEAD
-		
-		Optional<ProcessorClass> modelProcessorClass = RepositoryService.getProcessorClassRepository().findById(id);
-		
-		if (modelProcessorClass.isEmpty()) {
-			return new ResponseEntity<>(
-					errorHeaders(MSG_PROCESSOR_CLASS_ID_NOT_FOUND, MSG_ID_PROCESSOR_CLASS_ID_NOT_FOUND, id), 
-					HttpStatus.NOT_FOUND);
-		}
-
-		logInfo(MSG_PROCESSOR_CLASS_RETRIEVED, MSG_ID_PROCESSOR_CLASS_RETRIEVED, id);
-		
-		return new ResponseEntity<>(ProcessorClassUtil.toRestProcessorClass(modelProcessorClass.get()), HttpStatus.OK);
-=======
->>>>>>> e7222236
 	}
 
 	/**
