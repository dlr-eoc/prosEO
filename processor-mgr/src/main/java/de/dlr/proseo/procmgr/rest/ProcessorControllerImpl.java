--- conflicted
+++ resolved
@@ -18,23 +18,7 @@
 import org.springframework.http.HttpStatus;
 import org.springframework.http.ResponseEntity;
 import org.springframework.stereotype.Component;
-<<<<<<< HEAD
-import org.springframework.transaction.PlatformTransactionManager;
-import org.springframework.transaction.TransactionStatus;
-import org.springframework.transaction.support.TransactionCallback;
-import org.springframework.transaction.support.TransactionTemplate;
-import org.springframework.util.Assert;
-
-import de.dlr.proseo.model.Processor;
-import de.dlr.proseo.model.Task;
-import de.dlr.proseo.model.service.RepositoryService;
 import de.dlr.proseo.procmgr.rest.model.RestProcessor;
-import de.dlr.proseo.procmgr.rest.model.ProcessorUtil;
-import de.dlr.proseo.procmgr.rest.model.RestTask;
-import de.dlr.proseo.procmgr.rest.model.TaskUtil;
-=======
-import de.dlr.proseo.procmgr.rest.model.RestProcessor;
->>>>>>> e7222236
 
 /**
  * Spring MVC controller for the prosEO Processor Manager; implements the services required to manage processor versions.
@@ -108,42 +92,6 @@
 		} catch (IllegalArgumentException e) {
 			return new ResponseEntity<>(errorHeaders(e.getMessage()), HttpStatus.BAD_REQUEST);
 		}
-<<<<<<< HEAD
-		
-		return transactionTemplate.execute(new TransactionCallback<>() {
-
-			@Override
-			public ResponseEntity<RestProcessor> doInTransaction(TransactionStatus txStatus) {
-				Processor modelProcessor = ProcessorUtil.toModelProcessor(processor);
-				
-				modelProcessor.setProcessorClass(RepositoryService.getProcessorClassRepository()
-						.findByMissionCodeAndProcessorName(processor.getMissionCode(), processor.getProcessorName()));
-				if (null == modelProcessor.getProcessorClass()) {
-					txStatus.setRollbackOnly();
-					return new ResponseEntity<>(
-							errorHeaders(MSG_PROCESSOR_CLASS_INVALID, MSG_ID_PROCESSOR_CLASS_INVALID,
-									processor.getProcessorName(), processor.getMissionCode()),
-							HttpStatus.BAD_REQUEST);
-				}
-				
-				modelProcessor = RepositoryService.getProcessorRepository().save(modelProcessor);
-				
-				for (RestTask task: processor.getTasks()) {
-					Task modelTask = TaskUtil.toModelTask(task);
-					modelTask.setProcessor(modelProcessor);
-					modelTask = RepositoryService.getTaskRepository().save(modelTask);
-				}
-
-				logInfo(MSG_PROCESSOR_CREATED, MSG_ID_PROCESSOR_CREATED, 
-						modelProcessor.getProcessorClass().getProcessorName(),
-						modelProcessor.getProcessorVersion(), 
-						modelProcessor.getProcessorClass().getMission().getCode());
-				
-				return new ResponseEntity<>(ProcessorUtil.toRestProcessor(modelProcessor), HttpStatus.CREATED);
-			}
-		});
-=======
->>>>>>> e7222236
 	}
 
 	/**
@@ -159,55 +107,10 @@
 	public ResponseEntity<List<RestProcessor>> getProcessors(String mission, String processorName, String processorVersion) {
 		if (logger.isTraceEnabled()) logger.trace(">>> getProcessors({}, {}, {})", mission, processorName, processorVersion);
 		
-<<<<<<< HEAD
-		List<RestProcessor> result = new ArrayList<>();
-		
-		if (null != mission && null != processorName && null != processorVersion) {
-			Processor processor = RepositoryService.getProcessorRepository()
-					.findByMissionCodeAndProcessorNameAndProcessorVersion(mission, processorName, processorVersion);
-			if (null == processor) {
-				return new ResponseEntity<>(
-						errorHeaders(MSG_PROCESSOR_NOT_FOUND, MSG_ID_PROCESSOR_NOT_FOUND, mission, processorName, processorVersion),
-						HttpStatus.NOT_FOUND);
-			}
-			result.add(ProcessorUtil.toRestProcessor(processor));
-		} else {
-			String jpqlQuery = "select p from Processor p where 1 = 1";
-			if (null != mission) {
-				jpqlQuery += " and processorClass.mission.code = :missionCode";
-			}
-			if (null != processorName) {
-				jpqlQuery += " and processorClass.processorName = :processorName";
-			}
-			if (null != processorVersion) {
-				jpqlQuery += " and processorVersion = :processorVersion";
-			}
-			Query query = em.createQuery(jpqlQuery);
-			if (null != mission) {
-				query.setParameter("missionCode", mission);
-			}
-			if (null != processorName) {
-				query.setParameter("processorName", processorName);
-			}
-			if (null != processorVersion) {
-				query.setParameter("processorVersion", processorVersion);
-			}
-			for (Object resultObject: query.getResultList()) {
-				if (resultObject instanceof Processor) {
-					result.add(ProcessorUtil.toRestProcessor((Processor) resultObject));
-				}
-			}
-			if (result.isEmpty()) {
-				return new ResponseEntity<>(
-						errorHeaders(MSG_PROCESSOR_NOT_FOUND, MSG_ID_PROCESSOR_NOT_FOUND, mission, processorName, processorVersion),
-						HttpStatus.NOT_FOUND);
-			}
-=======
 		try {
 			return new ResponseEntity<>(processorManager.getProcessors(mission, processorName, processorVersion), HttpStatus.OK);
 		} catch (NoResultException e) {
 			return new ResponseEntity<>(errorHeaders(e.getMessage()), HttpStatus.NOT_FOUND);
->>>>>>> e7222236
 		}
 	}
 
@@ -230,21 +133,6 @@
 		} catch (IllegalArgumentException e) {
 			return new ResponseEntity<>(errorHeaders(e.getMessage()), HttpStatus.BAD_REQUEST);
 		}
-<<<<<<< HEAD
-		
-		Optional<Processor> modelProcessor = RepositoryService.getProcessorRepository().findById(id);
-		
-		if (modelProcessor.isEmpty()) {
-			return new ResponseEntity<>(
-					errorHeaders(MSG_PROCESSOR_ID_NOT_FOUND, MSG_ID_PROCESSOR_ID_NOT_FOUND, id), 
-					HttpStatus.NOT_FOUND);
-		}
-
-		logInfo(MSG_PROCESSOR_RETRIEVED, MSG_ID_PROCESSOR_RETRIEVED, id);
-		
-		return new ResponseEntity<>(ProcessorUtil.toRestProcessor(modelProcessor.get()), HttpStatus.OK);
-=======
->>>>>>> e7222236
 	}
 
 	/**
