/**
 * WorkflowUtil.java
 *
 * (c) 2023 Dr. Bassler & Co. Managementberatung GmbH
 */
package de.dlr.proseo.procmgr.rest.model;

import java.time.Duration;
<<<<<<< HEAD
=======
import java.time.format.DateTimeParseException;
>>>>>>> adec87ad
import java.util.ArrayList;
import java.util.UUID;

import de.dlr.proseo.logging.logger.ProseoLogger;
import de.dlr.proseo.logging.messages.GeneralMessage;
import de.dlr.proseo.logging.messages.ProcessorMgrMessage;
import de.dlr.proseo.model.Parameter;
import de.dlr.proseo.model.Workflow;
import de.dlr.proseo.model.WorkflowOption;
import de.dlr.proseo.model.WorkflowOption.WorkflowOptionType;
import de.dlr.proseo.model.enums.OrderSlicingType;
<<<<<<< HEAD
=======
import de.dlr.proseo.model.enums.ParameterType;
import de.dlr.proseo.model.util.OrbitTimeFormatter;
>>>>>>> adec87ad

/**
 * Utility methods for workflows, i.e. for conversion between prosEO model and REST workflows
 *
 * @author Katharina Bassler
 */
public class WorkflowUtil {

	/** A logger for this class */
	private static ProseoLogger logger = new ProseoLogger(WorkflowUtil.class);

	/**
	 * Convert a prosEO model workflow into a REST workflow
	 *
	 * @param modelWorkflow the prosEO model workflow
	 * @return an equivalent REST workflow or null, if no model processor workflow was given
	 */
	public static RestWorkflow toRestWorkflow(Workflow modelWorkflow) {
		if (logger.isTraceEnabled())
			logger.trace(">>> toRestWorkflow({})", (null == modelWorkflow ? "MISSING" : modelWorkflow.getId()));

		if (null == modelWorkflow)
			return null;

		RestWorkflow restWorkflow = new RestWorkflow();

		if (null != modelWorkflow.getName()) {
			restWorkflow.setName(modelWorkflow.getName());
		}
		if (0 != modelWorkflow.getId()) {
			restWorkflow.setId(modelWorkflow.getId());
		}
		if (0 != modelWorkflow.getVersion()) {
			restWorkflow.setVersion(Long.valueOf(modelWorkflow.getVersion()));
		}
		if (null != modelWorkflow.getWorkflowVersion()) {
			restWorkflow.setWorkflowVersion(modelWorkflow.getWorkflowVersion());
		}
		if (null != modelWorkflow.getUuid()) {
			restWorkflow.setUuid(modelWorkflow.getUuid().toString());
		}
		if (null != modelWorkflow.getEnabled()) {
			restWorkflow.setEnabled(modelWorkflow.getEnabled());
		}
		if (null != modelWorkflow.getConfiguredProcessor()) {
			restWorkflow.setConfiguredProcessor(modelWorkflow.getConfiguredProcessor().getIdentifier());
			restWorkflow
				.setMissionCode(modelWorkflow.getConfiguredProcessor().getProcessor().getProcessorClass().getMission().getCode());
		}
		if (null != modelWorkflow.getInputProductClass()) {
			restWorkflow.setInputProductClass(modelWorkflow.getInputProductClass().getProductType());
		}
		if (null != modelWorkflow.getOutputProductClass()) {
			restWorkflow.setOutputProductClass(modelWorkflow.getOutputProductClass().getProductType());
		}
		if (null != modelWorkflow.getOutputFileClass()) {
			restWorkflow.setOutputFileClass(modelWorkflow.getOutputFileClass());
		}
		if (null != modelWorkflow.getProcessingMode()) {
			restWorkflow.setProcessingMode(modelWorkflow.getProcessingMode());
		}
		if (null != modelWorkflow.getSliceDuration()) {
			restWorkflow.setSliceDuration(modelWorkflow.getSliceDuration().toSeconds());
		}
		if (null != modelWorkflow.getSliceOverlap()) {
			restWorkflow.setSliceOverlap(modelWorkflow.getSliceOverlap().toSeconds());
		}
		if (null != modelWorkflow.getSlicingType()) {
			restWorkflow.setSlicingType(modelWorkflow.getSlicingType().toString());
		}

		if (null != modelWorkflow.getWorkflowOptions() && !modelWorkflow.getWorkflowOptions().isEmpty()) {
			for (WorkflowOption option : modelWorkflow.getWorkflowOptions()) {
				RestWorkflowOption restOption = new RestWorkflowOption();

				if (null != option.getName()) {
					restOption.setName(option.getName());
				}
				if (null != option.getType()) {
					restOption.setOptionType(option.getType().toString());
				}
				if (null != option.getValueRange()) {
					restOption.setValueRange(new ArrayList<String>());
					for (String str : option.getValueRange()) {
						restOption.getValueRange().add(str);
					}
				}
				if (0 != option.getId()) {
					restOption.setId(option.getId());
				}
				if (0 != option.getVersion()) {
					restOption.setVersion((long) option.getVersion());
				}
				if (null != option.getDefaultValue()) {
					restOption.setDefaultValue(option.getDefaultValue());
				}
				if (null != modelWorkflow.getConfiguredProcessor()) {
					restOption.setMissionCode(
							modelWorkflow.getConfiguredProcessor().getProcessor().getProcessorClass().getMission().getCode());
				}

				restOption.setWorkflowName(restWorkflow.getName());
				restWorkflow.getWorkflowOptions().add(restOption);
			}
		}
		
		//TODO class output parameters
		//TODO input filters
		//TODO output parameters

		if (null != modelWorkflow.getClassOutputParameters() && !modelWorkflow.getClassOutputParameters().isEmpty()) {
			modelWorkflow.getClassOutputParameters().forEach((productClass, parameter) -> {
				RestClassOutputParameter restClassParam = new RestClassOutputParameter();

				if (null != productClass) {
					restClassParam.setProductClass(productClass.getProductType());
				}
				if (null != parameter) {
					parameter.getOutputParameters().forEach((key, param) -> {
						RestParameter restParam = new RestParameter();
						restParam.setKey(key);
						restParam.setParameterType(param.getParameterType().toString());
						restParam.setParameterValue(param.getParameterValue());
						restClassParam.getOutputParameters().add(restParam);
					});
				}
				restWorkflow.getClassOutputParameters().add(restClassParam);
			});
		}

		if (null != modelWorkflow.getOutputParameters() && !modelWorkflow.getOutputParameters().isEmpty()) {
			modelWorkflow.getOutputParameters().forEach((key, param) -> {
				RestParameter restParam = new RestParameter();
				restParam.setKey(key);
				restParam.setParameterType(param.getParameterType().toString());
				restParam.setParameterValue(param.getParameterValue());
				restWorkflow.getOutputParameters().add(restParam);
			});
		}

		if (null != modelWorkflow.getInputFilters() && !modelWorkflow.getInputFilters().isEmpty()) {
			modelWorkflow.getInputFilters().forEach((productClass, filter) -> {
				RestInputFilter restFilter = new RestInputFilter();
				restFilter.setProductClass(productClass.getProductType());

				filter.getFilterConditions().forEach((key, param) -> {
					RestParameter restParam = new RestParameter();
					restParam.setKey(key);
					restParam.setParameterType(param.getParameterType().toString());
					restParam.setParameterValue(param.getParameterValue());
					restFilter.getFilterConditions().add(restParam);
				});
				restWorkflow.getInputFilters().add(restFilter);
			});
		}

		return restWorkflow;
	}

	/**
	 * Convert a REST workflow into a prosEO model workflow (scalar and embedded attributes only, no object references)
	 *
	 * @param restWorkflow the REST workflow
	 * @return a (roughly) equivalent model workflow or null, if no REST workflow was given
	 *
	 */
	public static Workflow toModelWorkflow(RestWorkflow restWorkflow) {
		if (logger.isTraceEnabled())
			logger.trace(">>> toModelWorkflow({})", (null == restWorkflow ? "MISSING" : restWorkflow.getName()));

		if (null == restWorkflow)
			return null;

		Workflow modelWorkflow = new Workflow();

		if (null != restWorkflow.getName()) {
			modelWorkflow.setName(restWorkflow.getName());
		}
		if (null != restWorkflow.getId()) {
			modelWorkflow.setId(restWorkflow.getId());
		}
		if (null != restWorkflow.getVersion() && 0 != restWorkflow.getVersion()) {
			while (modelWorkflow.getVersion() < restWorkflow.getVersion()) {
				modelWorkflow.incrementVersion();
			}
		}
		if (null != restWorkflow.getWorkflowVersion()) {
			modelWorkflow.setWorkflowVersion(restWorkflow.getWorkflowVersion());
		}
		if (null != restWorkflow.getUuid()) {
			modelWorkflow.setUuid(UUID.fromString(restWorkflow.getUuid()));
		}
		if (null != restWorkflow.getEnabled()) {
			modelWorkflow.setEnabled(restWorkflow.getEnabled());
		}
		if (null != restWorkflow.getOutputFileClass()) {
			modelWorkflow.setOutputFileClass(restWorkflow.getOutputFileClass());
		}
		if (null != restWorkflow.getProcessingMode()) {
			modelWorkflow.setProcessingMode(restWorkflow.getProcessingMode());
		}
		if (null != restWorkflow.getSliceDuration()) {
			modelWorkflow.setSliceDuration(Duration.ofSeconds(restWorkflow.getSliceDuration()));
		}
		if (null != restWorkflow.getSliceOverlap()) {
			modelWorkflow.setSliceOverlap(Duration.ofSeconds(restWorkflow.getSliceOverlap()));
		}
		if (null != restWorkflow.getSlicingType()) {
			modelWorkflow.setSlicingType(OrderSlicingType.valueOf(restWorkflow.getSlicingType()));
		}

		if (null != restWorkflow.getWorkflowOptions() && !restWorkflow.getWorkflowOptions().isEmpty()) {
			for (RestWorkflowOption option : restWorkflow.getWorkflowOptions()) {
				WorkflowOption modelOption = new WorkflowOption();

				if (null == option.getMissionCode()) {
					throw new IllegalArgumentException(
							logger.log(ProcessorMgrMessage.FIELD_NOT_SET, "In workflow option: missionCode"));
				}
				if (null == option.getWorkflowName()) {
					throw new IllegalArgumentException(
							logger.log(ProcessorMgrMessage.FIELD_NOT_SET, "In workflow option: workflowName"));
				}
				if (null == option.getName()) {
					throw new IllegalArgumentException(logger.log(ProcessorMgrMessage.FIELD_NOT_SET, "In workflow option: name"));
				}

				if ((null != option.getMissionCode() && !option.getMissionCode().equals(restWorkflow.getMissionCode()))
						|| (null != option.getWorkflowName() && !option.getWorkflowName().equals(restWorkflow.getName()))) {
					throw new IllegalArgumentException(
							logger.log(ProcessorMgrMessage.WORKFLOW_OPTION_MISMATCH, option.getMissionCode(),
									option.getWorkflowName(), restWorkflow.getMissionCode(), restWorkflow.getName()));
				}
				if (null != option.getName()) {
					modelOption.setName(option.getName());
				}
				if (null != option.getOptionType()) {
					modelOption.setType(WorkflowOptionType.get(option.getOptionType().toLowerCase()));
				}
				if (null != option.getValueRange()) {
					modelOption.setValueRange(option.getValueRange());
				}
				if (null != option.getId() && 0 != option.getId()) {
					modelOption.setId(option.getId());
				}
				if (null != option.getDefaultValue()) {
					modelOption.setDefaultValue(option.getDefaultValue());
				}

				modelOption.setWorkflow(modelWorkflow);
				modelWorkflow.getWorkflowOptions().add(modelOption);
			}
		}
<<<<<<< HEAD
		
		//TODO class output parameters
		//TODO input filters
		//TODO output parameters
		
=======

		if (null != restWorkflow.getOutputParameters() && !restWorkflow.getOutputParameters().isEmpty()) {
			for (RestParameter restParam : restWorkflow.getOutputParameters()) {
				Parameter modelParam = new Parameter();

				restParam.setParameterType(restParam.getParameterType().toUpperCase());
				modelParam.setParameterType(ParameterType.valueOf(restParam.getParameterType()));

				if (null == restParam.getParameterValue()) {
					throw new IllegalArgumentException(logger.log(ProcessorMgrMessage.FIELD_NOT_SET,
							"For classOutputParameter creation, output parameter value"));
				}

				switch (restParam.getParameterType()) {
				case "BOOLEAN":
					if (!restParam.getParameterValue().equalsIgnoreCase("true")
							&& !restParam.getParameterValue().equalsIgnoreCase("false"))
						throw new IllegalArgumentException(
								logger.log(GeneralMessage.INVALID_PARAMETER_FORMAT, restParam.getParameterValue(), "BOOLEAN"));
					modelParam.setBooleanValue(Boolean.valueOf(restParam.getParameterValue()));
					modelParam.setParameterValue(restParam.getParameterValue());
					break;
				case "DOUBLE":
					try {
						modelParam.setDoubleValue(Double.valueOf(restParam.getParameterValue()));
						modelParam.setParameterValue(restParam.getParameterValue());
					} catch (NumberFormatException e) {
						throw new IllegalArgumentException(
								logger.log(GeneralMessage.INVALID_PARAMETER_FORMAT, restParam.getParameterValue(), "DOUBLE"));
					}
					break;
				case "INSTANT":
					try {
						modelParam.setInstantValue(OrbitTimeFormatter.parseDateTime(restParam.getParameterValue()));
						modelParam.setParameterValue(restParam.getParameterValue());
					} catch (DateTimeParseException e) {
						throw new IllegalArgumentException(
								logger.log(GeneralMessage.INVALID_PARAMETER_FORMAT, restParam.getParameterValue(), "INSTANT"));
					}
					break;
				case "INTEGER":
					try {
						modelParam.setIntegerValue(Integer.valueOf(restParam.getParameterValue()));
						modelParam.setParameterValue(restParam.getParameterValue());
					} catch (NumberFormatException e) {
						throw new IllegalArgumentException(
								logger.log(GeneralMessage.INVALID_PARAMETER_FORMAT, restParam.getParameterValue(), "DOUBLE"));
					}
					break;
				case "STRING":
					modelParam.setStringValue(restParam.getParameterValue());
					modelParam.setParameterValue(restParam.getParameterValue());
					break;
				default:
					throw new IllegalArgumentException(
							logger.log(GeneralMessage.INVALID_PARAMETER_FORMAT, restParam.getParameterValue(), "(any)"));
				}

				modelWorkflow.getOutputParameters().put(restParam.getKey(), modelParam);
			}
		}

>>>>>>> adec87ad
		return modelWorkflow;
	}
}<|MERGE_RESOLUTION|>--- conflicted
+++ resolved
@@ -6,10 +6,7 @@
 package de.dlr.proseo.procmgr.rest.model;
 
 import java.time.Duration;
-<<<<<<< HEAD
-=======
 import java.time.format.DateTimeParseException;
->>>>>>> adec87ad
 import java.util.ArrayList;
 import java.util.UUID;
 
@@ -21,11 +18,8 @@
 import de.dlr.proseo.model.WorkflowOption;
 import de.dlr.proseo.model.WorkflowOption.WorkflowOptionType;
 import de.dlr.proseo.model.enums.OrderSlicingType;
-<<<<<<< HEAD
-=======
 import de.dlr.proseo.model.enums.ParameterType;
 import de.dlr.proseo.model.util.OrbitTimeFormatter;
->>>>>>> adec87ad
 
 /**
  * Utility methods for workflows, i.e. for conversion between prosEO model and REST workflows
@@ -131,10 +125,6 @@
 				restWorkflow.getWorkflowOptions().add(restOption);
 			}
 		}
-		
-		//TODO class output parameters
-		//TODO input filters
-		//TODO output parameters
 
 		if (null != modelWorkflow.getClassOutputParameters() && !modelWorkflow.getClassOutputParameters().isEmpty()) {
 			modelWorkflow.getClassOutputParameters().forEach((productClass, parameter) -> {
@@ -279,13 +269,6 @@
 				modelWorkflow.getWorkflowOptions().add(modelOption);
 			}
 		}
-<<<<<<< HEAD
-		
-		//TODO class output parameters
-		//TODO input filters
-		//TODO output parameters
-		
-=======
 
 		if (null != restWorkflow.getOutputParameters() && !restWorkflow.getOutputParameters().isEmpty()) {
 			for (RestParameter restParam : restWorkflow.getOutputParameters()) {
@@ -348,7 +331,6 @@
 			}
 		}
 
->>>>>>> adec87ad
 		return modelWorkflow;
 	}
 }