--- conflicted
+++ resolved
@@ -22,12 +22,7 @@
 import de.dlr.proseo.model.util.OrbitTimeFormatter;
 
 /**
-<<<<<<< HEAD
- * Utility methods for workflows, i.e. for conversion between prosEO model and
- * REST workflows
-=======
  * Utility methods for workflows, i.e. for conversion between prosEO model and REST workflows
->>>>>>> 96dbcf41
  *
  * @author Katharina Bassler
  */
@@ -181,19 +176,10 @@
 	}
 
 	/**
-<<<<<<< HEAD
-	 * Convert a REST workflow into a prosEO model workflow (scalar and embedded
-	 * attributes only, no object references)
-	 *
-	 * @param restWorkflow the REST workflow
-	 * @return a (roughly) equivalent model workflow or null, if no REST workflow
-	 *         was given
-=======
 	 * Convert a REST workflow into a prosEO model workflow (scalar and embedded attributes only, no object references)
 	 *
 	 * @param restWorkflow the REST workflow
 	 * @return a (roughly) equivalent model workflow or null, if no REST workflow was given
->>>>>>> 96dbcf41
 	 *
 	 */
 	public static Workflow toModelWorkflow(RestWorkflow restWorkflow) {
@@ -258,12 +244,7 @@
 				}
 
 				if ((null != option.getMissionCode() && !option.getMissionCode().equals(restWorkflow.getMissionCode()))
-<<<<<<< HEAD
-						|| (null != option.getWorkflowName()
-								&& !option.getWorkflowName().equals(restWorkflow.getName()))) {
-=======
 						|| (null != option.getWorkflowName() && !option.getWorkflowName().equals(restWorkflow.getName()))) {
->>>>>>> 96dbcf41
 					throw new IllegalArgumentException(
 							logger.log(ProcessorMgrMessage.WORKFLOW_OPTION_MISMATCH, option.getMissionCode(),
 									option.getWorkflowName(), restWorkflow.getMissionCode(), restWorkflow.getName()));
@@ -305,13 +286,8 @@
 				case "BOOLEAN":
 					if (!restParam.getParameterValue().equalsIgnoreCase("true")
 							&& !restParam.getParameterValue().equalsIgnoreCase("false"))
-<<<<<<< HEAD
-						throw new IllegalArgumentException(logger.log(GeneralMessage.INVALID_PARAMETER_FORMAT,
-								restParam.getParameterValue(), "BOOLEAN"));
-=======
 						throw new IllegalArgumentException(
 								logger.log(GeneralMessage.INVALID_PARAMETER_FORMAT, restParam.getParameterValue(), "BOOLEAN"));
->>>>>>> 96dbcf41
 					modelParam.setBooleanValue(Boolean.valueOf(restParam.getParameterValue()));
 					modelParam.setParameterValue(restParam.getParameterValue());
 					break;
@@ -320,13 +296,8 @@
 						modelParam.setDoubleValue(Double.valueOf(restParam.getParameterValue()));
 						modelParam.setParameterValue(restParam.getParameterValue());
 					} catch (NumberFormatException e) {
-<<<<<<< HEAD
-						throw new IllegalArgumentException(logger.log(GeneralMessage.INVALID_PARAMETER_FORMAT,
-								restParam.getParameterValue(), "DOUBLE"));
-=======
 						throw new IllegalArgumentException(
 								logger.log(GeneralMessage.INVALID_PARAMETER_FORMAT, restParam.getParameterValue(), "DOUBLE"));
->>>>>>> 96dbcf41
 					}
 					break;
 				case "INSTANT":
@@ -334,13 +305,8 @@
 						modelParam.setInstantValue(OrbitTimeFormatter.parseDateTime(restParam.getParameterValue()));
 						modelParam.setParameterValue(restParam.getParameterValue());
 					} catch (DateTimeParseException e) {
-<<<<<<< HEAD
-						throw new IllegalArgumentException(logger.log(GeneralMessage.INVALID_PARAMETER_FORMAT,
-								restParam.getParameterValue(), "INSTANT"));
-=======
 						throw new IllegalArgumentException(
 								logger.log(GeneralMessage.INVALID_PARAMETER_FORMAT, restParam.getParameterValue(), "INSTANT"));
->>>>>>> 96dbcf41
 					}
 					break;
 				case "INTEGER":
@@ -348,13 +314,8 @@
 						modelParam.setIntegerValue(Integer.valueOf(restParam.getParameterValue()));
 						modelParam.setParameterValue(restParam.getParameterValue());
 					} catch (NumberFormatException e) {
-<<<<<<< HEAD
-						throw new IllegalArgumentException(logger.log(GeneralMessage.INVALID_PARAMETER_FORMAT,
-								restParam.getParameterValue(), "DOUBLE"));
-=======
 						throw new IllegalArgumentException(
 								logger.log(GeneralMessage.INVALID_PARAMETER_FORMAT, restParam.getParameterValue(), "DOUBLE"));
->>>>>>> 96dbcf41
 					}
 					break;
 				case "STRING":
@@ -362,13 +323,8 @@
 					modelParam.setParameterValue(restParam.getParameterValue());
 					break;
 				default:
-<<<<<<< HEAD
-					throw new IllegalArgumentException(logger.log(GeneralMessage.INVALID_PARAMETER_FORMAT,
-							restParam.getParameterValue(), "(any)"));
-=======
 					throw new IllegalArgumentException(
 							logger.log(GeneralMessage.INVALID_PARAMETER_FORMAT, restParam.getParameterValue(), "(any)"));
->>>>>>> 96dbcf41
 				}
 
 				modelWorkflow.getOutputParameters().put(restParam.getKey(), modelParam);
