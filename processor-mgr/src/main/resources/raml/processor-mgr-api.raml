#%RAML 1.0
title: prosEO Processor Manager REST Services API
version: v0.1
protocols: [ HTTPS ] 
baseUri: /proseo/processor-mgr/{version}
mediaType: application/json

securitySchemes:
  basicAuth:
    description: Each request must contain the headers necessary for basic authentication
    type: Basic Authentication
    describedBy:
      headers:
        Authorization:
          description: Used to send the Base64-encoded "username:password"
                       credentials
          type: string
      responses:
        401:
          description: |
            Unauthorized. Either the provided username and password
            combination is invalid, or the user is not allowed to access
            the content provided by the requested URL.

types:
  RestParameter: !include ../../../../../model/src/main/resources/raml/types/parameter.raml
  RestStringParameter: !include ../../../../../model/src/main/resources/raml/types/stringparameter.raml
  RestProcessor: !include ../../../../../model/src/main/resources/raml/types/processor.raml
  RestProcessorClass: !include ../../../../../model/src/main/resources/raml/types/processorclass.raml
  RestTask: !include ../../../../../model/src/main/resources/raml/types/task.raml
  RestConfiguration: !include ../../../../../model/src/main/resources/raml/types/configuration.raml
  RestConfigurationFile: !include ../../../../../model/src/main/resources/raml/types/configurationfile.raml
  RestConfigurationInputFile: !include ../../../../../model/src/main/resources/raml/types/configurationinputfile.raml
  RestConfiguredProcessor: !include ../../../../../model/src/main/resources/raml/types/configuredprocessor.raml
  RestWorkflow: !include ../../../../../model/src/main/resources/raml/types/workflow.raml
  RestWorkflowOption: !include ../../../../../model/src/main/resources/raml/types/workflowoption.raml
  RestClassOutputParameter: !include ../../../../../model/src/main/resources/raml/types/classoutputparameter.raml
  RestInputFilter: !include ../../../../../model/src/main/resources/raml/types/inputfilter.raml
  
resourceTypes:
  standard:
    get?:
      responses:
        403:
          description: A cross-mission data access was attempted.
          headers:
            Warning: !include types/error.raml
        404:
          description: The requested resource was not found.
          headers:
            Warning: !include types/error.raml
    put?:
      responses:
        400:
          description: The request sent to the server contains data which is not as expected e.g. invalid location URI
          headers:
            Warning: !include types/error.raml
        403:
          description: A cross-mission data access was attempted.          
          headers:
            Warning: !include types/error.raml
        404:
          description: The requested resource was not found.
          headers:
            Warning: !include types/error.raml
    post?:
      responses:
        400:
          description: The request sent to the server contains data which is not as expected e.g. invalid location URI
          headers:
            Warning: !include types/error.raml
        403:
          description: A cross-mission data access was attempted.          
          headers:
            Warning: !include types/error.raml  
    patch?:
      responses:
        400:
          description: The request sent to the server contains data which is not as expected e.g. invalid location URI
          headers:
            Warning: !include types/error.raml
        403:
          description: A cross-mission data access was attempted.
          headers:
            Warning: !include types/error.raml
        404:
          description: The requested resource was not found                     
          headers:
            Warning: !include types/error.raml
        409:
          description: A concurrent modification was attempted.
          headers:
            Warning: !include types/error.raml
    delete?:
      responses:
        304:
          description: The resource could not be deleted.
          headers:
            Warning: !include types/error.raml
        403:
          description: A cross-mission data access was attempted.          
          headers:
            Warning: !include types/error.raml
        404:
          description: The requested resource to delete was not found.
          headers:
            Warning: !include types/error.raml
              
/processorclasses:
  type: standard
  get:
    description: |
      Get processor classes by mission and name

      @param mission       the mission code (optional)
      @param processorName the processor name (optional)
      @param recordFrom    first record of filtered and ordered result to return
      @param recordTo      last record of filtered and ordered result to return
      @return HTTP status "OK" and a list of Json objects representing processor classes satisfying the search criteria or HTTP
              status "FORBIDDEN" and an error message, if a cross-mission data access was attempted, or HTTP status "NOT_FOUND" and
              an error message, if no processor classes matching the search criteria were found HTTP status "TOO MANY REQUESTS" if
              the result list exceeds a configured maximum
    displayName: getProcessorClasses
    queryParameters:
      mission?: 
        type: string
        description: the mission code
      processorName?: 
        type: string
        description: the processor name
      recordFrom?: 
        type: integer
        format: int32
        description: first record of filtered and ordered result to return
      recordTo?:
        type: integer
        format: int32
        description: last record of filtered and ordered result to return
    responses:
      200:
        body:
          application/json:
            type: RestProcessorClass[]
            example: !include ../../../../../model/src/main/resources/raml/examples/processorclass-list.json
  post:
    description: |
      Create a new processor class

      @param restProcessorClass a Json representation of the new processor class
      @return HTTP status "CREATED" and a response containing a Json object corresponding to the processor class after persistence
              (with ID and version for all contained objects) or HTTP status "FORBIDDEN" and an error message, if a cross-mission
              data access was attempted, or HTTP status "BAD_REQUEST", if any of the input data was invalid
    displayName: createProcessorClass
    body:
      application/json:
        type: RestProcessorClass
        example: !include ../../../../../model/src/main/resources/raml/examples/processorclass.json
    responses:
      201:
        body:
          application/json:
            type: RestProcessorClass
            example: !include ../../../../../model/src/main/resources/raml/examples/processorclass.json
  /count:
    get:
      description: |
        Count the processor classes matching the specified mission and processor name.

        @param mission              the mission code
        @param processorName        the processor name
        @return the number of matching configurations as a String (may be zero) or HTTP status "FORBIDDEN" and an error message, if a
                cross-mission data access was attempted
      displayName: countProcessorClasses
      queryParameters:
        mission?: 
          type: string
          description: the mission code
        processorName?: 
          type: string
          description: the processor name
      responses:
        200:
          body:
            text/plain:
  /{id}:
    uriParameters:
      id:
        type: integer
        format: long
    get:
      description: |
        Get a processor class by ID

        @param id the processor class ID
        @return HTTP status "OK" and a Json object corresponding to the processor class found or HTTP status "BAD_REQUEST" and an
                error message, if no processor class ID was given, or HTTP status "FORBIDDEN" and an error message, if a
                cross-mission data access was attempted, or HTTP status "NOT_FOUND" and an error message, if no processor class with
                the given ID exists
      displayName: getProcessorClassById
      responses:
        200:
          body:
            application/json:
              type: RestProcessorClass
              example: !include ../../../../../model/src/main/resources/raml/examples/processorclass.json
        400:
          description: The request sent to the server contains data which is not as expected e.g. invalid location URI
          headers:
            Warning: !include types/error.raml
    patch:
      description: |
        Update a processor class by ID

        @param id                 the ID of the processor class to update
        @param restProcessorClass a Json object containing the modified (and unmodified) attributes
        @return HTTP status "OK" and a response containing a Json object corresponding to the processor class after modification
                (with ID and version for all contained objects) or HTTP status "NOT_MODIFIED" and the unchanged product, if no
                attributes were actually changed, or HTTP status "NOT_FOUND" and an error message, if no processor class with the
                given ID exists, or HTTP status "BAD_REQUEST" and an error message, if any of the input data was invalid, or HTTP
                status "FORBIDDEN" and an error message, if a cross-mission data access was attempted, or HTTP status "CONFLICT"and
                an error message, if the processor class has been modified since retrieval by the client
      displayName: modifyProcessorClass
      body:
        application/json:
          type: RestProcessorClass
          example: !include ../../../../../model/src/main/resources/raml/examples/processorclass.json
      responses:
        200:
          body:
            application/json:
              type: RestProcessorClass
              example: !include ../../../../../model/src/main/resources/raml/examples/processorclass.json
        304:
          body:
            application/json:
              type: RestProcessorClass
              example: !include ../../../../../model/src/main/resources/raml/examples/processorclass.json
    delete:
      description: |
        Delete a processor class by ID

        @param id the ID of the processor class to delete
        @return a response entity with HTTP status "NO_CONTENT", if the deletion was successful, or HTTP status "NOT_FOUND", if the
                processor class did not exist, or HTTP status "NOT_MODIFIED", if the deletion was unsuccessful, or HTTP status
                "FORBIDDEN" and an error message, if a cross-mission data access was attempted, or HTTP status "BAD_REQUEST", if the
                processor class ID was not given, or if dependent objects exist
      displayName: deleteProcessorClassById
      responses:
        204:
              
/processors:
  type: standard
  get:
    description: |
      Get processors by mission, name and version (user-defined version, not database version)

      @param mission          the mission code
      @param processorName    the name of the processor (class)
      @param processorVersion the processor version
      @param recordFrom    first record of filtered and ordered result to return
      @param recordTo      last record of filtered and ordered result to return
      @return HTTP status "OK" and a list of Json objects representing processors satisfying the search criteria or HTTP status
              "FORBIDDEN" and an error message, if a cross-mission data access was attempted, or HTTP status "NOT_FOUND" and an
              error message, if no processors matching the search criteria were found, or HTTP status "TOO MANY REQUESTS" if the
              result list exceeds a configured maximum
    displayName: getProcessors
    queryParameters:
      mission?: 
        type: string
        description: the mission code
      processorName?: 
        type: string
        description: the name of the processor (class)
      processorVersion?: 
        type: string
        description: the processor version
      recordFrom?: 
        type: integer
        format: int32
        description: first record of filtered and ordered result to return
      recordTo?:
        type: integer
        format: int32
        description: last record of filtered and ordered result to return
    responses:
      200:
        body:
          application/json:
            type: RestProcessor[]
            example: !include ../../../../../model/src/main/resources/raml/examples/processor-list.json
  post:
    description: |
      Create a new processor (version)

      @param restProcessor a Json representation of the new processor
      @return HTTP status "CREATED" and a response containing a Json object corresponding to the processor after persistence (with
              ID and version for all contained objects) or HTTP status "FORBIDDEN" and an error message, if a cross-mission data
              access was attempted, or HTTP status "BAD_REQUEST", if any of the input data was invalid
    displayName: createProcessor
    body:
      application/json:
        type: RestProcessor
        example: !include ../../../../../model/src/main/resources/raml/examples/processor.json
    responses:
      201:
        body:
          application/json:
            type: RestProcessor
            example: !include ../../../../../model/src/main/resources/raml/examples/processor.json
  /count:
    get:
      description: |
        Count the processors matching the specified mission, processor name, and processor version.

        @param mission          the mission code
        @param processorName    the processor name
        @param processorVersion the processor version
        @return the number of matching processors as a String (may be zero) or HTTP status "FORBIDDEN" and an error message, if a
                cross-mission data access was attempted
      displayName: countProcessors
      queryParameters:
        mission?: 
          type: string
          description: the mission code
        processorName?: 
          type: string
          description: the name of the processor (class)
        processorVersion?: 
          type: string
          description: the processor version
      responses:
        200:
          body:
            text/plain:
  /{id}:
    uriParameters:
      id:
        type: integer
        format: long
    get:
      description: |
        Get a processor by ID

        @param id the processor ID
        @return HTTP status "OK" and a Json object corresponding to the processor found or HTTP status "BAD_REQUEST" and an error
                message, if no processor ID was given, or HTTP status "FORBIDDEN" and an error message, if a cross-mission data
                access was attempted, or HTTP status "NOT_FOUND" and an error message, if no processor with the given ID exists
      displayName: getProcessorById
      responses:
        200:
          body:
            application/json:
              type: RestProcessor
              example: !include ../../../../../model/src/main/resources/raml/examples/processor.json
        404:
          description: The requested resource was not found                     
          headers:
            Warning: !include types/error.raml
    patch:
      description: |
        Update a processor by ID

        @param id        the ID of the processor to update
        @param restProcessor a Json object containing the modified (and unmodified) attributes
        @return HTTP status "OK" and a response containing a Json object corresponding to the processor after modification (with ID
                and version for all contained objects) or HTTP status "NOT_FOUND" and an error message, if no processor with the
                given ID exists, or HTTP status "BAD_REQUEST" and an error message, if any of the input data was invalid, or HTTP
                status "FORBIDDEN" and an error message, if a cross-mission data access was attempted, or HTTP status "CONFLICT"and
                an error message, if the processor has been modified since retrieval by the client
      displayName: modifyProcessor
      body:
        application/json:
          type: RestProcessor
          example: !include ../../../../../model/src/main/resources/raml/examples/processor.json
      responses:
        200:
          body:
            application/json:
              type: RestProcessor
              example: !include ../../../../../model/src/main/resources/raml/examples/processor.json
        304:
          body:
            application/json:
              type: RestProcessor
              example: !include ../../../../../model/src/main/resources/raml/examples/processor.json
    delete:
      description: |
        Delete a processor by ID

        @param id the ID of the processor to delete
        @return a response entity with HTTP status "NO_CONTENT", if the deletion was successful, or HTTP status "NOT_FOUND", if the
                processor did not exist, or HTTP status "NOT_MODIFIED", if the deletion was unsuccessful HTTP status "FORBIDDEN" and
                an error message, if a cross-mission data access was attempted, or HTTP status "BAD_REQUEST", if the processor class
                ID was not given, or if dependent objects exist
      displayName: deleteProcessorById
      responses:
        204: 

/configurations:
  type: standard
  get:
    description: |
      Get configurations by mission, processor name and configuration version

      @param mission              the mission code
      @param processorName        the name of the processor class this configuration belongs to
      @param configurationVersion the configuration version
      @param recordFrom           first record of filtered and ordered result to return
      @param recordTo             last record of filtered and ordered result to return
      @return HTTP status "OK" and a list of JSON objects representing configurations satisfying the search criteria or HTTP status
              "FORBIDDEN" and an error message, if a cross-mission data access was attempted, or HTTP status "NOT_FOUND" and an
              error message, if no configurations matching the search criteria were found, or HTTP status "TOO MANY REQUESTS" if
              the result list exceeds a configured maximum
    displayName: getConfigurations
    queryParameters:
      mission?: 
        type: string
        description: the mission code
      processorName?: 
        type: string
        description: the name of the processor class this configuration belongs to
      configurationVersion?: 
        type: string
        description: the configuration version
      recordFrom?: 
        type: integer
        format: int32
        description: first record of filtered and ordered result to return
      recordTo?:
        type: integer
        format: int32
        description: last record of filtered and ordered result to return
    responses:
      200:
        body:
          application/json:
            type: RestConfiguration[]
            example: !include ../../../../../model/src/main/resources/raml/examples/configuration-list.json
      429:
        description: The result list length exceeds a configured maximum.
        headers:
          Warning: !include types/error.raml
  post:
    description: |
      Create a new configuration

      @param restConfiguration a Json representation of the new configuration
      @return HTTP status "CREATED" and a response containing a Json object corresponding to the configuration after persistence
              (with ID and version for all contained objects) or HTTP status "FORBIDDEN" and an error message, if a cross-mission
              data access was attempted, or HTTP status "BAD_REQUEST", if any of the input data was invalid
    displayName: createConfiguration
    body:
      application/json:
        type: RestConfiguration
        example: !include ../../../../../model/src/main/resources/raml/examples/configuration.json
    responses:
      201:
        body:
          application/json:
            type: RestConfiguration
            example: !include ../../../../../model/src/main/resources/raml/examples/configuration.json
  /count:
    get:
      description: |
        Count the configurations matching the specified mission, processor name, and configuration version.

        @param missionCode          the mission code
        @param processorName        the name of the processor class this configuration belongs to
        @param configurationVersion the configuration version
        @return the number of matching configurations as a String (may be zero) or HTTP status "FORBIDDEN" and an error message, if a
                cross-mission data access was attempted
      displayName: countConfigurations
      queryParameters:
        missionCode?: 
          type: string
          description: the mission code
        processorName?: 
          type: string
          description: the name of the processor class this configuration belongs to
        configurationVersion?: 
          type: string
          description: the configuration version
      responses:
        200:
          body:
            text/plain:
  /{id}:
    uriParameters:
      id:
        type: integer
        format: long
    get:
      description: |
        Get a configuration by ID

        @param id the configuration ID
        @return HTTP status "OK" and a Json object corresponding to the configuration found or HTTP status "BAD_REQUEST" and an error
                message, if no configuration ID was given, or HTTP status "FORBIDDEN" and an error message, if a cross-mission data
                access was attempted, or HTTP status "NOT_FOUND" and an error message, if no configuration with the given ID exists,
                or HTTP status "TOO MANY REQUESTS" if the result list exceeds a configured maximum

      displayName: getConfigurationById
      responses:
        200:
          body:
            application/json:
              type: RestConfiguration
              example: !include ../../../../../model/src/main/resources/raml/examples/configuration.json
        404:
          description: The requested resource was not found                     
          headers:
            Warning: !include types/error.raml
    patch:
      description: |
        Update a configuration by ID

        @param id                the ID of the configuration to update
        @param restConfiguration a Json object containing the modified (and unmodified) attributes
        @return HTTP status "OK" and a response containing a Json object corresponding to the configuration after modification (with
                ID and version for all contained objects) or HTTP status "NOT_MODIFIED" and the unchanged configuration, if no
                attributes were actually changed, or HTTP status "NOT_FOUND" and an error message, if no configuration with the given
                ID exists, or HTTP status "BAD_REQUEST" and an error message, if any of the input data was invalid, or HTTP status
                "FORBIDDEN" and an error message, if a cross-mission data access was attempted, or HTTP status "CONFLICT" and an
                error message, if the configuration has been modified since retrieval by the client
      displayName: modifyConfiguration
      body:
        application/json:
          type: RestConfiguration
          example: !include ../../../../../model/src/main/resources/raml/examples/configuration.json
      responses:
        200:
          body:
            application/json:
              type: RestConfiguration
              example: !include ../../../../../model/src/main/resources/raml/examples/configuration.json
        304:
          body:
            application/json:
              type: RestConfiguration
              example: !include ../../../../../model/src/main/resources/raml/examples/configuration.json
    delete:
      description: |
        Delete a configuration by ID

        @param id the ID of the configuration to delete
        @return a response entity with HTTP status "NO_CONTENT", if the deletion was successful, or HTTP status "NOT_FOUND", if the
                configuration did not exist, or HTTP status "NOT_MODIFIED", if the deletion was unsuccessful HTTP status "FORBIDDEN"
                and an error message, if a cross-mission data access was attempted, or HTTP status "BAD_REQUEST", if the processor
                class ID was not given, or if dependent objects exist
      displayName: deleteConfigurationById
      responses:
        204:      

/configuredprocessors:
  type: standard
  get:
    description: |
      Get configured processors, filtered by mission, identifier, processor name, processor version and/or configuration version

      @param mission              the mission code
      @param identifier           the identifier for the configured processor
      @param processorName        the processor name
      @param processorVersion     the processor version
      @param configurationVersion the configuration version
      @param uuid                 the UUID of the configured processor
      @param recordFrom           first record of filtered and ordered result to return
      @param recordTo             last record of filtered and ordered result to return
      @return HTTP status "OK" and a list of JSON objects representing configured processors satisfying the search criteria or HTTP
              status "FORBIDDEN" and an error message, if a cross-mission data access was attempted, or HTTP status "NOT_FOUND" and
              an error message, if no configurations matching the search criteria were found, or HTTP status "TOO MANY REQUESTS" if
              the result list exceeds a configured maximum

    displayName: getConfiguredProcessors
    queryParameters:
      mission?: 
        type: string
        description: the mission code
      identifier?: 
        type: string
        description: the identifier for the configured processor
      processorName?: 
        type: string
        description: the processor name
      processorVersion?: 
        type: string
        description: the processor version
      configurationVersion?: 
        type: string
        description: the configuration version
      uuid?: 
        type: string
        description: the UUID of the configured processor
      recordFrom?: 
        type: integer
        format: int32
        description: first record of filtered and ordered result to return
      recordTo?:
        type: integer
        format: int32
        description: last record of filtered and ordered result to return
    responses:
      200:
        body:
          application/json:
            type: RestConfiguredProcessor[]
            example: !include ../../../../../model/src/main/resources/raml/examples/configuredprocessor-list.json
      429:
        description: The result list length exceeds a configured maximum.
        headers:
          Warning: !include types/error.raml
  post:
    description: |
      Create a new configured processor

      @param restConfiguredProcessor a Json representation of the new configured processor
      @return HTTP status "CREATED" and a response containing a Json object corresponding to the configured processor after
              persistence (with ID and version for all contained objects) or HTTP status "FORBIDDEN" and an error message, if a
              cross-mission data access was attempted, or HTTP status "BAD_REQUEST", if any of the input data was invalid
    displayName: createConfiguredProcessor
    body:
      application/json:
        type: RestConfiguredProcessor
        example: !include ../../../../../model/src/main/resources/raml/examples/configuredprocessor.json
    responses:
      201:
        body:
          application/json:
            type: RestConfiguredProcessor
            example: !include ../../../../../model/src/main/resources/raml/examples/configuredprocessor.json
  /count:
    get:
      description: |
        Count the configuredProcessors matching the specified mission, processor name, and configuredProcessor version.

        @param mission              the mission code
        @param processorName        the processor name
        @param processorVersion     the processor version
        @param configurationVersion the configuration version
        @return the number of matching configuredProcessors as a String (may be zero) or HTTP status "FORBIDDEN" and an error
                message, if a cross-mission data access was attempted
      displayName: countConfiguredProcessors
      queryParameters:
        mission?: 
          type: string
          description: the mission code
        processorName?: 
          type: string
          description: the processor name
        processorVersion?: 
          type: string
          description: the processor version
        configurationVersion?: 
          type: string
          description: the configuration version
      responses:
        200:
          body:
            text/plain:
  /{id}:
    uriParameters:
      id:
        type: integer
        format: long
    get:
      description: |
        Get a configured processor by ID

        @param id the configured processor ID
        @return HTTP status "OK" and a Json object corresponding to the configured processor found or HTTP status "BAD_REQUEST" and
                an error message, if no configured processor ID was given, or HTTP status "FORBIDDEN" and an error message, if a
                cross-mission data access was attempted, or HTTP status "NOT_FOUND" and an error message, if no configured processor
                with the given ID exists
      displayName: getConfiguredProcessorById
      responses:
        200:
          body:
            application/json:
              type: RestConfiguredProcessor
              example: !include ../../../../../model/src/main/resources/raml/examples/configuredprocessor.json
        400:
          description: The request sent to the server contains data which is not as expected e.g. invalid location URI
          headers:
            Warning: !include types/error.raml
    patch:
      description: |
        Update a configured processor by ID

        @param id                      the ID of the configured processor to update
        @param restConfiguredProcessor a Json object containing the modified (and unmodified) attributes
        @return HTTP status "OK" and a response containing a Json object corresponding to the configured processor after modification
                (with ID and version for all contained objects) or HTTP status "NOT_MODIFIED" and the unchanged configured processor,
                if no attributes were actually changed, or HTTP status "NOT_FOUND" and an error message, if no configured processor
                with the given ID exists, or HTTP status "BAD_REQUEST" and an error message, if any of the input data was invalid, or
                HTTP status "FORBIDDEN" and an error message, if a cross-mission data access was attempted, or HTTP status
                "CONFLICT"and an error message, if the configured processor has been modified since retrieval by the client
      displayName: modifyConfiguredProcessor
      body:
        application/json:
          type: RestConfiguredProcessor
          example: !include ../../../../../model/src/main/resources/raml/examples/configuredprocessor.json
      responses:
        200:
          body:
            application/json:
              type: RestConfiguredProcessor
              example: !include ../../../../../model/src/main/resources/raml/examples/configuredprocessor.json
        304:
          body:
            application/json:
              type: RestConfiguredProcessor
              example: !include ../../../../../model/src/main/resources/raml/examples/configuredprocessor.json
    delete:
      description: |
        Delete a configured processor by ID

        @param id the ID of the configured processor to delete
        @return a response entity with HTTP status "NO_CONTENT", if the deletion was successful, or HTTP status "NOT_FOUND", if the
                configured processor did not exist, or HTTP status "FORBIDDEN" and an error message, if a cross-mission data access
                was attempted, or HTTP status "NOT_MODIFIED", if the deletion was unsuccessful
      displayName: deleteConfiguredProcessorById
      responses:
        204:

/workflows:
  type: standard
  get:
    description: |
      Get a list of all workflows with the specified mission, workflow name, workflow version, input product class and configured
      processor

      @param mission             the mission code
      @param name                the workflow name
      @param workflowVersion     the workflow version
      @param inputProductClass   the input product class
      @param configuredProcessor the configured processor
      @param enabled             whether the workflow is enabled
      @param recordFrom          first record of filtered and ordered result to return
      @param recordTo            last record of filtered and ordered result to return
      @return HTTP status "OK" and a list of workflows or HTTP status "NOT_FOUND" and an error message, if no workflows match the
              search criteria, or HTTP status "FORBIDDEN" and an error message, if a cross-mission data access was attempted, or
              HTTP status "TOO MANY REQUESTS" if the result list exceeds a configured maximum
    displayName: getWorkflows
    queryParameters:
<<<<<<< HEAD
      mission?: string
      workflowName?: string
      workflowVersion?: string
      outputProductClass?: string
      configuredProcessor?: string
      enabled?: boolean
=======
      mission?: 
        type: string
        description: the mission code
      name?: 
        type: string
        description: the workflow name
      workflowVersion?: 
        type: string
        description: the workflow version
      inputProductClass?: 
        type: string
        description: the input product class
      configuredProcessor?: 
        type: string
        description: the configured processor
      enabled?: 
        type: boolean
        description: whether the workflow is enabled
>>>>>>> 96dbcf41
      recordFrom?: 
        type: integer
        format: int32
        description: first record of filtered and ordered result to return
      recordTo?:
        type: integer
        format: int32
        description: last record of filtered and ordered result to return
    responses:
      200:
        body:
          application/json:
            type: RestWorkflow[]
            example: !include ../../../../../model/src/main/resources/raml/examples/workflow-list.json
      429:
        description: The result list length exceeds a configured maximum.
        headers:
          Warning: !include types/error.raml
  post:
    description: |
      Create a workflow from the given Json object

      @param restWorkflow the Json object from which to create the workflow
      @return HTTP status "CREATED" and a response containing a Json object corresponding to the workflow after persistence (with
              ID and version for all contained objects) or HTTP status "FORBIDDEN" and an error message, if a cross-mission data
              access was attempted, or HTTP status "BAD_REQUEST", if any of the input data was invalid
    displayName: createWorkflow
    body:
      application/json:
        type: RestWorkflow
        example: !include ../../../../../model/src/main/resources/raml/examples/workflow.json
    responses:
      201:
        body:
          application/json:
            type: RestWorkflow
            example: !include ../../../../../model/src/main/resources/raml/examples/workflow.json
  /count:
    get:
      description: |
        Count the workflows matching the specified name, workflow version, input product class, or configured processor.

        @param mission             the mission code
        @param name                the workflow name
        @param workflowVersion     the workflow version
        @param inputProductClass   the input product class
        @param configuredProcessor the configured processor
        @param enabled             whether the workflow is enabled
        @return the number of matching workflows as a String (may be zero) or HTTP status "FORBIDDEN" and an error message, if a
                cross-mission data access was attempted
      displayName: countWorkflows
      queryParameters:
<<<<<<< HEAD
        mission?: string
        workflowName?: string
        workflowVersion?: string
        outputProductClass?: string
        configuredProcessor?: string
        enabled?: boolean
=======
        mission?: 
          type: string
          description: the mission code
        name?: 
          type: string
          description: the workflow name
        workflowVersion?: 
          type: string
          description: the workflow version
        inputProductClass?: 
          type: string
          description: the input product class
        configuredProcessor?: 
          type: string
          description: the configured processor
        enabled?: 
          type: boolean
          description: whether the workflow is enabled
>>>>>>> 96dbcf41
      responses:
        200:
          body:
            text/plain:
  /{id}:
    uriParameters:
      id:
        type: integer
        format: long
    get:
      description: |
        Find the workflow with the given ID

        @param id the ID to look for
        @return HTTP status "OK" and a Json object corresponding to the found order or HTTP status "FORBIDDEN" and an error message,
                if a cross-mission data access was attempted, or HTTP status "NOT_FOUND", if no workflow with the given ID exists
      displayName: getWorkflowById
      responses:
        200:
          body:
            application/json:
              type: RestWorkflow
              example: !include ../../../../../model/src/main/resources/raml/examples/workflow.json
        400:
          description: The request sent to the server contains data which is not as expected e.g. invalid location URI
          headers:
            Warning: !include types/error.raml
    patch:
      description: |
        Update the workflow with the given ID with the attribute values of the given Json object.

        @param id           the ID of the workflow to update
        @param restWorkflow a Json object containing the modified (and unmodified) attributes
        @return a response containing HTTP status "OK" and a Json object corresponding to the workflow after modification (with ID
                and version for all contained objects) or HTTP status "NOT_MODIFIED" and the unchanged workflow, if no attributes
                were actually changed, or HTTP status "NOT_FOUND" and an error message, if no workflow with the given ID exists, or
                HTTP status "FORBIDDEN" and an error message, if a cross-mission data access was attempted
      displayName: modifyWorkflow
      body:
        application/json:
          type: RestWorkflow
          example: !include ../../../../../model/src/main/resources/raml/examples/workflow.json
      responses:
        200:
          body:
            application/json:
              type: RestWorkflow
              example: !include ../../../../../model/src/main/resources/raml/examples/workflow.json
        304:
          body:
            application/json:
              type: RestWorkflow
              example: !include ../../../../../model/src/main/resources/raml/examples/workflow.json
    delete:
      description: |
        Delete a workflow by ID

        @param id the ID of the workflow to delete
        @return a response entity with HTTP status "NO_CONTENT", if the deletion was successful, or HTTP status "NOT_FOUND" and an
                error message, if the workflow did not exist, or HTTP status "FORBIDDEN" and an error message, if a cross-mission
                data access was attempted, or HTTP status "NOT_MODIFIED" and an error message, if the deletion was unsuccessful
      displayName: deleteWorkflowById
      responses:
        204:<|MERGE_RESOLUTION|>--- conflicted
+++ resolved
@@ -741,14 +741,6 @@
               HTTP status "TOO MANY REQUESTS" if the result list exceeds a configured maximum
     displayName: getWorkflows
     queryParameters:
-<<<<<<< HEAD
-      mission?: string
-      workflowName?: string
-      workflowVersion?: string
-      outputProductClass?: string
-      configuredProcessor?: string
-      enabled?: boolean
-=======
       mission?: 
         type: string
         description: the mission code
@@ -767,7 +759,6 @@
       enabled?: 
         type: boolean
         description: whether the workflow is enabled
->>>>>>> 96dbcf41
       recordFrom?: 
         type: integer
         format: int32
@@ -820,14 +811,6 @@
                 cross-mission data access was attempted
       displayName: countWorkflows
       queryParameters:
-<<<<<<< HEAD
-        mission?: string
-        workflowName?: string
-        workflowVersion?: string
-        outputProductClass?: string
-        configuredProcessor?: string
-        enabled?: boolean
-=======
         mission?: 
           type: string
           description: the mission code
@@ -846,7 +829,6 @@
         enabled?: 
           type: boolean
           description: whether the workflow is enabled
->>>>>>> 96dbcf41
       responses:
         200:
           body:
