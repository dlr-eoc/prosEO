/**
 * WorkflowMgrTest.java
 *
 * (C) 2023 Dr. Bassler & Co. Managementberatung GmbH
 */
package de.dlr.proseo.procmgr.rest;

import static org.junit.Assert.assertEquals;
import static org.junit.Assert.assertNotNull;
import static org.junit.Assert.assertThrows;
import static org.junit.Assert.assertTrue;

import java.util.ArrayList;
import java.util.ConcurrentModificationException;
import java.util.List;
import java.util.UUID;

import org.junit.After;
import org.junit.Before;
import org.junit.Test;
import org.junit.runner.RunWith;
import org.springframework.beans.factory.annotation.Autowired;
import org.springframework.boot.test.autoconfigure.orm.jpa.AutoConfigureTestEntityManager;
import org.springframework.boot.test.context.SpringBootTest;
import org.springframework.boot.test.mock.mockito.MockBean;
import org.springframework.boot.web.client.RestTemplateBuilder;
import org.springframework.security.test.context.support.WithMockUser;
import org.springframework.test.context.junit4.SpringJUnit4ClassRunner;
import org.springframework.transaction.annotation.Transactional;

import de.dlr.proseo.logging.logger.ProseoLogger;
import de.dlr.proseo.model.ConfiguredProcessor;
import de.dlr.proseo.model.Mission;
import de.dlr.proseo.model.Processor;
import de.dlr.proseo.model.ProcessorClass;
import de.dlr.proseo.model.ProductClass;
import de.dlr.proseo.model.Workflow;
import de.dlr.proseo.model.WorkflowOption;
import de.dlr.proseo.model.WorkflowOption.WorkflowOptionType;
import de.dlr.proseo.model.enums.OrderSlicingType;
import de.dlr.proseo.model.service.RepositoryService;
import de.dlr.proseo.procmgr.ProcessorManagerApplication;
import de.dlr.proseo.procmgr.rest.model.RestClassOutputParameter;
import de.dlr.proseo.procmgr.rest.model.RestInputFilter;
import de.dlr.proseo.procmgr.rest.model.RestParameter;
import de.dlr.proseo.procmgr.rest.model.RestWorkflow;
import de.dlr.proseo.procmgr.rest.model.RestWorkflowOption;
import de.dlr.proseo.procmgr.rest.model.WorkflowUtil;

/**
 * Testing the service methods required to create, modify and delete workflows
 * in the prosEO database, and to query the database about such workflows
 *
 * @author Katharina Bassler
 */
@RunWith(SpringJUnit4ClassRunner.class)
@SpringBootTest(classes = ProcessorManagerApplication.class)
@WithMockUser(username = "UTM-testuser", roles = {})
@AutoConfigureTestEntityManager
@Transactional
public class WorkflowMgrTest {

	/** A logger for this class */
	private static ProseoLogger logger = new ProseoLogger(WorkflowMgrTest.class);

	/** The workflow manager under test */
	@Autowired
	WorkflowMgr workflowMgr;

	/** A REST template builder for this class */
	@MockBean
	RestTemplateBuilder rtb;

	// Test data
	private static String[] testMissionData =
			// code, name, processing_mode, file_class, product_file_template
			{ "UTM", "ABCD Testing", "NRTI", "OPER", "test_file_temp" };
	private static String[][] testWorkflowData = {
			// name, uuid, workflowVersion, inputProductClass, outputProductClass,
			// configuredProcessor
			{ "CLOUD_to_O3", UUID.randomUUID().toString(), "1.0", "L2__CLOUD_", "L2__O3____",
					"UPAS 02.04.01 2022-11-02" },
			{ "AER_to_SO2", UUID.randomUUID().toString(), "1.3", "L2__AER_AI", "L2__SO2___", "NL-L2 02.04.00" }, };
	private static String[][] testWorkflowOptions = {
			// workflowName, name, optionType, valueRange
			{ "CLOUD_to_O3", "someName", "NUMBER", "someValue" },
			{ "AER_to_SO2", "someOtherName", "NUMBER", "someValue" } };

	/**
	 *
	 * Create a test mission, a test spacecraft and test orders in the database.
	 *
	 * @throws java.lang.Exception
	 */
	@Before
	public void setUp() throws Exception {
		logger.trace(">>> Starting to create test data in the database");

		fillDatabase();

		createTestWorkflow(testWorkflowData[0], testWorkflowOptions[0]);
		createTestWorkflow(testWorkflowData[1], testWorkflowOptions[1]);

		logger.trace("<<< Finished creating test data in database");
	}

	/**
	 *
	 * Deleting test data from the database
	 *
	 * @throws java.lang.Exception
	 */
	@After
	public void tearDown() throws Exception {
		logger.trace(">>> Starting to delete test data in database");
		RepositoryService.getClassOutputParameterRepository().deleteAll();
		RepositoryService.getWorkflowOptionRepository().deleteAll();
		RepositoryService.getWorkflowRepository().deleteAll();
		RepositoryService.getProductClassRepository().deleteAll();
		RepositoryService.getConfiguredProcessorRepository().deleteAll();
		RepositoryService.getProcessorRepository().deleteAll();
//		RepositoryService.getProcessorClassRepository().deleteAll();
		RepositoryService.getMissionRepository().deleteAll();
		logger.trace("<<< Finished deleting test data in database");
	}

	/**
	 * Create a test workflow in the database
	 *
	 * @param workflowData The data from which to create the workflow
	 * @returns the created workflow
	 */
	private static Workflow createTestWorkflow(String[] workflowData, String[] workflowOptionData) {
		logger.trace("... creating a test workflow in the database");

		Workflow workflow = new Workflow();

		// set workflow attributes
		workflow.setName(workflowData[0]);
		workflow.setUuid(UUID.fromString(workflowData[1]));
		workflow.setWorkflowVersion(workflowData[2]);
		workflow.setInputProductClass(
				RepositoryService.getProductClassRepository().findByProductType(workflowData[3]).get(0));
		workflow.setOutputProductClass(
				RepositoryService.getProductClassRepository().findByProductType(workflowData[4]).get(0));
		workflow.setConfiguredProcessor(RepositoryService.getConfiguredProcessorRepository()
				.findByMissionCodeAndIdentifier(testMissionData[0], workflowData[5]));
		workflow.setEnabled(true);
		workflow.setOutputFileClass("someOutputFileClass");
		workflow.setProcessingMode("NRTI");

		// save workflow in database
		workflow = RepositoryService.getWorkflowRepository().save(workflow);

		// set workflow options
		WorkflowOption workflowOption = new WorkflowOption();
		workflowOption.setWorkflow(workflow);
		workflowOption.setName(workflowOptionData[1]);
		workflowOption.setType(WorkflowOptionType.get(workflowOptionData[2].toLowerCase()));
		workflowOption.getValueRange().add(workflowOptionData[3]);

		// save workflow option in database
		workflowOption = RepositoryService.getWorkflowOptionRepository().save(workflowOption);
		workflow.getWorkflowOptions().add(workflowOption);

		return workflow;
	}

	/**
	 * Filling the database with some initial data for testing purposes
	 *
	 * @param mission the mission to be referenced by the data filled in the
	 *                database
	 */
	private static void fillDatabase() {
		logger.trace("... creating testMission {}", testMissionData[0]);
		Mission testMission = new Mission();
		testMission.setCode(testMissionData[0]);
		testMission.setName(testMissionData[1]);
		testMission.getProcessingModes().add(testMissionData[2]);
		testMission.getFileClasses().add(testMissionData[3]);
		testMission.setProductFileTemplate(testMissionData[4]);
		testMission.setId(RepositoryService.getMissionRepository().save(testMission).getId());

		logger.debug("... adding input product classes");
		ProductClass productClass0 = new ProductClass();
		productClass0.setProductType(testWorkflowData[0][3]);
		productClass0.setMission(testMission);
		RepositoryService.getProductClassRepository().save(productClass0);

		ProductClass productClass1 = new ProductClass();
		productClass1.setProductType(testWorkflowData[1][3]);
		productClass1.setMission(testMission);
		RepositoryService.getProductClassRepository().save(productClass1);

		logger.debug("... adding a processor class and output product classes");
		ProcessorClass processorClass = new ProcessorClass();
		processorClass.setMission(testMission);
		processorClass.setProcessorName("randomName");
		processorClass.setId(RepositoryService.getProcessorClassRepository().save(processorClass).getId());

		ProductClass productClass2 = new ProductClass();
		productClass2.setProductType(testWorkflowData[0][4]);
		productClass2.setMission(testMission);
		productClass2.setProcessorClass(processorClass);
		productClass2.setId(RepositoryService.getProductClassRepository().save(productClass2).getId());

		ProductClass productClass3 = new ProductClass();
		productClass3.setProductType(testWorkflowData[1][4]);
		productClass3.setMission(testMission);
		productClass3.setProcessorClass(processorClass);
		productClass3.setId(RepositoryService.getProductClassRepository().save(productClass3).getId());

		processorClass.getProductClasses().add(productClass2);
		processorClass.getProductClasses().add(productClass3);
		RepositoryService.getProcessorClassRepository().save(processorClass);

		logger.debug("... adding a processor");
		Processor processor = new Processor();
		processor.setProcessorClass(processorClass);
		processor.setId(RepositoryService.getProcessorRepository().save(processor).getId());

		logger.debug("... adding configured processors");
		ConfiguredProcessor configProc0 = new ConfiguredProcessor();
		configProc0.setProcessor(processor);
		configProc0.setIdentifier(testWorkflowData[0][5]);

		RepositoryService.getConfiguredProcessorRepository().save(configProc0);
		ConfiguredProcessor configProc1 = new ConfiguredProcessor();
		configProc1.setProcessor(processor);
		configProc1.setIdentifier(testWorkflowData[1][5]);
		RepositoryService.getConfiguredProcessorRepository().save(configProc1);
	}

	/**
	 * Test method for
	 * {@link de.dlr.proseo.procmgr.rest.WorkflowMgr#countWorkflows(de.dlr.proseo.procmgr.rest.model.RestWorkflow)}.
	 */
	@Test
	public final void testCountWorkflows() {
		logger.trace(">>> testCountWorkflows()");

		// Count workflows and assert success.
		assertEquals("Wrong workflow count.", "2", workflowMgr.countWorkflows("UTM", null, null, null, null, null));
		assertEquals("Wrong workflow count.", "1",
				workflowMgr.countWorkflows("UTM", testWorkflowData[0][0], null, null, null, null));
		assertEquals("Wrong workflow count.", "1",
				workflowMgr.countWorkflows("UTM", null, testWorkflowData[0][2], null, null, null));
		assertEquals("Wrong workflow count.", "1",
				workflowMgr.countWorkflows("UTM", null, null, testWorkflowData[0][4], null, null));
		assertEquals("Wrong workflow count.", "1",
				workflowMgr.countWorkflows("UTM", null, null, null, testWorkflowData[0][5], null));
		assertEquals("Wrong workflow count.", "2", workflowMgr.countWorkflows("UTM", null, null, null, null, true));
	}

	/**
	 * Test method for
	 * {@link de.dlr.proseo.procmgr.rest.WorkflowMgr#createWorkflow(de.dlr.proseo.procmgr.rest.model.RestWorkflow)}.
	 */
	@Test
	public final void testCreateWorkflow() {
		logger.trace(">>> testCreateWorkflow()");

		// Get a valid sample workflow and workflow option from which deviations can be
		// tested.
		RestWorkflow testWorkflow = WorkflowUtil
				.toRestWorkflow(RepositoryService.getWorkflowRepository().findByName(testWorkflowData[0][0]));
		RestWorkflowOption testWorkflowOption = testWorkflow.getWorkflowOptions().get(0);

		logger.trace("testWorkflow is " + testWorkflow);
		logger.trace("testWorkflowOption is " + testWorkflowOption);

		RepositoryService.getWorkflowOptionRepository().deleteById(testWorkflowOption.getId());
		RepositoryService.getWorkflowRepository().deleteById(testWorkflow.getId());

		// The RestWorkflow parameter must not be null.
		assertThrows(IllegalArgumentException.class, () -> workflowMgr.createWorkflow(null));

		// It is not allowed to create a workflow without a mission.
		testWorkflow.setMissionCode(null);
		assertThrows(IllegalArgumentException.class, () -> workflowMgr.createWorkflow(testWorkflow));
		testWorkflow.setMissionCode(testMissionData[0]);

		// The user is only allowed to create workflows for the mission they are logged
		// into (here UTM).
		testWorkflow.setMissionCode("PTM");
		assertThrows(SecurityException.class, () -> workflowMgr.createWorkflow(testWorkflow));
		testWorkflow.setMissionCode(testMissionData[0]);

		// No two workflows can have the same name and workflow version.
		testWorkflow.setName(testWorkflowData[1][0]);
		testWorkflow.setWorkflowVersion(testWorkflowData[1][2]);
		assertThrows(IllegalArgumentException.class, () -> workflowMgr.createWorkflow(testWorkflow));
		testWorkflow.setName(testWorkflowData[0][0]);
		testWorkflow.setWorkflowVersion(testWorkflowData[0][2]);

		// No two workflows can have the same UUID.
		testWorkflow.setUuid(
				RepositoryService.getWorkflowRepository().findByName(testWorkflowData[1][0]).getUuid().toString());
		assertThrows(IllegalArgumentException.class, () -> workflowMgr.createWorkflow(testWorkflow));
		testWorkflow.setUuid(UUID.randomUUID().toString());

		// The enabled status must be provided.
		testWorkflow.setEnabled(null);
		assertThrows(IllegalArgumentException.class, () -> workflowMgr.createWorkflow(testWorkflow));
		testWorkflow.setEnabled(true);

		// The output file class must be provided.
		testWorkflow.setOutputFileClass(null);
		assertThrows(IllegalArgumentException.class, () -> workflowMgr.createWorkflow(testWorkflow));
		testWorkflow.setOutputFileClass("testOutputFileClass");

		// The processing mode must be provided.
		testWorkflow.setProcessingMode(null);
		assertThrows(IllegalArgumentException.class, () -> workflowMgr.createWorkflow(testWorkflow));
		testWorkflow.setProcessingMode("NRTI");

		// The workflow version must be provided.
		testWorkflow.setWorkflowVersion(null);
		assertThrows(IllegalArgumentException.class, () -> workflowMgr.createWorkflow(testWorkflow));
		testWorkflow.setWorkflowVersion(testWorkflowData[0][2]);

		// The slicing type must be provided.
		testWorkflow.setSlicingType(null);
		assertThrows(IllegalArgumentException.class, () -> workflowMgr.createWorkflow(testWorkflow));
		testWorkflow.setSlicingType(OrderSlicingType.TIME_SLICE.toString());

		// Slice overlap and slice duration must be provided consistently.
		testWorkflow.setSliceDuration(null);
		assertThrows(IllegalArgumentException.class, () -> workflowMgr.createWorkflow(testWorkflow));
		testWorkflow.setSliceDuration(30l);

		// A valid inputProductClass must be provided
		testWorkflow.setInputProductClass(null);
		assertThrows(IllegalArgumentException.class, () -> workflowMgr.createWorkflow(testWorkflow));
		testWorkflow.setInputProductClass(RepositoryService.getProductClassRepository()
				.findByMissionCodeAndProductType(testMissionData[0], testWorkflowData[0][3]).getProductType());

		// A valid outputProductClass must be provided, i.e., the processor class must
		// be able to generate it.
		testWorkflow.setOutputProductClass(null);
		assertThrows(IllegalArgumentException.class, () -> workflowMgr.createWorkflow(testWorkflow));
		testWorkflow.setOutputProductClass(RepositoryService.getProductClassRepository()
				.findByMissionCodeAndProductType(testMissionData[0], testWorkflowData[0][3]).getProductType());
		assertThrows(IllegalArgumentException.class, () -> workflowMgr.createWorkflow(testWorkflow));
		testWorkflow.setOutputProductClass(RepositoryService.getProductClassRepository()
				.findByMissionCodeAndProductType(testMissionData[0], testWorkflowData[0][4]).getProductType());

		// A valid configuredProcessor must be provided.
		testWorkflow.setConfiguredProcessor(null);
		assertThrows(IllegalArgumentException.class, () -> workflowMgr.createWorkflow(testWorkflow));
		testWorkflow.setConfiguredProcessor(testWorkflowData[0][5]);

		// If provided, workflowOptions must be valid.

		// The missionCode must match both the respective workflow's
		// mission code and the mission to which the user is logged in.
		testWorkflowOption.setMissionCode("PTM");
		testWorkflow.getWorkflowOptions().clear();
		testWorkflow.getWorkflowOptions().add(testWorkflowOption);
		assertThrows(IllegalArgumentException.class, () -> workflowMgr.createWorkflow(testWorkflow));
		testWorkflowOption.setMissionCode(testMissionData[0]);

		// A valid workflowName must be provided, matching the workflow to which the
		// option is assigned.
		testWorkflowOption.setWorkflowName(null);
		testWorkflow.getWorkflowOptions().clear();
		testWorkflow.getWorkflowOptions().add(testWorkflowOption);
		assertThrows(IllegalArgumentException.class, () -> workflowMgr.createWorkflow(testWorkflow));

		testWorkflowOption.setWorkflowName("invalid");
		testWorkflow.getWorkflowOptions().clear();
		testWorkflow.getWorkflowOptions().add(testWorkflowOption);
		assertThrows(IllegalArgumentException.class, () -> workflowMgr.createWorkflow(testWorkflow));
		testWorkflowOption.setWorkflowName(testWorkflow.getName());

		// The workflow option must have a name.
		testWorkflowOption.setName(null);
		testWorkflow.getWorkflowOptions().clear();
		testWorkflow.getWorkflowOptions().add(testWorkflowOption);
		assertThrows(IllegalArgumentException.class, () -> workflowMgr.createWorkflow(testWorkflow));
		testWorkflowOption.setName("optionName");

		// A valid optionType must be provided.
		testWorkflowOption.setOptionType(null);
		testWorkflow.getWorkflowOptions().clear();
		testWorkflow.getWorkflowOptions().add(testWorkflowOption);
		assertThrows(IllegalArgumentException.class, () -> workflowMgr.createWorkflow(testWorkflow));

		testWorkflowOption.setOptionType("invalid");
		testWorkflow.getWorkflowOptions().clear();
		testWorkflow.getWorkflowOptions().add(testWorkflowOption);
		assertThrows(IllegalArgumentException.class, () -> workflowMgr.createWorkflow(testWorkflow));
		testWorkflowOption.setOptionType(WorkflowOptionType.NUMBER.toString());

<<<<<<< HEAD
		// A valueRange must be provided.
		testWorkflowOption.setValueRange(null);
		testWorkflow.getWorkflowOptions().clear();
		testWorkflow.getWorkflowOptions().add(testWorkflowOption);
		// Empty value ranges are allowed, so a non-existing value range is quietly corrected
//		assertThrows(IllegalArgumentException.class, () -> workflowMgr.createWorkflow(testWorkflow));
		testWorkflowOption.setValueRange(new ArrayList<String>());
		testWorkflowOption.getValueRange().add("someValue");
		
=======
		// If provided, class output parameters must be valid.
		// Valid class output parameters
		RestClassOutputParameter classParam = new RestClassOutputParameter();
		classParam.setProductClass(testWorkflowData[0][4]);

		RestParameter param = new RestParameter();
		param.setKey("someKey");
		param.setParameterType("INSTANT");
		param.setParameterValue("2013-08-12");

		List<RestParameter> params = new ArrayList<>();
		params.add(param);
		classParam.setOutputParameters(params);
		List<RestClassOutputParameter> classParams = new ArrayList<>();
		classParams.add(classParam);
		testWorkflow.setClassOutputParameters(classParams);

		// Product class missing
		classParam.setProductClass(null);
		assertThrows(IllegalArgumentException.class, () -> workflowMgr.createWorkflow(testWorkflow));

		// Invalid product class
		classParam.setProductClass("invalid");
		assertThrows(IllegalArgumentException.class, () -> workflowMgr.createWorkflow(testWorkflow));
		classParam.setProductClass(testWorkflowData[0][4]);

		// Output parameters missing
		classParam.setOutputParameters(null);
		assertThrows(IllegalArgumentException.class, () -> workflowMgr.createWorkflow(testWorkflow));
		classParam.setOutputParameters(params);

		// Invalid output parameters
		param.setKey(null);
		assertThrows(IllegalArgumentException.class, () -> workflowMgr.createWorkflow(testWorkflow));
		param.setKey("someKey");

		param.setParameterType("invalid");
		assertThrows(IllegalArgumentException.class, () -> workflowMgr.createWorkflow(testWorkflow));
		param.setParameterType("INSTANT");

		param.setParameterValue("invalid");
		assertThrows(IllegalArgumentException.class, () -> workflowMgr.createWorkflow(testWorkflow));
		param.setParameterValue("2013-08-12");

		// If provided, output parameters must be valid.
		// Valid output parameter
		RestParameter testOutputParameter = new RestParameter();
		testOutputParameter.setKey("someKey");
		testOutputParameter.setParameterType("BOOLEAN");
		testOutputParameter.setParameterValue("true");
		testWorkflow.getOutputParameters().add(testOutputParameter);

		// Key missing
		testOutputParameter.setKey(null);
		assertThrows(IllegalArgumentException.class, () -> workflowMgr.createWorkflow(testWorkflow));
		testOutputParameter.setKey("someKey");

		// Type invalid
		testOutputParameter.setParameterType("invalid");
		assertThrows(IllegalArgumentException.class, () -> workflowMgr.createWorkflow(testWorkflow));
		testOutputParameter.setParameterType("boolean");

		// Value invalid
		testOutputParameter.setParameterValue("invalid");
		assertThrows(IllegalArgumentException.class, () -> workflowMgr.createWorkflow(testWorkflow));
		testOutputParameter.setParameterValue("true");

		// If provided, input filters must be valid.
		// Valid input filter
		RestInputFilter f = new RestInputFilter();
		RestParameter testParameter = new RestParameter();
		testParameter.setKey("someKey");
		testParameter.setParameterType("Integer");
		testParameter.setParameterValue("1");
		f.getFilterConditions().add(testParameter);
		f.setProductClass(testWorkflowData[0][4]);
		testWorkflow.getInputFilters().add(f);

		// Key missing
		testParameter.setKey(null);
		assertThrows(IllegalArgumentException.class, () -> workflowMgr.createWorkflow(testWorkflow));
		testParameter.setKey("someKey");

		// Type invalid
		testParameter.setParameterType("invalid");
		assertThrows(IllegalArgumentException.class, () -> workflowMgr.createWorkflow(testWorkflow));
		testParameter.setParameterType("dOuBlE");

		// Value invalid
		testParameter.setParameterValue("invalid");
		assertThrows(IllegalArgumentException.class, () -> workflowMgr.createWorkflow(testWorkflow));
		testParameter.setParameterValue("2.0");

		// Product class missing
		f.setProductClass(null);
		assertThrows(IllegalArgumentException.class, () -> workflowMgr.createWorkflow(testWorkflow));
		f.setProductClass(testWorkflowData[0][4]);

>>>>>>> cd83ffc2
		// No exception is thrown for correct input.
		testWorkflow.getWorkflowOptions().clear();
		testWorkflow.getWorkflowOptions().add(testWorkflowOption);
		workflowMgr.createWorkflow(testWorkflow);
	}

	/**
	 * Test method for
	 * {@link de.dlr.proseo.procmgr.rest.WorkflowMgr#deleteWorkflowById(java.lang.Long)}.
	 */
	@Test
	public final void testDeleteWorkflowById() {
		logger.trace(">>> testDeleteWorkflowById()");

		// Get a test workflow to delete.
		RestWorkflow testWorkflow = WorkflowUtil
				.toRestWorkflow(RepositoryService.getWorkflowRepository().findAll().get(0));

		// Delete workflow and assert success.
		workflowMgr.deleteWorkflowById(testWorkflow.getId());
		assertTrue("The workflow was not deleted.",
				RepositoryService.getWorkflowRepository().findById(testWorkflow.getId()).isEmpty());
	}

	/**
	 * Test method for
	 * {@link de.dlr.proseo.procmgr.rest.WorkflowMgr#getWorkflowById(java.lang.Long)}.
	 */
	@Test
	public final void testGetWorkflowById() {
		logger.trace(">>> testGetWorkflowById()");

		// Get a test workflow to retrieve.
		RestWorkflow testWorkflow = WorkflowUtil
				.toRestWorkflow(RepositoryService.getWorkflowRepository().findAll().get(0));

		// Retrieve workflow and assert success.
		assertNotNull("No workflow was retrieved.", workflowMgr.getWorkflowById(testWorkflow.getId()));
	}

	/**
	 * Test method for
	 * {@link de.dlr.proseo.procmgr.rest.WorkflowMgr#modifyWorkflow(java.lang.Long, de.dlr.proseo.procmgr.rest.model.RestWorkflow)}.
	 */
	@Test
	public final void testModifyWorkflow() {
		logger.trace(">>> testModifyWorkflow()");

		// Get a valid sample workflow and workflow option to modify.
		RestWorkflow originalWorkflow = WorkflowUtil
				.toRestWorkflow(RepositoryService.getWorkflowRepository().findAll().get(0));
		RestWorkflow testWorkflow = WorkflowUtil
				.toRestWorkflow(RepositoryService.getWorkflowRepository().findById(originalWorkflow.getId()).get());
		RestWorkflowOption testWorkflowOption = testWorkflow.getWorkflowOptions().get(0);

		logger.trace("testWorkflow is " + testWorkflow);
		logger.trace("testWorkflowOption is " + testWorkflowOption);

		// The function parameters must not be null.
		assertThrows(IllegalArgumentException.class, () -> workflowMgr.modifyWorkflow(null, null));
		assertThrows(IllegalArgumentException.class, () -> workflowMgr.modifyWorkflow(testWorkflow.getId(), null));
		assertThrows(IllegalArgumentException.class, () -> workflowMgr.modifyWorkflow(null, testWorkflow));

		// Version is updated automatically and may not be set manually. The workflow
		// version may be changed.
		testWorkflow.setVersion(1111L);
		assertThrows(ConcurrentModificationException.class,
				() -> workflowMgr.modifyWorkflow(testWorkflow.getId(), testWorkflow));
		testWorkflow.setVersion(originalWorkflow.getVersion());
		testWorkflow.setWorkflowVersion("someOtherVersion");
		assertTrue("Version was not incremented.", workflowMgr.modifyWorkflow(testWorkflow.getId(), testWorkflow)
				.getVersion() == 1 + originalWorkflow.getVersion());
		testWorkflow.setVersion(testWorkflow.getVersion() + 1);

		// Mandatory fields may not be null

		// The enabled status must be provided.
		testWorkflow.setEnabled(null);
		assertThrows(IllegalArgumentException.class,
				() -> workflowMgr.modifyWorkflow(testWorkflow.getId(), testWorkflow));
		testWorkflow.setEnabled(true);

		// The output file class must be provided.
		testWorkflow.setOutputFileClass(null);
		assertThrows(IllegalArgumentException.class,
				() -> workflowMgr.modifyWorkflow(testWorkflow.getId(), testWorkflow));
		testWorkflow.setOutputFileClass("testOutputFileClass");

		// The processing mode must be provided.
		testWorkflow.setProcessingMode(null);
		assertThrows(IllegalArgumentException.class,
				() -> workflowMgr.modifyWorkflow(testWorkflow.getId(), testWorkflow));
		testWorkflow.setProcessingMode("NRTI");

		// The workflow version must be provided.
		testWorkflow.setWorkflowVersion(null);
		assertThrows(IllegalArgumentException.class,
				() -> workflowMgr.modifyWorkflow(testWorkflow.getId(), testWorkflow));
		testWorkflow.setWorkflowVersion(testWorkflowData[0][2]);

		// The slicing type must be provided.
		testWorkflow.setSlicingType(null);
		assertThrows(IllegalArgumentException.class,
				() -> workflowMgr.modifyWorkflow(testWorkflow.getId(), testWorkflow));
		testWorkflow.setSlicingType(OrderSlicingType.TIME_SLICE.toString());

		// Slice overlap and slice duration must be provided consistently.
		testWorkflow.setSliceDuration(null);
		assertThrows(IllegalArgumentException.class,
				() -> workflowMgr.modifyWorkflow(testWorkflow.getId(), testWorkflow));
		testWorkflow.setSliceDuration(30l);

		// If changed, configured processor must be valid.
		testWorkflow.setConfiguredProcessor("invalid");
		assertThrows(IllegalArgumentException.class,
				() -> workflowMgr.modifyWorkflow(testWorkflow.getId(), testWorkflow));
		testWorkflow.setConfiguredProcessor(testWorkflowData[0][5]);

		// If changed, the new input product class must be valid.
		testWorkflow.setInputProductClass("invalid");
		assertThrows(IllegalArgumentException.class,
				() -> workflowMgr.modifyWorkflow(testWorkflow.getId(), testWorkflow));
		testWorkflow.setInputProductClass(testWorkflowData[0][3]);

		// If changed, the new output product class must be valid.
		testWorkflow.setOutputProductClass("invalid");
		assertThrows(IllegalArgumentException.class,
				() -> workflowMgr.modifyWorkflow(testWorkflow.getId(), testWorkflow));
		// ... and match the configured processor. (Here, an input product class is
		// used,
		// which the specified processor cannot produce.)
		testWorkflow.setOutputProductClass(testWorkflowData[0][3]);
		assertThrows(IllegalArgumentException.class,
				() -> workflowMgr.modifyWorkflow(testWorkflow.getId(), testWorkflow));
		testWorkflow.setOutputProductClass(testWorkflowData[0][4]);

		// Deleting workflowOptions is allowed.
		testWorkflow.getWorkflowOptions().clear();
		workflowMgr.modifyWorkflow(testWorkflow.getId(), testWorkflow);
		testWorkflow.setVersion(testWorkflow.getVersion() + 1);

		// Added workflow options must be valid, cf. above:

		// The workflow option must belong to the workflow by name.
		testWorkflowOption.setWorkflowName("wrongName");
		testWorkflow.getWorkflowOptions().clear();
		testWorkflow.getWorkflowOptions().add(testWorkflowOption);
		assertThrows(IllegalArgumentException.class,
				() -> workflowMgr.modifyWorkflow(testWorkflow.getId(), testWorkflow));
		testWorkflowOption.setWorkflowName(testWorkflow.getName());

		// The missionCode, if provided, must match both the respective workflow's
		// mission code and the mission to which the user is logged in.
		testWorkflowOption.setMissionCode("PTM");
		testWorkflow.getWorkflowOptions().clear();
		testWorkflow.getWorkflowOptions().add(testWorkflowOption);
		assertThrows(IllegalArgumentException.class,
				() -> workflowMgr.modifyWorkflow(testWorkflow.getId(), testWorkflow));
		testWorkflowOption.setMissionCode(testMissionData[0]);

		// A valid workflowName must be provided.
		testWorkflowOption.setWorkflowName(null);
		testWorkflow.getWorkflowOptions().clear();
		testWorkflow.getWorkflowOptions().add(testWorkflowOption);
		assertThrows(IllegalArgumentException.class,
				() -> workflowMgr.modifyWorkflow(testWorkflow.getId(), testWorkflow));

		testWorkflowOption.setWorkflowName("invalid");
		testWorkflow.getWorkflowOptions().clear();
		testWorkflow.getWorkflowOptions().add(testWorkflowOption);
		assertThrows(IllegalArgumentException.class,
				() -> workflowMgr.modifyWorkflow(testWorkflow.getId(), testWorkflow));
		testWorkflowOption.setWorkflowName(testWorkflow.getName());

		// The workflow option must have a name.
		testWorkflowOption.setName(null);
		testWorkflow.getWorkflowOptions().clear();
		testWorkflow.getWorkflowOptions().add(testWorkflowOption);
		assertThrows(IllegalArgumentException.class,
				() -> workflowMgr.modifyWorkflow(testWorkflow.getId(), testWorkflow));
		testWorkflowOption.setName("optionName");

		// A valid optionType must be provided.
<<<<<<< HEAD
//		testWorkflowOption.setOptionType(null);
//		testWorkflow.getWorkflowOptions().clear();
//		testWorkflow.getWorkflowOptions().add(testWorkflowOption);
//		assertThrows(IllegalArgumentException.class,
//				() -> workflowMgr.modifyWorkflow(testWorkflow.getId(), testWorkflow));
=======
		testWorkflowOption.setOptionType("invalid");
		testWorkflow.getWorkflowOptions().clear();
		testWorkflow.getWorkflowOptions().add(testWorkflowOption);
		assertThrows(IllegalArgumentException.class,
				() -> workflowMgr.modifyWorkflow(testWorkflow.getId(), testWorkflow));
		testWorkflowOption.setOptionType(WorkflowOptionType.NUMBER.toString());

		// If provided, class output parameters must be valid.
		// Valid class output parameters
		RestClassOutputParameter classParam = new RestClassOutputParameter();
		classParam.setProductClass(testWorkflowData[0][4]);

		RestParameter param = new RestParameter();
		param.setKey("someKey");
		param.setParameterType("INSTANT");
		param.setParameterValue("2013-08-12");

		List<RestParameter> params = new ArrayList<>();
		params.add(param);
		classParam.setOutputParameters(params);
		List<RestClassOutputParameter> classParams = new ArrayList<>();
		classParams.add(classParam);
		testWorkflow.setClassOutputParameters(classParams);

		// Product class missing
		classParam.setProductClass(null);
		assertThrows(IllegalArgumentException.class,
				() -> workflowMgr.modifyWorkflow(testWorkflow.getId(), testWorkflow));
>>>>>>> cd83ffc2

		// Invalid product class
		classParam.setProductClass("invalid");
		assertThrows(IllegalArgumentException.class,
				() -> workflowMgr.modifyWorkflow(testWorkflow.getId(), testWorkflow));
		classParam.setProductClass(testWorkflowData[0][4]);

		// Output parameters missing
		classParam.setOutputParameters(null);
		assertThrows(IllegalArgumentException.class,
				() -> workflowMgr.modifyWorkflow(testWorkflow.getId(), testWorkflow));
		classParam.setOutputParameters(params);

		// Invalid output parameters
		param.setKey(null);
		assertThrows(IllegalArgumentException.class,
				() -> workflowMgr.modifyWorkflow(testWorkflow.getId(), testWorkflow));
		param.setKey("someKey");

<<<<<<< HEAD
		// Empty value ranges are allowed, so a non-existing value range is quietly corrected
=======
		param.setParameterType("invalid");
		assertThrows(IllegalArgumentException.class,
				() -> workflowMgr.modifyWorkflow(testWorkflow.getId(), testWorkflow));
		param.setParameterType("INSTANT");

		param.setParameterValue("invalid");
		assertThrows(IllegalArgumentException.class,
				() -> workflowMgr.modifyWorkflow(testWorkflow.getId(), testWorkflow));
		param.setParameterValue("2013-08-12");

		// If provided, output parameters must be valid.
		// Valid output parameter
		RestParameter testOutputParameter = new RestParameter();
		testOutputParameter.setKey("someKey");
		testOutputParameter.setParameterType("BOOLEAN");
		testOutputParameter.setParameterValue("true");
		testWorkflow.getOutputParameters().add(testOutputParameter);

		// Key missing
		testOutputParameter.setKey(null);
		assertThrows(IllegalArgumentException.class,
				() -> workflowMgr.modifyWorkflow(testWorkflow.getId(), testWorkflow));
		testOutputParameter.setKey("someKey");

		// Type invalid
		testOutputParameter.setParameterType("invalid");
		assertThrows(IllegalArgumentException.class,
				() -> workflowMgr.modifyWorkflow(testWorkflow.getId(), testWorkflow));
		testOutputParameter.setParameterType("boolean");

		// Value invalid
		testOutputParameter.setParameterValue("invalid");
		assertThrows(IllegalArgumentException.class,
				() -> workflowMgr.modifyWorkflow(testWorkflow.getId(), testWorkflow));
		testOutputParameter.setParameterValue("true");

		// If provided, input filters must be valid.
		// Valid input filter
		RestInputFilter f = new RestInputFilter();
		RestParameter testParameter = new RestParameter();
		testParameter.setKey("someKey");
		testParameter.setParameterType("Integer");
		testParameter.setParameterValue("1");
		f.getFilterConditions().add(testParameter);
		f.setProductClass(testWorkflowData[0][4]);
		testWorkflow.getInputFilters().add(f);

		// Key missing
		testParameter.setKey(null);
		assertThrows(IllegalArgumentException.class,
				() -> workflowMgr.modifyWorkflow(testWorkflow.getId(), testWorkflow));
		testParameter.setKey("someKey");

		// Type invalid
		testParameter.setParameterType("invalid");
		assertThrows(IllegalArgumentException.class,
				() -> workflowMgr.modifyWorkflow(testWorkflow.getId(), testWorkflow));
		testParameter.setParameterType("dOuBlE");

		// Value invalid
		testParameter.setParameterValue("invalid");
		assertThrows(IllegalArgumentException.class,
				() -> workflowMgr.modifyWorkflow(testWorkflow.getId(), testWorkflow));
		testParameter.setParameterValue("2.0");

		// Product class missing
		f.setProductClass(null);
		assertThrows(IllegalArgumentException.class,
				() -> workflowMgr.modifyWorkflow(testWorkflow.getId(), testWorkflow));
		f.setProductClass(testWorkflowData[0][4]);

		// Empty value ranges are allowed, so a non-existing value range is quietly
		// corrected
>>>>>>> cd83ffc2
		testWorkflowOption.setValueRange(null);
		testWorkflow.getWorkflowOptions().clear();
		testWorkflow.getWorkflowOptions().add(testWorkflowOption);

		// No exception is thrown if nothing was modified.
		workflowMgr.modifyWorkflow(testWorkflow.getId(), WorkflowUtil
				.toRestWorkflow(RepositoryService.getWorkflowRepository().findById(originalWorkflow.getId()).get()));
	}

	/**
	 * Test method for
	 * {@link de.dlr.proseo.procmgr.rest.WorkflowMgr#getWorkflows(java.lang.String, java.lang.String, java.lang.String, java.lang.String)}.
	 */
	@Test
	public final void testGetWorkflows() {
		logger.trace(">>> testGetWorkflows()");

		/*
		 * Using values from the test workflow data which was used to initialize the
		 * workflow repository means that the query must return at least one workflow.
		 * If no mission was specified, it is acquired from the security service. Not
		 * specifying additional parameters returns all workflows for the given mission.
		 */
		assertTrue("More or less workflows retrieved than expected.",
				workflowMgr.getWorkflows(null, null, null, null, null, null, 0, 10).size() == 2);
		assertTrue("More or less workflows retrieved than expected.",
				workflowMgr.getWorkflows(testMissionData[0], null, null, null, null, null, 0, 100).size() == 2);
		assertTrue("More or less workflows retrieved than expected.",
				workflowMgr.getWorkflows(testMissionData[0], testWorkflowData[0][0], null, null, null, null, null, null)
						.size() == 1);
		assertTrue("More or less workflows retrieved than expected.",
				workflowMgr.getWorkflows(testMissionData[0], null, testWorkflowData[0][2], null, null, null, null, null)
						.size() == 1);
		assertTrue("More or less workflows retrieved than expected.",
				workflowMgr.getWorkflows(testMissionData[0], null, null, testWorkflowData[0][4], null, null, null, null)
						.size() == 1);
		assertTrue("More or less workflows retrieved than expected.",
				workflowMgr.getWorkflows(testMissionData[0], null, null, null, testWorkflowData[0][5], null, null, null)
						.size() == 1);
		assertTrue("More or less workflows retrieved than expected.",
				workflowMgr.getWorkflows(null, null, null, null, null, true, null, null).size() == 2);
	}

}<|MERGE_RESOLUTION|>--- conflicted
+++ resolved
@@ -393,17 +393,6 @@
 		assertThrows(IllegalArgumentException.class, () -> workflowMgr.createWorkflow(testWorkflow));
 		testWorkflowOption.setOptionType(WorkflowOptionType.NUMBER.toString());
 
-<<<<<<< HEAD
-		// A valueRange must be provided.
-		testWorkflowOption.setValueRange(null);
-		testWorkflow.getWorkflowOptions().clear();
-		testWorkflow.getWorkflowOptions().add(testWorkflowOption);
-		// Empty value ranges are allowed, so a non-existing value range is quietly corrected
-//		assertThrows(IllegalArgumentException.class, () -> workflowMgr.createWorkflow(testWorkflow));
-		testWorkflowOption.setValueRange(new ArrayList<String>());
-		testWorkflowOption.getValueRange().add("someValue");
-		
-=======
 		// If provided, class output parameters must be valid.
 		// Valid class output parameters
 		RestClassOutputParameter classParam = new RestClassOutputParameter();
@@ -502,7 +491,6 @@
 		assertThrows(IllegalArgumentException.class, () -> workflowMgr.createWorkflow(testWorkflow));
 		f.setProductClass(testWorkflowData[0][4]);
 
->>>>>>> cd83ffc2
 		// No exception is thrown for correct input.
 		testWorkflow.getWorkflowOptions().clear();
 		testWorkflow.getWorkflowOptions().add(testWorkflowOption);
@@ -686,13 +674,6 @@
 		testWorkflowOption.setName("optionName");
 
 		// A valid optionType must be provided.
-<<<<<<< HEAD
-//		testWorkflowOption.setOptionType(null);
-//		testWorkflow.getWorkflowOptions().clear();
-//		testWorkflow.getWorkflowOptions().add(testWorkflowOption);
-//		assertThrows(IllegalArgumentException.class,
-//				() -> workflowMgr.modifyWorkflow(testWorkflow.getId(), testWorkflow));
-=======
 		testWorkflowOption.setOptionType("invalid");
 		testWorkflow.getWorkflowOptions().clear();
 		testWorkflow.getWorkflowOptions().add(testWorkflowOption);
@@ -721,7 +702,6 @@
 		classParam.setProductClass(null);
 		assertThrows(IllegalArgumentException.class,
 				() -> workflowMgr.modifyWorkflow(testWorkflow.getId(), testWorkflow));
->>>>>>> cd83ffc2
 
 		// Invalid product class
 		classParam.setProductClass("invalid");
@@ -741,9 +721,6 @@
 				() -> workflowMgr.modifyWorkflow(testWorkflow.getId(), testWorkflow));
 		param.setKey("someKey");
 
-<<<<<<< HEAD
-		// Empty value ranges are allowed, so a non-existing value range is quietly corrected
-=======
 		param.setParameterType("invalid");
 		assertThrows(IllegalArgumentException.class,
 				() -> workflowMgr.modifyWorkflow(testWorkflow.getId(), testWorkflow));
@@ -817,7 +794,6 @@
 
 		// Empty value ranges are allowed, so a non-existing value range is quietly
 		// corrected
->>>>>>> cd83ffc2
 		testWorkflowOption.setValueRange(null);
 		testWorkflow.getWorkflowOptions().clear();
 		testWorkflow.getWorkflowOptions().add(testWorkflowOption);
