/**
 * WorkflowMgrTest.java
 *
 * (C) 2023 Dr. Bassler & Co. Managementberatung GmbH
 */
package de.dlr.proseo.procmgr.rest;

import static org.junit.Assert.assertEquals;
import static org.junit.Assert.assertNotNull;
import static org.junit.Assert.assertThrows;
import static org.junit.Assert.assertTrue;

import java.util.ArrayList;
import java.util.ConcurrentModificationException;
import java.util.List;
import java.util.UUID;

import org.junit.After;
import org.junit.Before;
import org.junit.Test;
import org.junit.runner.RunWith;
import org.springframework.beans.factory.annotation.Autowired;
import org.springframework.boot.test.autoconfigure.orm.jpa.AutoConfigureTestEntityManager;
import org.springframework.boot.test.context.SpringBootTest;
import org.springframework.boot.test.mock.mockito.MockBean;
import org.springframework.boot.web.client.RestTemplateBuilder;
import org.springframework.security.test.context.support.WithMockUser;
import org.springframework.test.context.junit4.SpringJUnit4ClassRunner;
import org.springframework.transaction.annotation.Transactional;

import de.dlr.proseo.logging.logger.ProseoLogger;
import de.dlr.proseo.model.ConfiguredProcessor;
import de.dlr.proseo.model.Mission;
import de.dlr.proseo.model.Processor;
import de.dlr.proseo.model.ProcessorClass;
import de.dlr.proseo.model.ProductClass;
import de.dlr.proseo.model.Workflow;
import de.dlr.proseo.model.WorkflowOption;
import de.dlr.proseo.model.WorkflowOption.WorkflowOptionType;
import de.dlr.proseo.model.enums.OrderSlicingType;
import de.dlr.proseo.model.service.RepositoryService;
import de.dlr.proseo.procmgr.ProcessorManagerApplication;
import de.dlr.proseo.procmgr.rest.model.RestClassOutputParameter;
import de.dlr.proseo.procmgr.rest.model.RestInputFilter;
import de.dlr.proseo.procmgr.rest.model.RestParameter;
import de.dlr.proseo.procmgr.rest.model.RestWorkflow;
import de.dlr.proseo.procmgr.rest.model.RestWorkflowOption;
import de.dlr.proseo.procmgr.rest.model.WorkflowUtil;

/**
 * Testing the service methods required to create, modify and delete workflows
 * in the prosEO database, and to query the database about such workflows
 *
 * @author Katharina Bassler
 */
@RunWith(SpringJUnit4ClassRunner.class)
@SpringBootTest(classes = ProcessorManagerApplication.class)
@WithMockUser(username = "UTM-testuser", roles = {})
@AutoConfigureTestEntityManager
@Transactional
public class WorkflowMgrTest {

	/** A logger for this class */
	private static ProseoLogger logger = new ProseoLogger(WorkflowMgrTest.class);

	/** The workflow manager under test */
	@Autowired
	WorkflowMgr workflowMgr;

	/** A REST template builder for this class */
	@MockBean
	RestTemplateBuilder rtb;

	// Test data
	private static String[] testMissionData =
			// code, name, processing_mode, file_class, product_file_template
			{ "UTM", "ABCD Testing", "NRTI", "OPER", "test_file_temp" };
	private static String[][] testWorkflowData = {
			// name, uuid, workflowVersion, inputProductClass, outputProductClass,
			// configuredProcessor
			{ "CLOUD_to_O3", UUID.randomUUID().toString(), "1.0", "L2__CLOUD_", "L2__O3____", "UPAS 02.04.01 2022-11-02" },
			{ "AER_to_SO2", UUID.randomUUID().toString(), "1.3", "L2__AER_AI", "L2__SO2___", "NL-L2 02.04.00" }, };
	private static String[][] testWorkflowOptions = {
			// workflowName, name, optionType, valueRange
			{ "CLOUD_to_O3", "someName", "NUMBER", "someValue" }, { "AER_to_SO2", "someOtherName", "NUMBER", "someValue" } };

	/**
	 *
	 * Create a test mission, a test spacecraft and test orders in the database.
	 *
	 * @throws java.lang.Exception
	 */
	@Before
	public void setUp() throws Exception {
		logger.trace(">>> Starting to create test data in the database");

		fillDatabase();

		createTestWorkflow(testWorkflowData[0], testWorkflowOptions[0]);
		createTestWorkflow(testWorkflowData[1], testWorkflowOptions[1]);

		logger.trace("<<< Finished creating test data in database");
	}

	/**
	 *
	 * Deleting test data from the database
	 *
	 * @throws java.lang.Exception
	 */
	@After
	public void tearDown() throws Exception {
		logger.trace(">>> Starting to delete test data in database");
		RepositoryService.getClassOutputParameterRepository().deleteAll();
		RepositoryService.getWorkflowOptionRepository().deleteAll();
		RepositoryService.getWorkflowRepository().deleteAll();
		RepositoryService.getProductClassRepository().deleteAll();
		RepositoryService.getConfiguredProcessorRepository().deleteAll();
		RepositoryService.getProcessorRepository().deleteAll();
//		RepositoryService.getProcessorClassRepository().deleteAll();
		RepositoryService.getMissionRepository().deleteAll();
		logger.trace("<<< Finished deleting test data in database");
	}

	/**
	 * Create a test workflow in the database
	 *
	 * @param workflowData The data from which to create the workflow
	 * @returns the created workflow
	 */
	private static Workflow createTestWorkflow(String[] workflowData, String[] workflowOptionData) {
		logger.trace("... creating a test workflow in the database");

		Workflow workflow = new Workflow();

		// set workflow attributes
		workflow.setName(workflowData[0]);
		workflow.setUuid(UUID.fromString(workflowData[1]));
		workflow.setWorkflowVersion(workflowData[2]);
		workflow.setInputProductClass(RepositoryService.getProductClassRepository().findByProductType(workflowData[3]).get(0));
		workflow.setOutputProductClass(RepositoryService.getProductClassRepository().findByProductType(workflowData[4]).get(0));
		workflow.setConfiguredProcessor(RepositoryService.getConfiguredProcessorRepository()
<<<<<<< HEAD
				.findByMissionCodeAndIdentifier(testMissionData[0], workflowData[5]));
=======
			.findByMissionCodeAndIdentifier(testMissionData[0], workflowData[5]));
>>>>>>> adec87ad
		workflow.setEnabled(true);
		workflow.setOutputFileClass("someOutputFileClass");
		workflow.setProcessingMode("NRTI");

		// save workflow in database
		workflow = RepositoryService.getWorkflowRepository().save(workflow);

		// set workflow options
		WorkflowOption workflowOption = new WorkflowOption();
		workflowOption.setWorkflow(workflow);
		workflowOption.setName(workflowOptionData[1]);
		workflowOption.setType(WorkflowOptionType.get(workflowOptionData[2].toLowerCase()));
		workflowOption.getValueRange().add(workflowOptionData[3]);

		// save workflow option in database
		workflowOption = RepositoryService.getWorkflowOptionRepository().save(workflowOption);
		workflow.getWorkflowOptions().add(workflowOption);

		return workflow;
	}

	/**
	 * Filling the database with some initial data for testing purposes
	 *
	 * @param mission the mission to be referenced by the data filled in the
	 *                database
	 */
	private static void fillDatabase() {
		logger.trace("... creating testMission {}", testMissionData[0]);
		Mission testMission = new Mission();
		testMission.setCode(testMissionData[0]);
		testMission.setName(testMissionData[1]);
		testMission.getProcessingModes().add(testMissionData[2]);
		testMission.getFileClasses().add(testMissionData[3]);
		testMission.setProductFileTemplate(testMissionData[4]);
		testMission.setId(RepositoryService.getMissionRepository().save(testMission).getId());

		logger.debug("... adding input product classes");
		ProductClass productClass0 = new ProductClass();
		productClass0.setProductType(testWorkflowData[0][3]);
		productClass0.setMission(testMission);
		RepositoryService.getProductClassRepository().save(productClass0);

		ProductClass productClass1 = new ProductClass();
		productClass1.setProductType(testWorkflowData[1][3]);
		productClass1.setMission(testMission);
		RepositoryService.getProductClassRepository().save(productClass1);

		logger.debug("... adding a processor class and output product classes");
		ProcessorClass processorClass = new ProcessorClass();
		processorClass.setMission(testMission);
		processorClass.setProcessorName("randomName");
		processorClass.setId(RepositoryService.getProcessorClassRepository().save(processorClass).getId());

		ProductClass productClass2 = new ProductClass();
		productClass2.setProductType(testWorkflowData[0][4]);
		productClass2.setMission(testMission);
		productClass2.setProcessorClass(processorClass);
		productClass2.setId(RepositoryService.getProductClassRepository().save(productClass2).getId());

		ProductClass productClass3 = new ProductClass();
		productClass3.setProductType(testWorkflowData[1][4]);
		productClass3.setMission(testMission);
		productClass3.setProcessorClass(processorClass);
		productClass3.setId(RepositoryService.getProductClassRepository().save(productClass3).getId());

		processorClass.getProductClasses().add(productClass2);
		processorClass.getProductClasses().add(productClass3);
		RepositoryService.getProcessorClassRepository().save(processorClass);

		logger.debug("... adding a processor");
		Processor processor = new Processor();
		processor.setProcessorClass(processorClass);
		processor.setId(RepositoryService.getProcessorRepository().save(processor).getId());

		logger.debug("... adding configured processors");
		ConfiguredProcessor configProc0 = new ConfiguredProcessor();
		configProc0.setProcessor(processor);
		configProc0.setIdentifier(testWorkflowData[0][5]);

		RepositoryService.getConfiguredProcessorRepository().save(configProc0);
		ConfiguredProcessor configProc1 = new ConfiguredProcessor();
		configProc1.setProcessor(processor);
		configProc1.setIdentifier(testWorkflowData[1][5]);
		RepositoryService.getConfiguredProcessorRepository().save(configProc1);
	}

	/**
	 * Test method for
	 * {@link de.dlr.proseo.procmgr.rest.WorkflowMgr#countWorkflows(de.dlr.proseo.procmgr.rest.model.RestWorkflow)}.
	 */
	@Test
	public final void testCountWorkflows() {
		logger.trace(">>> testCountWorkflows()");

		// Count workflows and assert success.
<<<<<<< HEAD
		assertEquals("Wrong workflow count.", "2",
				workflowMgr.countWorkflows("UTM", null, null, null, null, null));
=======
		assertEquals("Wrong workflow count.", "2", workflowMgr.countWorkflows("UTM", null, null, null, null, null));
>>>>>>> adec87ad
		assertEquals("Wrong workflow count.", "1",
				workflowMgr.countWorkflows("UTM", testWorkflowData[0][0], null, null, null, null));
		assertEquals("Wrong workflow count.", "1",
				workflowMgr.countWorkflows("UTM", null, testWorkflowData[0][2], null, null, null));
		assertEquals("Wrong workflow count.", "1",
<<<<<<< HEAD
				workflowMgr.countWorkflows("UTM", null, null, testWorkflowData[0][4], null, null));
		assertEquals("Wrong workflow count.", "1",
				workflowMgr.countWorkflows("UTM", null, null, null, testWorkflowData[0][5], null));
		assertEquals("Wrong workflow count.", "2",
				workflowMgr.countWorkflows("UTM", null, null, null, null, true));
=======
				workflowMgr.countWorkflows("UTM", null, null, testWorkflowData[0][3], null, null));
		assertEquals("Wrong workflow count.", "1",
				workflowMgr.countWorkflows("UTM", null, null, null, testWorkflowData[0][5], null));
		assertEquals("Wrong workflow count.", "2", workflowMgr.countWorkflows("UTM", null, null, null, null, true));
>>>>>>> adec87ad
	}

	/**
	 * Test method for
	 * {@link de.dlr.proseo.procmgr.rest.WorkflowMgr#createWorkflow(de.dlr.proseo.procmgr.rest.model.RestWorkflow)}.
	 */
	@Test
	public final void testCreateWorkflow() {
		logger.trace(">>> testCreateWorkflow()");

		// Get a valid sample workflow and workflow option from which deviations can be
		// tested.
		RestWorkflow testWorkflow = WorkflowUtil
			.toRestWorkflow(RepositoryService.getWorkflowRepository().findByName(testWorkflowData[0][0]));
		RestWorkflowOption testWorkflowOption = testWorkflow.getWorkflowOptions().get(0);

		logger.trace("testWorkflow is " + testWorkflow);
		logger.trace("testWorkflowOption is " + testWorkflowOption);

		RepositoryService.getWorkflowOptionRepository().deleteById(testWorkflowOption.getId());
		RepositoryService.getWorkflowRepository().deleteById(testWorkflow.getId());

		// The RestWorkflow parameter must not be null.
		assertThrows(IllegalArgumentException.class, () -> workflowMgr.createWorkflow(null));

		// It is not allowed to create a workflow without a mission.
		testWorkflow.setMissionCode(null);
		assertThrows(IllegalArgumentException.class, () -> workflowMgr.createWorkflow(testWorkflow));
		testWorkflow.setMissionCode(testMissionData[0]);

		// The user is only allowed to create workflows for the mission they are logged
		// into (here UTM).
		testWorkflow.setMissionCode("PTM");
		assertThrows(SecurityException.class, () -> workflowMgr.createWorkflow(testWorkflow));
		testWorkflow.setMissionCode(testMissionData[0]);

		// No two workflows can have the same name and workflow version.
		testWorkflow.setName(testWorkflowData[1][0]);
		testWorkflow.setWorkflowVersion(testWorkflowData[1][2]);
		assertThrows(IllegalArgumentException.class, () -> workflowMgr.createWorkflow(testWorkflow));
		testWorkflow.setName(testWorkflowData[0][0]);
		testWorkflow.setWorkflowVersion(testWorkflowData[0][2]);

		// No two workflows can have the same UUID.
		testWorkflow.setUuid(RepositoryService.getWorkflowRepository().findByName(testWorkflowData[1][0]).getUuid().toString());
		assertThrows(IllegalArgumentException.class, () -> workflowMgr.createWorkflow(testWorkflow));
		testWorkflow.setUuid(UUID.randomUUID().toString());

		// The enabled status must be provided.
		testWorkflow.setEnabled(null);
		assertThrows(IllegalArgumentException.class, () -> workflowMgr.createWorkflow(testWorkflow));
		testWorkflow.setEnabled(true);

		// The output file class must be provided.
		testWorkflow.setOutputFileClass(null);
		assertThrows(IllegalArgumentException.class, () -> workflowMgr.createWorkflow(testWorkflow));
		testWorkflow.setOutputFileClass("testOutputFileClass");

		// The processing mode must be provided.
		testWorkflow.setProcessingMode(null);
		assertThrows(IllegalArgumentException.class, () -> workflowMgr.createWorkflow(testWorkflow));
		testWorkflow.setProcessingMode("NRTI");

		// The workflow version must be provided.
		testWorkflow.setWorkflowVersion(null);
		assertThrows(IllegalArgumentException.class, () -> workflowMgr.createWorkflow(testWorkflow));
		testWorkflow.setWorkflowVersion(testWorkflowData[0][2]);

		// The slicing type must be provided.
		testWorkflow.setSlicingType(null);
		assertThrows(IllegalArgumentException.class, () -> workflowMgr.createWorkflow(testWorkflow));
		testWorkflow.setSlicingType(OrderSlicingType.TIME_SLICE.toString());

		// Slice overlap and slice duration must be provided consistently.
		testWorkflow.setSliceDuration(null);
		assertThrows(IllegalArgumentException.class, () -> workflowMgr.createWorkflow(testWorkflow));
		testWorkflow.setSliceDuration(30l);

		// A valid inputProductClass must be provided
		testWorkflow.setInputProductClass(null);
		assertThrows(IllegalArgumentException.class, () -> workflowMgr.createWorkflow(testWorkflow));
		testWorkflow.setInputProductClass(RepositoryService.getProductClassRepository()
			.findByMissionCodeAndProductType(testMissionData[0], testWorkflowData[0][3])
			.getProductType());

		// A valid outputProductClass must be provided, i.e., the processor class must
		// be able to generate it.
		testWorkflow.setOutputProductClass(null);
		assertThrows(IllegalArgumentException.class, () -> workflowMgr.createWorkflow(testWorkflow));
		testWorkflow.setOutputProductClass(RepositoryService.getProductClassRepository()
			.findByMissionCodeAndProductType(testMissionData[0], testWorkflowData[0][3])
			.getProductType());
		assertThrows(IllegalArgumentException.class, () -> workflowMgr.createWorkflow(testWorkflow));
		testWorkflow.setOutputProductClass(RepositoryService.getProductClassRepository()
			.findByMissionCodeAndProductType(testMissionData[0], testWorkflowData[0][4])
			.getProductType());

		// A valid configuredProcessor must be provided.
		testWorkflow.setConfiguredProcessor(null);
		assertThrows(IllegalArgumentException.class, () -> workflowMgr.createWorkflow(testWorkflow));
		testWorkflow.setConfiguredProcessor(testWorkflowData[0][5]);

		// If provided, workflowOptions must be valid.

		// The missionCode must match both the respective workflow's
		// mission code and the mission to which the user is logged in.
		testWorkflowOption.setMissionCode("PTM");
		testWorkflow.getWorkflowOptions().clear();
		testWorkflow.getWorkflowOptions().add(testWorkflowOption);
		assertThrows(IllegalArgumentException.class, () -> workflowMgr.createWorkflow(testWorkflow));
		testWorkflowOption.setMissionCode(testMissionData[0]);

		// A valid workflowName must be provided, matching the workflow to which the
		// option is assigned.
		testWorkflowOption.setWorkflowName(null);
		testWorkflow.getWorkflowOptions().clear();
		testWorkflow.getWorkflowOptions().add(testWorkflowOption);
		assertThrows(IllegalArgumentException.class, () -> workflowMgr.createWorkflow(testWorkflow));

		testWorkflowOption.setWorkflowName("invalid");
		testWorkflow.getWorkflowOptions().clear();
		testWorkflow.getWorkflowOptions().add(testWorkflowOption);
		assertThrows(IllegalArgumentException.class, () -> workflowMgr.createWorkflow(testWorkflow));
		testWorkflowOption.setWorkflowName(testWorkflow.getName());

		// The workflow option must have a name.
		testWorkflowOption.setName(null);
		testWorkflow.getWorkflowOptions().clear();
		testWorkflow.getWorkflowOptions().add(testWorkflowOption);
		assertThrows(IllegalArgumentException.class, () -> workflowMgr.createWorkflow(testWorkflow));
		testWorkflowOption.setName("optionName");

		// A valid optionType must be provided.
		testWorkflowOption.setOptionType(null);
		testWorkflow.getWorkflowOptions().clear();
		testWorkflow.getWorkflowOptions().add(testWorkflowOption);
		assertThrows(IllegalArgumentException.class, () -> workflowMgr.createWorkflow(testWorkflow));

		testWorkflowOption.setOptionType("invalid");
		testWorkflow.getWorkflowOptions().clear();
		testWorkflow.getWorkflowOptions().add(testWorkflowOption);
		assertThrows(IllegalArgumentException.class, () -> workflowMgr.createWorkflow(testWorkflow));
		testWorkflowOption.setOptionType(WorkflowOptionType.NUMBER.toString());

		// If provided, class output parameters must be valid.
		// Valid class output parameters
		RestClassOutputParameter classParam = new RestClassOutputParameter();
		classParam.setProductClass(testWorkflowData[0][4]);

		RestParameter param = new RestParameter();
		param.setKey("someKey");
		param.setParameterType("INSTANT");
		param.setParameterValue("2013-08-12");

		List<RestParameter> params = new ArrayList<>();
		params.add(param);
		classParam.setOutputParameters(params);
		List<RestClassOutputParameter> classParams = new ArrayList<>();
		classParams.add(classParam);
		testWorkflow.setClassOutputParameters(classParams);

		// Product class missing
		classParam.setProductClass(null);
		assertThrows(IllegalArgumentException.class, () -> workflowMgr.createWorkflow(testWorkflow));

		// Invalid product class
		classParam.setProductClass("invalid");
		assertThrows(IllegalArgumentException.class, () -> workflowMgr.createWorkflow(testWorkflow));
		classParam.setProductClass(testWorkflowData[0][4]);

		// Output parameters missing
		classParam.setOutputParameters(null);
		assertThrows(IllegalArgumentException.class, () -> workflowMgr.createWorkflow(testWorkflow));
		classParam.setOutputParameters(params);

		// Invalid output parameters
		param.setKey(null);
		assertThrows(IllegalArgumentException.class, () -> workflowMgr.createWorkflow(testWorkflow));
		param.setKey("someKey");

		param.setParameterType("invalid");
		assertThrows(IllegalArgumentException.class, () -> workflowMgr.createWorkflow(testWorkflow));
		param.setParameterType("INSTANT");

		param.setParameterValue("invalid");
		assertThrows(IllegalArgumentException.class, () -> workflowMgr.createWorkflow(testWorkflow));
		param.setParameterValue("2013-08-12");

		// If provided, output parameters must be valid.
		// Valid output parameter
		RestParameter testOutputParameter = new RestParameter();
		testOutputParameter.setKey("someKey");
		testOutputParameter.setParameterType("BOOLEAN");
		testOutputParameter.setParameterValue("true");
		testWorkflow.getOutputParameters().add(testOutputParameter);

		// Key missing
		testOutputParameter.setKey(null);
		assertThrows(IllegalArgumentException.class, () -> workflowMgr.createWorkflow(testWorkflow));
		testOutputParameter.setKey("someKey");

		// Type invalid
		testOutputParameter.setParameterType("invalid");
		assertThrows(IllegalArgumentException.class, () -> workflowMgr.createWorkflow(testWorkflow));
		testOutputParameter.setParameterType("boolean");

		// Value invalid
		testOutputParameter.setParameterValue("invalid");
		assertThrows(IllegalArgumentException.class, () -> workflowMgr.createWorkflow(testWorkflow));
		testOutputParameter.setParameterValue("true");

		// If provided, input filters must be valid.
		// Valid input filter
		RestInputFilter f = new RestInputFilter();
		RestParameter testParameter = new RestParameter();
		testParameter.setKey("someKey");
		testParameter.setParameterType("Integer");
		testParameter.setParameterValue("1");
		f.getFilterConditions().add(testParameter);
		f.setProductClass(testWorkflowData[0][4]);
		testWorkflow.getInputFilters().add(f);

		// Key missing
		testParameter.setKey(null);
		assertThrows(IllegalArgumentException.class, () -> workflowMgr.createWorkflow(testWorkflow));
		testParameter.setKey("someKey");

		// Type invalid
		testParameter.setParameterType("invalid");
		assertThrows(IllegalArgumentException.class, () -> workflowMgr.createWorkflow(testWorkflow));
		testParameter.setParameterType("dOuBlE");

		// Value invalid
		testParameter.setParameterValue("invalid");
		assertThrows(IllegalArgumentException.class, () -> workflowMgr.createWorkflow(testWorkflow));
		testParameter.setParameterValue("2.0");

		// Product class missing
		f.setProductClass(null);
		assertThrows(IllegalArgumentException.class, () -> workflowMgr.createWorkflow(testWorkflow));
		f.setProductClass(testWorkflowData[0][4]);

		// No exception is thrown for correct input.
		testWorkflow.getWorkflowOptions().clear();
		testWorkflow.getWorkflowOptions().add(testWorkflowOption);
		workflowMgr.createWorkflow(testWorkflow);
	}

	/**
	 * Test method for
	 * {@link de.dlr.proseo.procmgr.rest.WorkflowMgr#deleteWorkflowById(java.lang.Long)}.
	 */
	@Test
	public final void testDeleteWorkflowById() {
		logger.trace(">>> testDeleteWorkflowById()");

		// Get a test workflow to delete.
		RestWorkflow testWorkflow = WorkflowUtil.toRestWorkflow(RepositoryService.getWorkflowRepository().findAll().get(0));

		// Delete workflow and assert success.
		workflowMgr.deleteWorkflowById(testWorkflow.getId());
		assertTrue("The workflow was not deleted.",
				RepositoryService.getWorkflowRepository().findById(testWorkflow.getId()).isEmpty());
	}

	/**
	 * Test method for
	 * {@link de.dlr.proseo.procmgr.rest.WorkflowMgr#getWorkflowById(java.lang.Long)}.
	 */
	@Test
	public final void testGetWorkflowById() {
		logger.trace(">>> testGetWorkflowById()");

		// Get a test workflow to retrieve.
		RestWorkflow testWorkflow = WorkflowUtil.toRestWorkflow(RepositoryService.getWorkflowRepository().findAll().get(0));

		// Retrieve workflow and assert success.
		assertNotNull("No workflow was retrieved.", workflowMgr.getWorkflowById(testWorkflow.getId()));
	}

	/**
	 * Test method for
	 * {@link de.dlr.proseo.procmgr.rest.WorkflowMgr#modifyWorkflow(java.lang.Long, de.dlr.proseo.procmgr.rest.model.RestWorkflow)}.
	 */
	@Test
	public final void testModifyWorkflow() {
		logger.trace(">>> testModifyWorkflow()");

		// Get a valid sample workflow and workflow option to modify.
		RestWorkflow originalWorkflow = WorkflowUtil.toRestWorkflow(RepositoryService.getWorkflowRepository().findAll().get(0));
		RestWorkflow testWorkflow = WorkflowUtil
			.toRestWorkflow(RepositoryService.getWorkflowRepository().findById(originalWorkflow.getId()).get());
		RestWorkflowOption testWorkflowOption = testWorkflow.getWorkflowOptions().get(0);

		logger.trace("testWorkflow is " + testWorkflow);
		logger.trace("testWorkflowOption is " + testWorkflowOption);

		// The function parameters must not be null.
		assertThrows(IllegalArgumentException.class, () -> workflowMgr.modifyWorkflow(null, null));
		assertThrows(IllegalArgumentException.class, () -> workflowMgr.modifyWorkflow(testWorkflow.getId(), null));
		assertThrows(IllegalArgumentException.class, () -> workflowMgr.modifyWorkflow(null, testWorkflow));

		// Version is updated automatically and may not be set manually. The workflow
		// version may be changed.
		testWorkflow.setVersion(1111L);
		assertThrows(ConcurrentModificationException.class, () -> workflowMgr.modifyWorkflow(testWorkflow.getId(), testWorkflow));
		testWorkflow.setVersion(originalWorkflow.getVersion());
		testWorkflow.setWorkflowVersion("someOtherVersion");
		assertTrue("Version was not incremented.",
				workflowMgr.modifyWorkflow(testWorkflow.getId(), testWorkflow).getVersion() == 1 + originalWorkflow.getVersion());
		testWorkflow.setVersion(testWorkflow.getVersion() + 1);

		// Mandatory fields may not be null

		// The enabled status must be provided.
		testWorkflow.setEnabled(null);
		assertThrows(IllegalArgumentException.class, () -> workflowMgr.modifyWorkflow(testWorkflow.getId(), testWorkflow));
		testWorkflow.setEnabled(true);

		// The output file class must be provided.
		testWorkflow.setOutputFileClass(null);
		assertThrows(IllegalArgumentException.class, () -> workflowMgr.modifyWorkflow(testWorkflow.getId(), testWorkflow));
		testWorkflow.setOutputFileClass("testOutputFileClass");

		// The processing mode must be provided.
		testWorkflow.setProcessingMode(null);
		assertThrows(IllegalArgumentException.class, () -> workflowMgr.modifyWorkflow(testWorkflow.getId(), testWorkflow));
		testWorkflow.setProcessingMode("NRTI");

		// The workflow version must be provided.
		testWorkflow.setWorkflowVersion(null);
		assertThrows(IllegalArgumentException.class, () -> workflowMgr.modifyWorkflow(testWorkflow.getId(), testWorkflow));
		testWorkflow.setWorkflowVersion(testWorkflowData[0][2]);

		// The slicing type must be provided.
		testWorkflow.setSlicingType(null);
		assertThrows(IllegalArgumentException.class, () -> workflowMgr.modifyWorkflow(testWorkflow.getId(), testWorkflow));
		testWorkflow.setSlicingType(OrderSlicingType.TIME_SLICE.toString());

		// Slice overlap and slice duration must be provided consistently.
		testWorkflow.setSliceDuration(null);
		assertThrows(IllegalArgumentException.class, () -> workflowMgr.modifyWorkflow(testWorkflow.getId(), testWorkflow));
		testWorkflow.setSliceDuration(30l);

		// If changed, configured processor must be valid.
		testWorkflow.setConfiguredProcessor("invalid");
		assertThrows(IllegalArgumentException.class, () -> workflowMgr.modifyWorkflow(testWorkflow.getId(), testWorkflow));
		testWorkflow.setConfiguredProcessor(testWorkflowData[0][5]);

		// If changed, the new input product class must be valid.
		testWorkflow.setInputProductClass("invalid");
		assertThrows(IllegalArgumentException.class, () -> workflowMgr.modifyWorkflow(testWorkflow.getId(), testWorkflow));
		testWorkflow.setInputProductClass(testWorkflowData[0][3]);

		// If changed, the new output product class must be valid.
		testWorkflow.setOutputProductClass("invalid");
		assertThrows(IllegalArgumentException.class, () -> workflowMgr.modifyWorkflow(testWorkflow.getId(), testWorkflow));
		// ... and match the configured processor. (Here, an input product class is
		// used,
		// which the specified processor cannot produce.)
		testWorkflow.setOutputProductClass(testWorkflowData[0][3]);
		assertThrows(IllegalArgumentException.class, () -> workflowMgr.modifyWorkflow(testWorkflow.getId(), testWorkflow));
		testWorkflow.setOutputProductClass(testWorkflowData[0][4]);

		// Deleting workflowOptions is allowed.
		testWorkflow.getWorkflowOptions().clear();
		workflowMgr.modifyWorkflow(testWorkflow.getId(), testWorkflow);
		testWorkflow.setVersion(testWorkflow.getVersion() + 1);

		// Added workflow options must be valid, cf. above:

		// The workflow option must belong to the workflow by name.
		testWorkflowOption.setWorkflowName("wrongName");
		testWorkflow.getWorkflowOptions().clear();
		testWorkflow.getWorkflowOptions().add(testWorkflowOption);
		assertThrows(IllegalArgumentException.class, () -> workflowMgr.modifyWorkflow(testWorkflow.getId(), testWorkflow));
		testWorkflowOption.setWorkflowName(testWorkflow.getName());

		// The missionCode, if provided, must match both the respective workflow's
		// mission code and the mission to which the user is logged in.
		testWorkflowOption.setMissionCode("PTM");
		testWorkflow.getWorkflowOptions().clear();
		testWorkflow.getWorkflowOptions().add(testWorkflowOption);
		assertThrows(IllegalArgumentException.class, () -> workflowMgr.modifyWorkflow(testWorkflow.getId(), testWorkflow));
		testWorkflowOption.setMissionCode(testMissionData[0]);

		// A valid workflowName must be provided.
		testWorkflowOption.setWorkflowName(null);
		testWorkflow.getWorkflowOptions().clear();
		testWorkflow.getWorkflowOptions().add(testWorkflowOption);
		assertThrows(IllegalArgumentException.class, () -> workflowMgr.modifyWorkflow(testWorkflow.getId(), testWorkflow));

		testWorkflowOption.setWorkflowName("invalid");
		testWorkflow.getWorkflowOptions().clear();
		testWorkflow.getWorkflowOptions().add(testWorkflowOption);
		assertThrows(IllegalArgumentException.class, () -> workflowMgr.modifyWorkflow(testWorkflow.getId(), testWorkflow));
		testWorkflowOption.setWorkflowName(testWorkflow.getName());

		// The workflow option must have a name.
		testWorkflowOption.setName(null);
		testWorkflow.getWorkflowOptions().clear();
		testWorkflow.getWorkflowOptions().add(testWorkflowOption);
		assertThrows(IllegalArgumentException.class, () -> workflowMgr.modifyWorkflow(testWorkflow.getId(), testWorkflow));
		testWorkflowOption.setName("optionName");

		// A valid optionType must be provided.
		testWorkflowOption.setOptionType("invalid");
		testWorkflow.getWorkflowOptions().clear();
		testWorkflow.getWorkflowOptions().add(testWorkflowOption);
		assertThrows(IllegalArgumentException.class, () -> workflowMgr.modifyWorkflow(testWorkflow.getId(), testWorkflow));
		testWorkflowOption.setOptionType(WorkflowOptionType.NUMBER.toString());

		// If provided, class output parameters must be valid.
		// Valid class output parameters
		RestClassOutputParameter classParam = new RestClassOutputParameter();
		classParam.setProductClass(testWorkflowData[0][4]);

		RestParameter param = new RestParameter();
		param.setKey("someKey");
		param.setParameterType("INSTANT");
		param.setParameterValue("2013-08-12");

		List<RestParameter> params = new ArrayList<>();
		params.add(param);
		classParam.setOutputParameters(params);
		List<RestClassOutputParameter> classParams = new ArrayList<>();
		classParams.add(classParam);
		testWorkflow.setClassOutputParameters(classParams);

		// Product class missing
		classParam.setProductClass(null);
		assertThrows(IllegalArgumentException.class, () -> workflowMgr.modifyWorkflow(testWorkflow.getId(), testWorkflow));

		// Invalid product class
		classParam.setProductClass("invalid");
		assertThrows(IllegalArgumentException.class, () -> workflowMgr.modifyWorkflow(testWorkflow.getId(), testWorkflow));
		classParam.setProductClass(testWorkflowData[0][4]);

		// Output parameters missing
		classParam.setOutputParameters(null);
		assertThrows(IllegalArgumentException.class, () -> workflowMgr.modifyWorkflow(testWorkflow.getId(), testWorkflow));
		classParam.setOutputParameters(params);

		// Invalid output parameters
		param.setKey(null);
		assertThrows(IllegalArgumentException.class, () -> workflowMgr.modifyWorkflow(testWorkflow.getId(), testWorkflow));
		param.setKey("someKey");

		param.setParameterType("invalid");
		assertThrows(IllegalArgumentException.class, () -> workflowMgr.modifyWorkflow(testWorkflow.getId(), testWorkflow));
		param.setParameterType("INSTANT");

		param.setParameterValue("invalid");
		assertThrows(IllegalArgumentException.class, () -> workflowMgr.modifyWorkflow(testWorkflow.getId(), testWorkflow));
		param.setParameterValue("2013-08-12");

		// If provided, output parameters must be valid.
		// Valid output parameter
		RestParameter testOutputParameter = new RestParameter();
		testOutputParameter.setKey("someKey");
		testOutputParameter.setParameterType("BOOLEAN");
		testOutputParameter.setParameterValue("true");
		testWorkflow.getOutputParameters().add(testOutputParameter);

		// Key missing
		testOutputParameter.setKey(null);
		assertThrows(IllegalArgumentException.class, () -> workflowMgr.modifyWorkflow(testWorkflow.getId(), testWorkflow));
		testOutputParameter.setKey("someKey");

		// Type invalid
		testOutputParameter.setParameterType("invalid");
		assertThrows(IllegalArgumentException.class, () -> workflowMgr.modifyWorkflow(testWorkflow.getId(), testWorkflow));
		testOutputParameter.setParameterType("boolean");

		// Value invalid
		testOutputParameter.setParameterValue("invalid");
		assertThrows(IllegalArgumentException.class, () -> workflowMgr.modifyWorkflow(testWorkflow.getId(), testWorkflow));
		testOutputParameter.setParameterValue("true");

		// If provided, input filters must be valid.
		// Valid input filter
		RestInputFilter f = new RestInputFilter();
		RestParameter testParameter = new RestParameter();
		testParameter.setKey("someKey");
		testParameter.setParameterType("Integer");
		testParameter.setParameterValue("1");
		f.getFilterConditions().add(testParameter);
		f.setProductClass(testWorkflowData[0][4]);
		testWorkflow.getInputFilters().add(f);

		// Key missing
		testParameter.setKey(null);
		assertThrows(IllegalArgumentException.class, () -> workflowMgr.modifyWorkflow(testWorkflow.getId(), testWorkflow));
		testParameter.setKey("someKey");

		// Type invalid
		testParameter.setParameterType("invalid");
		assertThrows(IllegalArgumentException.class, () -> workflowMgr.modifyWorkflow(testWorkflow.getId(), testWorkflow));
		testParameter.setParameterType("dOuBlE");

		// Value invalid
		testParameter.setParameterValue("invalid");
		assertThrows(IllegalArgumentException.class, () -> workflowMgr.modifyWorkflow(testWorkflow.getId(), testWorkflow));
		testParameter.setParameterValue("2.0");

		// Product class missing
		f.setProductClass(null);
		assertThrows(IllegalArgumentException.class, () -> workflowMgr.modifyWorkflow(testWorkflow.getId(), testWorkflow));
		f.setProductClass(testWorkflowData[0][4]);

		// Empty value ranges are allowed, so a non-existing value range is quietly
		// corrected
		testWorkflowOption.setValueRange(null);
		testWorkflow.getWorkflowOptions().clear();
		testWorkflow.getWorkflowOptions().add(testWorkflowOption);

		// No exception is thrown if nothing was modified.
		workflowMgr.modifyWorkflow(testWorkflow.getId(),
				WorkflowUtil.toRestWorkflow(RepositoryService.getWorkflowRepository().findById(originalWorkflow.getId()).get()));
	}

	/**
	 * Test method for
	 * {@link de.dlr.proseo.procmgr.rest.WorkflowMgr#getWorkflows(java.lang.String, java.lang.String, java.lang.String, java.lang.String)}.
	 */
	@Test
	public final void testGetWorkflows() {
		logger.trace(">>> testGetWorkflows()");

		/*
		 * Using values from the test workflow data which was used to initialize the
		 * workflow repository means that the query must return at least one workflow.
		 * If no mission was specified, it is acquired from the security service. Not
		 * specifying additional parameters returns all workflows for the given mission.
		 */
		assertTrue("More or less workflows retrieved than expected.",
				workflowMgr.getWorkflows(null, null, null, null, null, null, 0, 10).size() == 2);
		assertTrue("More or less workflows retrieved than expected.",
				workflowMgr.getWorkflows(testMissionData[0], null, null, null, null, null, 0, 100).size() == 2);
		assertTrue("More or less workflows retrieved than expected.",
<<<<<<< HEAD
				workflowMgr.getWorkflows(testMissionData[0], testWorkflowData[0][0], null, null, null, null, null, null).size() == 1);
		assertTrue("More or less workflows retrieved than expected.",
				workflowMgr.getWorkflows(testMissionData[0], null, testWorkflowData[0][2], null, null, null, null, null).size() == 1);
		assertTrue("More or less workflows retrieved than expected.",
				workflowMgr.getWorkflows(testMissionData[0], null, null, testWorkflowData[0][4], null, null, null, null).size() == 1);
		assertTrue("More or less workflows retrieved than expected.",
				workflowMgr.getWorkflows(testMissionData[0], null, null, null, testWorkflowData[0][5], null, null, null).size() == 1);		
		assertTrue("More or less workflows retrieved than expected.",
						workflowMgr.getWorkflows(null, null, null, null, null, true, null, null).size() == 2);
=======
				workflowMgr.getWorkflows(testMissionData[0], testWorkflowData[0][0], null, null, null, null, null, null)
					.size() == 1);
		assertTrue("More or less workflows retrieved than expected.",
				workflowMgr.getWorkflows(testMissionData[0], null, testWorkflowData[0][2], null, null, null, null, null)
					.size() == 1);
		assertTrue("More or less workflows retrieved than expected.",
				workflowMgr.getWorkflows(testMissionData[0], null, null, testWorkflowData[0][3], null, null, null, null)
					.size() == 1);
		assertTrue("More or less workflows retrieved than expected.",
				workflowMgr.getWorkflows(testMissionData[0], null, null, null, testWorkflowData[0][5], null, null, null)
					.size() == 1);
		assertTrue("More or less workflows retrieved than expected.",
				workflowMgr.getWorkflows(null, null, null, null, null, true, null, null).size() == 2);
>>>>>>> adec87ad
	}

}<|MERGE_RESOLUTION|>--- conflicted
+++ resolved
@@ -140,11 +140,7 @@
 		workflow.setInputProductClass(RepositoryService.getProductClassRepository().findByProductType(workflowData[3]).get(0));
 		workflow.setOutputProductClass(RepositoryService.getProductClassRepository().findByProductType(workflowData[4]).get(0));
 		workflow.setConfiguredProcessor(RepositoryService.getConfiguredProcessorRepository()
-<<<<<<< HEAD
-				.findByMissionCodeAndIdentifier(testMissionData[0], workflowData[5]));
-=======
 			.findByMissionCodeAndIdentifier(testMissionData[0], workflowData[5]));
->>>>>>> adec87ad
 		workflow.setEnabled(true);
 		workflow.setOutputFileClass("someOutputFileClass");
 		workflow.setProcessingMode("NRTI");
@@ -241,29 +237,16 @@
 		logger.trace(">>> testCountWorkflows()");
 
 		// Count workflows and assert success.
-<<<<<<< HEAD
-		assertEquals("Wrong workflow count.", "2",
-				workflowMgr.countWorkflows("UTM", null, null, null, null, null));
-=======
 		assertEquals("Wrong workflow count.", "2", workflowMgr.countWorkflows("UTM", null, null, null, null, null));
->>>>>>> adec87ad
 		assertEquals("Wrong workflow count.", "1",
 				workflowMgr.countWorkflows("UTM", testWorkflowData[0][0], null, null, null, null));
 		assertEquals("Wrong workflow count.", "1",
 				workflowMgr.countWorkflows("UTM", null, testWorkflowData[0][2], null, null, null));
 		assertEquals("Wrong workflow count.", "1",
-<<<<<<< HEAD
-				workflowMgr.countWorkflows("UTM", null, null, testWorkflowData[0][4], null, null));
-		assertEquals("Wrong workflow count.", "1",
-				workflowMgr.countWorkflows("UTM", null, null, null, testWorkflowData[0][5], null));
-		assertEquals("Wrong workflow count.", "2",
-				workflowMgr.countWorkflows("UTM", null, null, null, null, true));
-=======
 				workflowMgr.countWorkflows("UTM", null, null, testWorkflowData[0][3], null, null));
 		assertEquals("Wrong workflow count.", "1",
 				workflowMgr.countWorkflows("UTM", null, null, null, testWorkflowData[0][5], null));
 		assertEquals("Wrong workflow count.", "2", workflowMgr.countWorkflows("UTM", null, null, null, null, true));
->>>>>>> adec87ad
 	}
 
 	/**
@@ -804,17 +787,6 @@
 		assertTrue("More or less workflows retrieved than expected.",
 				workflowMgr.getWorkflows(testMissionData[0], null, null, null, null, null, 0, 100).size() == 2);
 		assertTrue("More or less workflows retrieved than expected.",
-<<<<<<< HEAD
-				workflowMgr.getWorkflows(testMissionData[0], testWorkflowData[0][0], null, null, null, null, null, null).size() == 1);
-		assertTrue("More or less workflows retrieved than expected.",
-				workflowMgr.getWorkflows(testMissionData[0], null, testWorkflowData[0][2], null, null, null, null, null).size() == 1);
-		assertTrue("More or less workflows retrieved than expected.",
-				workflowMgr.getWorkflows(testMissionData[0], null, null, testWorkflowData[0][4], null, null, null, null).size() == 1);
-		assertTrue("More or less workflows retrieved than expected.",
-				workflowMgr.getWorkflows(testMissionData[0], null, null, null, testWorkflowData[0][5], null, null, null).size() == 1);		
-		assertTrue("More or less workflows retrieved than expected.",
-						workflowMgr.getWorkflows(null, null, null, null, null, true, null, null).size() == 2);
-=======
 				workflowMgr.getWorkflows(testMissionData[0], testWorkflowData[0][0], null, null, null, null, null, null)
 					.size() == 1);
 		assertTrue("More or less workflows retrieved than expected.",
@@ -828,7 +800,6 @@
 					.size() == 1);
 		assertTrue("More or less workflows retrieved than expected.",
 				workflowMgr.getWorkflows(null, null, null, null, null, true, null, null).size() == 2);
->>>>>>> adec87ad
 	}
 
 }