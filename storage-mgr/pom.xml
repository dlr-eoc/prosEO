<project xmlns="http://maven.apache.org/POM/4.0.0"
	xmlns:xsi="http://www.w3.org/2001/XMLSchema-instance"
	xsi:schemaLocation="http://maven.apache.org/POM/4.0.0 http://maven.apache.org/xsd/maven-4.0.0.xsd">
	<modelVersion>4.0.0</modelVersion>

	<parent>
		<groupId>de.dlr.proseo</groupId>
		<artifactId>proseo</artifactId>
		<version>0.0.1-SNAPSHOT</version>
	</parent>

	<artifactId>proseo-storage-mgr</artifactId>
	<name>prosEO Storage Manager</name>
	<description>prosEO Storage Manager – Abstraction layer for provider-specific object storage systems</description>
	<url>https://github.com/dlr-eoc/prosEO/order-mgr</url>
	<organization>
		<name>DLR - Deutsches Zentrum für Luft- und Raumfahrt e. V.</name>
		<url>http://www.dlr.de</url>
	</organization>

	<properties>
		<module.version>0.1.0-SNAPSHOT</module.version>
		<main.basedir>${basedir}/../..</main.basedir>
		<raml-path>src/main/resources/raml/storage-mgr-api.raml</raml-path>
		<raml-base-package>de.dlr.proseo.storagemgr.rest</raml-base-package>
	</properties>

	<dependencies>
		<dependency>
			<groupId>org.springframework.boot</groupId>
			<artifactId>spring-boot-starter-actuator</artifactId>
		</dependency>
		<dependency>
			<groupId>org.springframework.boot</groupId>
			<artifactId>spring-boot-starter-web</artifactId>
		</dependency>
		<dependency>
			<groupId>com.h2database</groupId>
			<artifactId>h2</artifactId>
		</dependency>
		<dependency>
			<groupId>de.dlr.proseo</groupId>
			<artifactId>proseo-model</artifactId>
			<version>${project.version}</version>
		</dependency>
		<dependency>
			<groupId>org.springframework.boot</groupId>
			<artifactId>spring-boot-configuration-processor</artifactId>
			<optional>true</optional>
		</dependency>
	</dependencies>

	<build>
		<finalName>proseo-storage-mgr</finalName>
		<plugins>
			<plugin>
				<groupId>org.springframework.boot</groupId>
				<artifactId>spring-boot-maven-plugin</artifactId>
			</plugin>

			<!-- required for adding generated sources -->
			<plugin>
				<groupId>org.codehaus.mojo</groupId>
				<artifactId>build-helper-maven-plugin</artifactId>
				<executions>
					<execution>
						<phase>generate-sources</phase>
						<goals>
							<goal>add-source</goal>
						</goals>
						<configuration>
							<sources>
								<!-- where to find the generated sources -->
								<source>${raml-output-path}</source>
							</sources>
						</configuration>
					</execution>
				</executions>
			</plugin>

			<!-- Generate Spring MVC from RAML files -->
			<plugin>
				<groupId>com.phoenixnap.oss</groupId>
				<artifactId>springmvc-raml-plugin</artifactId>
				<configuration>
					<basePackage>${raml-base-package}</basePackage>
					<rule>com.phoenixnap.oss.ramlplugin.raml2code.rules.Spring4ControllerDecoratorRule</rule>
				</configuration>
				<executions>
					<execution>
						<id>generate-springmvc-endpoints</id>
						<phase>generate-sources</phase>
						<goals>
							<goal>generate-springmvc-endpoints</goal>
						</goals>
					</execution>
				</executions>
			</plugin>

			<!-- Build Docker image -->
			<plugin>
				<groupId>io.fabric8</groupId>
				<artifactId>docker-maven-plugin</artifactId>
				<version>${docker-maven-version}</version>
				<configuration>
					<images>
						<image>
							<name>${docker.registry}/${project.build.finalName}:${module.version}</name>
						</image>
					</images>
				</configuration>
				<executions>
					<execution>
						<id>default</id>
						<phase>install</phase>
						<goals>
							<goal>build</goal>
							<goal>push</goal>
						</goals>
					</execution>
				</executions>
			</plugin>
			<plugin>
				<groupId>org.apache.maven.plugins</groupId>
				<artifactId>maven-jar-plugin</artifactId>
<<<<<<< HEAD
				<version>3.1.2</version>
=======
>>>>>>> d007e554
				<executions>
					<execution>
						<phase>package</phase>
						<goals>
							<goal>jar</goal>
						</goals>
						<configuration>
							<classifier>class</classifier>
							<includes>
							</includes>
						</configuration>
					</execution>
				</executions>
			</plugin>
		</plugins>
	</build>
</project><|MERGE_RESOLUTION|>--- conflicted
+++ resolved
@@ -123,10 +123,6 @@
 			<plugin>
 				<groupId>org.apache.maven.plugins</groupId>
 				<artifactId>maven-jar-plugin</artifactId>
-<<<<<<< HEAD
-				<version>3.1.2</version>
-=======
->>>>>>> d007e554
 				<executions>
 					<execution>
 						<phase>package</phase>
