--- conflicted
+++ resolved
@@ -24,19 +24,13 @@
 		<main.basedir>${basedir}/../..</main.basedir>
 		<raml-path>src/main/resources/raml/storage-mgr-api.raml</raml-path>
 		<raml-base-package>de.dlr.proseo.storagemgr.rest</raml-base-package>
-<<<<<<< HEAD
-		<nimbus.jwt.version>9.10</nimbus.jwt.version>
-		<awssdk1.version>1.11.799</awssdk1.version>
-		<awssdk2.version>2.17.123</awssdk2.version>
-		<alluxio.version>2.2.1</alluxio.version>
-=======
+
         <nimbus.jwt.version>9.10</nimbus.jwt.version>
         <!-- <awssdk1.version>1.11.799</awssdk1.version> -->
         <awssdk1.version>1.12.311</awssdk1.version>
         <!-- <awssdk2.version>2.13.30</awssdk2.version> -->
         <awssdk2.version>2.17.282</awssdk2.version>
         <!-- <alluxio.version>2.2.1</alluxio.version> -->
->>>>>>> 46229756
 	</properties>
 
 
@@ -67,7 +61,6 @@
 			<groupId>org.springframework.boot</groupId>
 			<artifactId>spring-boot-starter-web</artifactId>
 		</dependency>
-<<<<<<< HEAD
 		<dependency>
 			<groupId>org.springframework.boot</groupId>
 			<artifactId>spring-boot-starter-test</artifactId>
@@ -138,7 +131,7 @@
 
 
 		<!-- Alluxio -->
-
+		<!-- 
 		<dependency>
 			<groupId>org.alluxio</groupId>
 			<artifactId>alluxio-core-client-fs</artifactId>
@@ -154,79 +147,13 @@
 				</exclusion>
 			</exclusions>
 		</dependency>
-
-
+        -->
 		<dependency>
 			<groupId>com.phoenixnap.oss</groupId>
 			<artifactId>springmvc-raml-plugin</artifactId>
 			<type>maven-plugin</type>
 		</dependency>
-=======
-        <dependency>
-            <groupId>org.springframework.boot</groupId>
-            <artifactId>spring-boot-starter-test</artifactId>
-        </dependency>
-        <dependency>
-            <groupId>com.nimbusds</groupId>
-            <artifactId>nimbus-jose-jwt</artifactId>
-            <version>${nimbus.jwt.version}</version>
-        </dependency>
-        <!-- AWS S3 SDK 2 -->
-        <dependency>
-            <groupId>software.amazon.awssdk</groupId>
-            <artifactId>s3</artifactId>
-            <version>${awssdk2.version}</version>
-            <exclusions>
-                <exclusion>
-                    <groupId>org.slf4j</groupId>
-                    <artifactId>slf4j-log4j12</artifactId>
-                </exclusion>
-                <exclusion>
-                    <groupId>log4j</groupId>
-                    <artifactId>log4j</artifactId>
-                </exclusion>
-            </exclusions>
-        </dependency>
-        <!-- AWS S3 SDK 1 -->
-        <dependency>
-            <groupId>com.amazonaws</groupId>
-            <artifactId>aws-java-sdk-s3</artifactId>
-            <version>${awssdk1.version}</version>
-            <exclusions>
-                <exclusion>
-                    <groupId>org.slf4j</groupId>
-                    <artifactId>slf4j-log4j12</artifactId>
-                </exclusion>
-                <exclusion>
-                    <groupId>log4j</groupId>
-                    <artifactId>log4j</artifactId>
-                </exclusion>
-            </exclusions>
-        </dependency>
-        <!-- Alluxio -->
-        <!--
-        <dependency>
-            <groupId>org.alluxio</groupId>
-            <artifactId>alluxio-core-client-fs</artifactId>
-            <version>${alluxio.version}</version>
-            <exclusions>
-                <exclusion>
-                    <groupId>org.slf4j</groupId>
-                    <artifactId>slf4j-log4j12</artifactId>
-                </exclusion>
-                <exclusion>
-                    <groupId>log4j</groupId>
-                    <artifactId>log4j</artifactId>
-                </exclusion>
-            </exclusions>
-        </dependency>
-        -->
-        <dependency>
-            <groupId>com.phoenixnap.oss</groupId>
-            <artifactId>springmvc-raml-plugin</artifactId>
-            <type>maven-plugin</type>
-        </dependency>
->>>>>>> 46229756
+
 	</dependencies>
 
 	<build>
