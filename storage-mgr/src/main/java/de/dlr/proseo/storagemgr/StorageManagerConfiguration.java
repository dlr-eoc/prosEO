--- conflicted
+++ resolved
@@ -161,35 +161,21 @@
 	}
 
 	/**
-<<<<<<< HEAD
-	 * @return the absolutePath of posixWorkerMountPoint
-	 */
-	public String getPosixWorkerMountPoint() {
-		return new File(posixWorkerMountPoint).getAbsolutePath();
-	}
-
-	/**
-	 * @return the absolute path of posixMountPoint
-	 */
-	public String getPosixMountPoint() {
-		return new File(posixMountPoint).getAbsolutePath();
-=======
-	 * Gets the path to the POSIX file cache
+	 * Gets the absolute path to the POSIX file cache
 	 * 
 	 * @return the POSIX cache path
 	 */
 	public String getPosixCachePath() {
-		return posixCachePath;
-	}
-
-	/**
-	 * Gets the path to the POSIX backend storage (if used)
+		return new File(posixCachePath).getAbsolutePath();
+	}
+
+	/**
+	 * Gets the absolute path to the POSIX backend storage (if used)
 	 * 
 	 * @return the POSIX backend storage path
 	 */
 	public String getPosixBackendPath() {
-		return posixBackendPath;
->>>>>>> 1663b71e
+		return new File(posixBackendPath).getAbsolutePath();
 	}
 
 	/**
