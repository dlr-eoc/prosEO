package de.dlr.proseo.storagemgr.cache;

import java.io.File;
import java.nio.file.Files;
import java.nio.file.Paths;
import java.time.Instant;
import java.util.Iterator;
import java.util.List;
import java.util.Map;
import java.util.Set;

import javax.annotation.PostConstruct;

import java.util.Map.Entry;

import org.slf4j.Logger;
import org.slf4j.LoggerFactory;
import org.springframework.beans.factory.annotation.Autowired;
import org.springframework.stereotype.Component;

import de.dlr.proseo.storagemgr.StorageManagerConfiguration;
import de.dlr.proseo.storagemgr.version2.FileUtils;

/**
 * File cache for managing files in cache storage.
 * 
 * @author Denys Chaykovskiy
 *
 */
@Component
public class FileCache {

	/** Path to file cache storage */
	private String cachePath;

	/** Prefix for accessed files */
	private static final String ACCESSED_PREFIX = "accessed-";

	/** Prefix for temporary files */
	private static final String TEMPORARY_PREFIX = "temporary-";

	/** Cache Map for storing file pathes */
	private MapCache mapCache;

	@Autowired
	private StorageManagerConfiguration cfg;

	/** File Cache singleton */
	private static FileCache theFileCache;

	/** Logger for this class */
	private static Logger logger = LoggerFactory.getLogger(FileCache.class);

	/**
	 * Instance of file cache
	 * 
	 * @return file cache singleton
	 */
	public static FileCache getInstance() {

		return theFileCache;
	}

	/**
	 * Puts the new element to map. If element exists, it will be overwritten.
	 * Removes the file if it is temporary
	 * 
	 * @param pathKey File path as a key
	 */
	public void put(String pathKey) {

		if (logger.isTraceEnabled())
			logger.trace(">>> put({})", pathKey);

		// Ensure call is legal
		if (!new File(pathKey).exists()) {
			logger.error("> File can't be put to cache, it does not exist: " + pathKey);
			return;
		}
		if (!pathKey.startsWith(cachePath)) {
			if (logger.isTraceEnabled())
				logger.trace("... not adding {} to cache, because it is considered a backend file", pathKey);
			return;
		}

		if (isTemporaryPrefixFile(pathKey)) {

			deleteFile(pathKey);
			logger.warn("> Temporary file has been deleted: " + pathKey);
		}

		if (!mapCache.containsKey(pathKey)) {

			deleteLRU();
		}

		rewriteAccessedPrefixFile(pathKey);
		FileInfo fileInfo = new FileInfo(getFileAccessed(pathKey), getFileSize(pathKey));

		mapCache.put(pathKey, fileInfo);
	}

	/**
	 * Checks if key available in map and updates the record in file cache if
	 * available
	 * 
	 * @param pathKey File path as key
	 * @return true if pathkey is in file cache
	 */
	public boolean containsKey(String pathKey) {

		if (logger.isTraceEnabled())
			logger.trace(">>> containsKey({})", pathKey);

		if (!mapCache.containsKey(pathKey)) {

			return false;
		}

		File file = new File(pathKey);

		if (!file.exists() || !file.isFile()) {

			remove(pathKey);
			return false;
		}

		put(pathKey);

		return true;
	}

	/**
	 * Gets temporary prefix of the file
	 * 
	 * @return temporary prefix of the file
	 */
	public static String getTemporaryPrefix() {
		return TEMPORARY_PREFIX;
	}

	/**
	 * Initializes file cache with directory from Application.yml
	 */
	@PostConstruct
	private void init() {

		if (logger.isTraceEnabled())
			logger.trace(">>> init()");

		setPath(cfg.getPosixCachePath());
	}

	/**
	 * Cleanup cache by Least Recently Used strategy, if disk usage is higher than
	 * maximum usage configured
	 */
	private void deleteLRU() {

		if (logger.isTraceEnabled())
			logger.trace(">>> deleteLRU()");

		// Check whether cleanup is needed
		if (getRealUsage() < cfg.getMaximumCacheUsage()) {
			return;
		}

		// Run cache cleanup in background
		Thread deleteLRUTask = new Thread() {

			@Override
			public void run() {

				// Only one cleanup task at the same time allowed
				synchronized (theFileCache) {

					// Once we get here, the cache may already have been cleared by a concurrent
					// thread
					if (getRealUsage() < cfg.getMaximumCacheUsage()) {
						return;
					}

					long startTime = System.nanoTime();

					mapCache.sortByAccessedAsc();

					List<Entry<String, FileInfo>> sortedPathes = mapCache.getSortedPathes();
					Iterator<Entry<String, FileInfo>> cacheIterator = sortedPathes.iterator();

					long endTime = System.nanoTime();
					long duration = endTime - startTime;

					if (logger.isTraceEnabled())
<<<<<<< HEAD
						logger.trace(">>> deleteLRU.duration of sorting({} ms, {} ns, Cache size - {} records)",
								duration / 1000000, duration, size());

=======
						logger.trace("... deleteLRU.duration of sorting({} ms, {} ns, Cache size - {} records)", duration / 1000000,
								duration, size());
					
>>>>>>> 5776763c
					long entryCount = 0;
					long bytesToDelete =
							(long) ((getRealUsage() - cfg.getExpectedCacheUsage()) * (new File(cachePath)).getTotalSpace() / 100.0);
					
					// We do not rely on getRealUsage() during the deletion, because the file system information may not be
					// updated as fast as we are deleting files (this has been observed in practice)
					while (0 < bytesToDelete && cacheIterator.hasNext()) {
						if (logger.isTraceEnabled()) logger.trace("... to delete: {} --> deleting next entry", bytesToDelete);
						
						Entry<String, FileInfo> entry = cacheIterator.next();
						bytesToDelete -= entry.getValue().getSize();
						
						remove(entry.getKey());
						
						++entryCount;
					}
					logger.info("Cache cleanup removed {} entries from file cache in {} ms", entryCount,
							(System.nanoTime() - startTime) / 1000000);

					// We have a serious problem, if we still do not have enough cache space
					if (getRealUsage() >= cfg.getMaximumCacheUsage()) {
						logger.error("Disk usage {} exceeds maximum usage {} after emptying cache", getRealUsage(),
								cfg.getMaximumCacheUsage());
					}
				}
			}

		};
		deleteLRUTask.start();
	}

	/**
	 * Calculates the real disk usage in percent 0..100
	 * 
	 * @return real disk usage in percent
	 */
	private double getRealUsage() {

		if (logger.isTraceEnabled())
			logger.trace(">>> getRealUsage()");

		File file = new File(cachePath);
		long totalBytes = file.getTotalSpace(); // total disk space in bytes
		long freeBytes = file.getUsableSpace();
		long usedBytes = totalBytes - freeBytes;

		return 100.0 * usedBytes / totalBytes;
	}

	/**
	 * Clears the cache only (without deleting of files), sets the cache path and
	 * puts files in cache
	 * 
	 * @param pathKey The Cache Path
	 */
	/* package */ void setPath(String pathKey) {

		if (logger.isTraceEnabled())
			logger.trace(">>> setPath({})", pathKey);

		theFileCache = this;
		cachePath = pathKey;

		mapCache = new MapCache();

		File directory = new File(cachePath);

		if (!directory.exists()) {

			if (!directory.mkdirs()) {

				throw new IllegalArgumentException("Cannot create directory for FileCache:" + cachePath);
			}
		}

		putFilesToCache(cachePath);
	}

	/**
	 * Gets the path key from file cache
	 * 
	 * @param pathKey Path to file
	 * @return
	 */
	/* package */ FileInfo get(String pathKey) {

		return mapCache.get(pathKey);
	}

	/**
	 * Removes cache element, file and accessed file
	 * 
	 * @param pathKey Path to file
	 */
	/* package */ void remove(String pathKey) {

		if (logger.isTraceEnabled())
			logger.trace(">>> remove({}) - last accessed {}", pathKey, mapCache.get(pathKey).getAccessed());

		deleteFileAndAccessedPrefixFile(pathKey);

		mapCache.remove(pathKey);
	}

	/**
	 * Clears all cache elements only (files remain on disk)
	 * 
	 */
	/* package */ void clear() {

		if (logger.isTraceEnabled())
			logger.trace(">>> clear()");

		mapCache.clear();
	}

	/**
	 * Removes all cache elements and their connected files and accessed files from
	 * disk
	 * 
	 */
	/* package */ void removeAll() {

		if (logger.isTraceEnabled())
			logger.trace(">>> removeAll()");

		Set<String> entries = mapCache.getCache().keySet();

		for (String pathKey : entries) {

			remove(pathKey);
		}
	}

	/**
	 * Gives the number of elements in cache
	 * 
	 * @return number of elements in cache
	 */
	/* package */ int size() {

		return mapCache.size();
	}

	/**
	 * Gets the map cache
	 * 
	 * @return map cache
	 */
	/* package */ Map<String, FileInfo> getMapCache() {

		return mapCache.getCache();
	}

	/**
	 * Gets the file prefix for accessed files
	 * 
	 * @return the file prefix
	 */
	/* package */ static String getAccessedPrefix() {

		return ACCESSED_PREFIX;
	}

	/**
	 * Puts files to cache, removes accessed prefix files without files, removes
	 * temporary prefix files
	 * 
	 * @param path Path to files
	 */
	/* package */ void putFilesToCache(String path) {

		if (logger.isTraceEnabled())
			logger.trace(">>> putFilesToCache({})", path);

		File directory = new File(path);

		if (!directory.exists()) {

			if (!directory.mkdirs()) { // try to create
				throw new IllegalArgumentException("Cannot create directory for FileCache: " + path);
			}
		}

		File[] files = directory.listFiles();

		for (File file : files) {

			// check if already in cache
			if (mapCache.containsKey(file.getPath())) {
				continue;
			}

			// recursive processing if directory
			if (file.isDirectory()) {
				if (new FileUtils(file.getPath()).isEmptyDirectory()) {

					deleteEmptyDirectoriesToTop(file.getPath());
				} else {

					putFilesToCache(file.getPath());
				}
				continue;
			}

			// delete if temporary file
			if (isTemporaryPrefixFile(file.getPath())) {
				deleteFile(file.getPath());
			}

			// delete if accessed file alone without file
			if (isAccessedPrefixFile(file.getPath()) && !Files.exists(Paths.get(getPathFromAccessed(file.getPath())))) {

				file.delete();

				if (new FileUtils(path).isEmptyDirectory()) {

					deleteEmptyDirectoriesToTop(path);
					return;
				}
				continue;
			}

			// if cache file, adds to cache without update accessed prefix file
			else if (file.isFile() && isCacheFile(file.getPath())) {

				putWithoutUpdateAccessedPrefixFile(file.getPath());
			}
		}
	}

	/**
	 * Puts the file to map without update accessed prefix file. If element exists,
	 * it will be overwritten.
	 *
	 * @param pathKey File path as a key
	 */
	/* package */ void putWithoutUpdateAccessedPrefixFile(String pathKey) {

		if (logger.isTraceEnabled())
			logger.trace(">>> putWithoutUpdateAccessedPrefixFile({})", pathKey);

		if (!isCacheFile(pathKey)) {
			return;
		}

		// Ensure call is legal
		if (!new File(pathKey).exists()) {
			logger.error("> File does not exist and can't be put to cache: " + pathKey);
			return;
		}
		if (!pathKey.startsWith(cachePath)) {
			if (logger.isTraceEnabled())
				logger.trace("... not adding {} to cache, because it is considered a backend file", pathKey);
			return;
		}

		FileInfo fileInfo = new FileInfo(getFileAccessed(pathKey), getFileSize(pathKey));

		mapCache.put(pathKey, fileInfo);
	}

	/**
	 * Deletes if exist file and logically connected accessed file from the disk
	 * 
	 * @param path full path to the file
	 */
	/* package */ void deleteFileAndAccessedPrefixFile(String path) {

		if (logger.isTraceEnabled())
			logger.trace(">>> deleteFileAndAccessed({})", path);

		String accessedPath = getAccessedPath(path);
		String directory = new File(path).getParent();

		deleteFile(path);
		deleteFile(accessedPath);

		deleteEmptyDirectoriesToTop(directory);
	}

	/**
	 * Deletes empty directories recursively in the direction of root
	 * 
	 * @param directoryToDelete the path to the directory
	 */
	/* package */ void deleteEmptyDirectoriesToTop(String directoryToDelete) {

		if (logger.isTraceEnabled())
			logger.trace(">>> deleteEmptyDirectoriesToTop({})", directoryToDelete);

		if (null == directoryToDelete || directoryToDelete.equals(cachePath)) {
			return;
		}

		File directory = new File(directoryToDelete);

		if (!directory.isDirectory()) {
			return;
		}

		File[] allFiles = directory.listFiles();
		String parent = directory.getParent();

		if (allFiles.length == 0) {

			directory.delete();

			deleteEmptyDirectoriesToTop(parent);
		}
	}

	/**
	 * Returns the file size in bytes
	 * 
	 * @param path The full path to file
	 * @return the file size
	 */
	/* package */ Long getFileSize(String path) {

		return new FileUtils(path).getFileSize();
	}

	/**
	 * Returns the last accessed time stamp of the file
	 * 
	 * @param path The full path to the file
	 * @return time stamp of last accessed
	 */
	/* package */ Instant getFileAccessed(String path) {

		if (logger.isTraceEnabled())
			logger.trace(">>> getFileAccessed({})", path);

		String lastAccessed;
		FileUtils fileUtils = new FileUtils(getAccessedPath(path));

		if (!wasAccessed(path)) {
			rewriteAccessedPrefixFile(path);
		}

		lastAccessed = fileUtils.getFileContent();

		return Instant.parse(lastAccessed);
	}

	/**
	 * Gets the accessed path of the file
	 * 
	 * @param path The full path to the file
	 * @return accessed path
	 */
	/* package */ String getAccessedPath(String path) {

		if (logger.isTraceEnabled())
			logger.trace(">>> getAccessedPath({})", path);

		File file = new File(path);
		String accessedPath = file.getParent() + "/" + ACCESSED_PREFIX + file.getName();

		return accessedPath;
	}

	/**
	 * Gets the path to file from accessed path
	 * 
	 * @param accessed Path accessed Path to the file
	 * @return the full path to file
	 */
	/* package */ String getPathFromAccessed(String accessedPath) {

		if (logger.isTraceEnabled())
			logger.trace(">>> getPathFromAccessed({})", accessedPath);

		File file = new File(accessedPath);
		String path = file.getParent() + "/" + file.getName().replace(ACCESSED_PREFIX, "");

		return path;
	}

	/**
	 * Returns true if the file was accessed
	 * 
	 * @param path the full path to the file
	 * @return true if the file was accessed
	 */
	private boolean wasAccessed(String path) {

		File f = new File(getAccessedPath(path));

		return f.isFile();
	}

	/**
	 * Returns true if the file is the cache file (not accessed, not temporary and
	 * not hidden file)
	 * 
	 * @param path the full path to the file
	 * @return true if the file is the cache file
	 */
	private boolean isCacheFile(String path) {

		if (isAccessedPrefixFile(path)) {
			return false;
		}

		if (isTemporaryPrefixFile(path)) {
			return false;
		}

		if (isHiddenFile(path)) {
			return false;

		}

		return true;
	}

	/**
	 * Returns true if the file has the access prefix
	 * 
	 * @param path the full path to the file
	 * @return true if the file has the prefix
	 */
	private boolean isAccessedPrefixFile(String path) {

		return hasFilePrefix(path, ACCESSED_PREFIX);
	}

	/**
	 * Returns true if the file has the temporary prefix
	 * 
	 * @param path the full path to the file
	 * @return true if the file has the prefix
	 */
	private boolean isTemporaryPrefixFile(String path) {

		return hasFilePrefix(path, TEMPORARY_PREFIX);
	}

	/**
	 * Returns true if the file is a hidden file
	 * 
	 * @param path the full path to the file
	 * @return true if the file is hidden
	 */
	private boolean isHiddenFile(String path) {

		return hasFilePrefix(path, ".");
	}

	/**
	 * Returns true if the file has the "x" prefix
	 * 
	 * @param path the full path to the file
	 * @return true if the file has the prefix
	 */
	private boolean hasFilePrefix(String path, String prefix) {

		String fileName = new File(path).getName();

		return fileName.startsWith(prefix) ? true : false;
	}

	/**
	 * Rewrites accessed prefix file with the current time stamp
	 * 
	 * @param path The full path to file
	 */
	private void rewriteAccessedPrefixFile(String path) {

		if (logger.isTraceEnabled())
			logger.trace(">>> rewriteFileAccessed({})", path);

		String accessedPath = getAccessedPath(path);
		String timeStamp = Instant.now().toString();
		FileUtils fileUtils = new FileUtils(accessedPath);

		fileUtils.createFile(timeStamp);
	}

	/**
	 * Deletes file
	 * 
	 * @param path The full path to file
	 */
	private void deleteFile(String path) {

		File file = new File(path);

		if (file.exists()) {
			if (!file.delete()) { // delete file
				if (logger.isTraceEnabled())
					logger.warn("> File was not deleted({})", path);
			}
		}
	}
}<|MERGE_RESOLUTION|>--- conflicted
+++ resolved
@@ -191,15 +191,9 @@
 					long duration = endTime - startTime;
 
 					if (logger.isTraceEnabled())
-<<<<<<< HEAD
-						logger.trace(">>> deleteLRU.duration of sorting({} ms, {} ns, Cache size - {} records)",
-								duration / 1000000, duration, size());
-
-=======
 						logger.trace("... deleteLRU.duration of sorting({} ms, {} ns, Cache size - {} records)", duration / 1000000,
 								duration, size());
 					
->>>>>>> 5776763c
 					long entryCount = 0;
 					long bytesToDelete =
 							(long) ((getRealUsage() - cfg.getExpectedCacheUsage()) * (new File(cachePath)).getTotalSpace() / 100.0);
