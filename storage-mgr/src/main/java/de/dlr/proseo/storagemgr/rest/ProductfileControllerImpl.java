package de.dlr.proseo.storagemgr.rest;

import java.io.IOException;
import java.nio.file.Files;
import java.nio.file.Path;
import java.util.ArrayList;
import java.util.Arrays;
import java.util.List;

import org.slf4j.Logger;
import org.slf4j.LoggerFactory;
import org.springframework.beans.factory.annotation.Autowired;
import org.springframework.http.HttpHeaders;
import org.springframework.http.HttpStatus;
import org.springframework.http.ResponseEntity;
import org.springframework.stereotype.Component;

import de.dlr.proseo.storagemgr.StorageManagerConfiguration;
import de.dlr.proseo.storagemgr.rest.model.RestFileInfo;
import de.dlr.proseo.storagemgr.utils.StorageType;
import de.dlr.proseo.storagemgr.utils.ProseoFile;

/**
 * Spring MVC controller for the prosEO Storage Manager; implements the services
 * required to manage product files
 * 
 * @author Ernst Melchinger
 *
 */

@Component
public class ProductfileControllerImpl implements ProductfileController {

	private static final String HTTP_HEADER_WARNING = "Warning";
	private static final String HTTP_MSG_PREFIX = "199 proseo-storage-mgr ";
	private static final String MSG_EXCEPTION_THROWN = "(E%d) Exception thrown: %s";
	private static final int MSG_ID_EXCEPTION_THROWN = 4001;
	private static final String MSG_FILE_NOT_FETCHED = "Requested file {} not copied";
		
	private static Logger logger = LoggerFactory.getLogger(ProductfileControllerImpl.class);
	
	@Autowired
	private StorageManagerConfiguration cfg;

	/**
	 * Log an error and return the corresponding HTTP message header
	 * 
	 * @param messageFormat the message text with parameter placeholders in String.format() style
	 * @param messageId a (unique) message id
	 * @param messageParameters the message parameters (optional, depending on the message format)
	 * @return an HttpHeaders object with a formatted error message
	 */
	private HttpHeaders errorHeaders(String messageFormat, int messageId, Object... messageParameters) {
						
		// Prepend message ID to parameter list
		List<Object> messageParamList = new ArrayList<>(Arrays.asList(messageParameters));
		messageParamList.add(0, messageId);

		// Log the error message
		String message = String.format(messageFormat, messageParamList.toArray());
		logger.error(message);

		// Create an HTTP "Warning" header
		HttpHeaders responseHeaders = new HttpHeaders();
		responseHeaders.set(HTTP_HEADER_WARNING, HTTP_MSG_PREFIX + message);
		return responseHeaders;
	}

	/**
	 * Copy source file named pathInfo to local storage used by workers.
	 * The local file name is: posixWorkerMountPoint + relative source file path
	 * @param pathInfo Source file name
	 * @return Local file name
	 */
	@Override
<<<<<<< HEAD
	public ResponseEntity<String> getObjectByPathInfo(String pathInfo) {
		
		if (logger.isTraceEnabled()) logger.trace(">>> getObjectByPathInfo({})", pathInfo);
		
		String response = "";
=======
	public ResponseEntity<RestFileInfo> getRestFileInfoByPathInfo(String pathInfo) {
		RestFileInfo response = new RestFileInfo();
>>>>>>> 848a9abe
		if (pathInfo != null) {
			ProseoFile sourceFile = ProseoFile.fromPathInfo(pathInfo, cfg);
			ProseoFile targetFile = ProseoFile.fromPathInfo(cfg.getPosixWorkerMountPoint() + "/" + sourceFile.getRelPathAndFile(), cfg);
			

			try {
					ArrayList<String> transfered = sourceFile.copyTo(targetFile, false);
					if (transfered != null && !transfered.isEmpty()) {
						response.setStorageType(targetFile.getFsType().toString());
						response.setFilePath(targetFile.getFullPath());
						response.setFileName(targetFile.getFileName());
						response.setFileSize(targetFile.getLength());
						return new ResponseEntity<>(response, HttpStatus.OK);
					}
			} catch (Exception e) {
				return new ResponseEntity<>(
						errorHeaders(MSG_EXCEPTION_THROWN, MSG_ID_EXCEPTION_THROWN, e.getClass().toString() + ": " + e.getMessage()), 
						HttpStatus.INTERNAL_SERVER_ERROR);
			}
		}
		return new ResponseEntity<RestFileInfo>(response, HttpStatus.NOT_FOUND);
	}

	/** 
	 * Copy local file named pathInfo to storage manager.
	 * The target file path is: default mount point + productId + relative source file path
	 * 
	 * @param pathInfo Source file name
	 * @param productId Product id
	 * @return Target file name
	 */
	@Override
<<<<<<< HEAD
	public ResponseEntity<String> updateProductfiles(String pathInfo, Long productId) {
		
		if (logger.isTraceEnabled()) logger.trace(">>> updateProductfiles({}, {})", pathInfo, productId);
		
		String response = "";
=======
	public ResponseEntity<RestFileInfo> updateProductfiles(String pathInfo, Long productId, Long fileSize) {
		RestFileInfo response = new RestFileInfo();
>>>>>>> 848a9abe
		if (pathInfo != null) {
			ProseoFile sourceFile = ProseoFile.fromPathInfo(pathInfo, cfg);
			String targetRelPath = String.valueOf(productId);
			String aPath = sourceFile.getRelPathAndFile();
			while (aPath.startsWith("/")) {
				aPath = aPath.substring(1);			
			}
			String relPath = "";
			int pos = aPath.indexOf('/');
			if (pos >= 0) {
				relPath = aPath.substring(pos + 1);
			} else {
				relPath = aPath;
			}
			// replace top relPath directory
			ProseoFile targetFile = ProseoFile.fromType(StorageType.valueOf(cfg.getDefaultStorageType()), targetRelPath + "/" + relPath, cfg);
			try {
				// wait until source file is really copied
				if (sourceFile.getFsType() == StorageType.POSIX) {
					int i = 0;
					Path fp = Path.of(sourceFile.getFullPath());
					if (fp.toFile().isFile()) {
						Integer wait = Integer.valueOf(cfg.getFileCheckWaitTime());
						Integer max = Integer.valueOf(cfg.getFileCheckMaxCycles());
						try {
							while (Files.size(fp) < fileSize && i < max) {
								if (logger.isDebugEnabled()) {
									logger.debug("Wait for fully copied file {}", sourceFile.getFullPath());
								}
								i++;
								try {
									this.wait(wait);
								} catch (InterruptedException e) {
									e.printStackTrace();
								}
							}
						} catch (IOException e) {
							logger.error("Unable to access file {}", sourceFile.getFullPath());
							return new ResponseEntity<>(
									errorHeaders(MSG_EXCEPTION_THROWN, MSG_ID_EXCEPTION_THROWN, e.getClass().toString() + ": " + e.getMessage()), 
									HttpStatus.INTERNAL_SERVER_ERROR);
						}
						if (i >= max) {
							logger.error(MSG_FILE_NOT_FETCHED, aPath);
						}
					}
				}
				ArrayList<String> transfered = sourceFile.copyTo(targetFile, false);
				
				if (transfered != null && !transfered.isEmpty()) {
					response.setStorageType(targetFile.getFsType().toString());
					response.setFilePath(targetFile.getFullPath());
					response.setFileName(targetFile.getFileName());
					response.setFileSize(targetFile.getLength());
					return new ResponseEntity<>(response, HttpStatus.CREATED);
				}
			} catch (Exception e) {
				return new ResponseEntity<>(
						errorHeaders(MSG_EXCEPTION_THROWN, MSG_ID_EXCEPTION_THROWN, e.getClass().toString() + ": " + e.getMessage()), 
						HttpStatus.INTERNAL_SERVER_ERROR);
			}
		}
		return new ResponseEntity<RestFileInfo>(response, HttpStatus.NOT_FOUND);
	}
}<|MERGE_RESOLUTION|>--- conflicted
+++ resolved
@@ -73,16 +73,11 @@
 	 * @return Local file name
 	 */
 	@Override
-<<<<<<< HEAD
-	public ResponseEntity<String> getObjectByPathInfo(String pathInfo) {
-		
-		if (logger.isTraceEnabled()) logger.trace(">>> getObjectByPathInfo({})", pathInfo);
-		
-		String response = "";
-=======
 	public ResponseEntity<RestFileInfo> getRestFileInfoByPathInfo(String pathInfo) {
+	
+		if (logger.isTraceEnabled()) logger.trace(">>> getRestFileInfoByPathInfo({})", pathInfo);
+	
 		RestFileInfo response = new RestFileInfo();
->>>>>>> 848a9abe
 		if (pathInfo != null) {
 			ProseoFile sourceFile = ProseoFile.fromPathInfo(pathInfo, cfg);
 			ProseoFile targetFile = ProseoFile.fromPathInfo(cfg.getPosixWorkerMountPoint() + "/" + sourceFile.getRelPathAndFile(), cfg);
@@ -115,16 +110,11 @@
 	 * @return Target file name
 	 */
 	@Override
-<<<<<<< HEAD
-	public ResponseEntity<String> updateProductfiles(String pathInfo, Long productId) {
-		
+	public ResponseEntity<RestFileInfo> updateProductfiles(String pathInfo, Long productId, Long fileSize) {
+	
 		if (logger.isTraceEnabled()) logger.trace(">>> updateProductfiles({}, {})", pathInfo, productId);
-		
-		String response = "";
-=======
-	public ResponseEntity<RestFileInfo> updateProductfiles(String pathInfo, Long productId, Long fileSize) {
+	
 		RestFileInfo response = new RestFileInfo();
->>>>>>> 848a9abe
 		if (pathInfo != null) {
 			ProseoFile sourceFile = ProseoFile.fromPathInfo(pathInfo, cfg);
 			String targetRelPath = String.valueOf(productId);
