logging:
    file: /proseo/log/proseo-storage-mgr.log
    level:
        root: INFO
        de.dlr.proseo: TRACE
 #       org.apache.http: DEBUG
 #       org.springframework.web.client: DEBUG
proseo:
    global:
      storageIdPrefix: proseo
      storageManagerVersion2: true
<<<<<<< HEAD
=======
      sourcePath: default
>>>>>>> 85840949

    s3:
      s3AccessKey: short_access_key
      s3SecretAccessKey: short_secret_key
      s3EndPoint: http://192.168.20.191:9000
      s3Region: eu-central-1
      s3MaxNumberOfBuckets: 50
      s3DefaultBucket: proseo-data-001
<<<<<<< HEAD
      s3DefaultEndPoint: true

    # Obsolete
    alluxio:
      alluxioUnderFsS3Bucket: internal
      alluxioUnderFsS3BucketPrefix: underfs
=======
      s3DefaultEndPoint: false
>>>>>>> 85840949

    posix:
      # Mount point for backend storage (must be different from cachePath)
      backendPath: /proseo/data/backend
      # Mount point for file cache
      cachePath: /proseo/data/cache
      
    joborder:
      bucket: internal
      prefix: joborders
      
    storageManager:
      # Default type for backend storage
      defaultStorageType: S3
      
      # Control checks on input files
      filecheck:
        # Wait time between checks
        waittime: 500
        # Maximum number of checks
        maxcycles: 600
        # Maximum request attempts
        maxRequestAttempts: 3 
        
      # Shared secret for download token
      secret: MyVeryLongSecretMustBeAtLeast32Bytes
      
      # File cache control
      cache:
        # Recommended minimum cache usage for efficient operation (percentage of file system size)
        expectedUsage: 75
        # Maximum cache usage (percentage of file system size)
        maximumUsage: 85<|MERGE_RESOLUTION|>--- conflicted
+++ resolved
@@ -9,10 +9,7 @@
     global:
       storageIdPrefix: proseo
       storageManagerVersion2: true
-<<<<<<< HEAD
-=======
       sourcePath: default
->>>>>>> 85840949
 
     s3:
       s3AccessKey: short_access_key
@@ -21,16 +18,7 @@
       s3Region: eu-central-1
       s3MaxNumberOfBuckets: 50
       s3DefaultBucket: proseo-data-001
-<<<<<<< HEAD
-      s3DefaultEndPoint: true
-
-    # Obsolete
-    alluxio:
-      alluxioUnderFsS3Bucket: internal
-      alluxioUnderFsS3BucketPrefix: underfs
-=======
       s3DefaultEndPoint: false
->>>>>>> 85840949
 
     posix:
       # Mount point for backend storage (must be different from cachePath)
