logging:
    file: /proseo/log/proseo-storage-mgr.log
    level:
        root: INFO
        de.dlr.proseo: TRACE
 #       org.apache.http: DEBUG
 #       org.springframework.web.client: DEBUG
proseo:
    global:
      storageIdPrefix: proseo

    s3:
      s3AccessKey: short_access_key
      s3SecretAccessKey: short_secret_key
      s3EndPoint: http://192.168.20.191:9000
      s3Region: eu-de
      s3MaxNumberOfBuckets: 50
      s3DefaultBucket: proseo-data-001

    alluxio:
      alluxioUnderFsS3Bucket: internal
      alluxioUnderFsS3BucketPrefix: underfs

      # Alluxio configuration values currently not in use       
#      alluxioUnderFsDefaultPrefix: proseo-alluxio-cache
#      alluxioUnderFsS3BucketEndPoint: http://192.168.20.191:9000
#      alluxioUnderFsMaxPrefixes: 500

    posix:
<<<<<<< HEAD
      mountPoint: target/data/backend
      workerMountPoint: target/data/cache
=======
      # Mount point for backend storage (must be different from cachePath)
      backendPath: /proseo/data/backend
      # Mount point for file cache
      cachePath: /proseo/data/cache
>>>>>>> 1663b71e
      
    joborder:
      bucket: internal
      prefix: joborders
      
    storageManager:
      # Default type for backend storage
      defaultStorageType: S3
      
      # Control checks on input files
      filecheck:
        # Wait time between checks
        waittime: 500
        # Maximum number of checks
        maxcycles: 600
        
      # Shared secret for download token
      secret: MyVeryLongSecretMustBeAtLeast32Bytes
      
      # File cache control
      cache:
        # Recommended minimum cache usage for efficient operation (percentage of file system size)
        expectedUsage: 75
        # Maximum cache usage (percentage of file system size)
        maximumUsage: 85

    # Alluxio configuration values currently not in use       
#    mountpoints:
#     #ALLUXIO-properties are only used for answering GET-requests on endpoint /info
#      alluxio:
#        k8sNode:
#          alluxioCache: /mnt/alluxio
#          alluxioFuse: /alluxio-fuse<|MERGE_RESOLUTION|>--- conflicted
+++ resolved
@@ -27,15 +27,10 @@
 #      alluxioUnderFsMaxPrefixes: 500
 
     posix:
-<<<<<<< HEAD
-      mountPoint: target/data/backend
-      workerMountPoint: target/data/cache
-=======
       # Mount point for backend storage (must be different from cachePath)
       backendPath: /proseo/data/backend
       # Mount point for file cache
       cachePath: /proseo/data/cache
->>>>>>> 1663b71e
       
     joborder:
       bucket: internal
