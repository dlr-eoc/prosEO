--- conflicted
+++ resolved
@@ -52,7 +52,7 @@
 	 */
 	public String getSourcePath() {
 
-		return cfg.getPosixMountPoint();
+		return cfg.getPosixBackendPath();
 	}
 		
 	/**
@@ -60,21 +60,15 @@
 	 */
 	public String getCachePath() {
 
-		return cfg.getPosixWorkerMountPoint();
+		return cfg.getPosixCachePath();
 	}
 	
 	/**
 	 * @return
 	 */
-<<<<<<< HEAD
 	public String getTestSourcePath() {
 
-		return getTestPath(cfg.getPosixMountPoint());
-=======
-	public String getTestPath() {
-		
-		return new File(cfg.getPosixCachePath()).getAbsolutePath();
->>>>>>> 1663b71e
+		return getTestPath(cfg.getPosixBackendPath());
 	}
 	
 	/**
@@ -82,7 +76,7 @@
 	 */
 	public String getTestCachePath() {
 
-		return getTestPath(cfg.getPosixWorkerMountPoint());
+		return getTestPath(cfg.getPosixCachePath());
 	}
 
 	/**
@@ -91,11 +85,7 @@
 	 */
 	private String getTestPath(String path) {
 
-<<<<<<< HEAD
 		return Paths.get(path, TEST_DIRECTORY).toString();
-=======
-		return new File(cfg.getPosixBackendPath()).getAbsolutePath();
->>>>>>> 1663b71e
 	}
 
 	/**
