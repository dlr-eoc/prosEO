--- conflicted
+++ resolved
@@ -4,11 +4,7 @@
 	<parent>
 		<groupId>de.dlr.proseo</groupId>
 		<artifactId>proseo-ui</artifactId>
-<<<<<<< HEAD
-		<version>1.0.0</version>
-=======
 		<version>1.0.1-SNAPSHOT</version>
->>>>>>> daf556ec
 	</parent>
 
 	<artifactId>proseo-ui-backend</artifactId>
@@ -21,13 +17,6 @@
 		<url>http://www.dlr.de</url>
 	</organization>
 
-<<<<<<< HEAD
-    <properties>
-        <module.version>1.0.0</module.version>
-    </properties>
-
-=======
->>>>>>> daf556ec
 	<dependencies>
         <dependency>
             <groupId>org.springframework.boot</groupId>
