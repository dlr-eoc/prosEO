--- conflicted
+++ resolved
@@ -4,11 +4,7 @@
 	<parent>
 		<groupId>de.dlr.proseo</groupId>
 		<artifactId>proseo-ui</artifactId>
-<<<<<<< HEAD
-		<version>1.0.0</version>
-=======
 		<version>1.0.1-SNAPSHOT</version>
->>>>>>> daf556ec
 	</parent>
 
 	<artifactId>proseo-ui-cli</artifactId>
@@ -22,10 +18,6 @@
 	</organization>
 
 	<properties>
-<<<<<<< HEAD
-		<module.version>1.0.0</module.version>
-=======
->>>>>>> daf556ec
 		<jline.version>3.13.2</jline.version>
 	</properties>
 
