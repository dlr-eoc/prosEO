/**
 * CommandLineInterface.java
 * 
 * (C) 2019 Dr. Bassler & Co. Managementberatung GmbH
 */

package de.dlr.proseo.ui.cli;

import static de.dlr.proseo.ui.backend.UIMessages.*;

import java.io.FileNotFoundException;
import java.text.ParseException;

import org.jline.reader.LineReader;
import org.jline.reader.LineReaderBuilder;
import org.slf4j.Logger;
import org.slf4j.LoggerFactory;
import org.springframework.beans.factory.annotation.Autowired;
import org.springframework.boot.CommandLineRunner;
import org.springframework.boot.SpringApplication;
import org.springframework.boot.autoconfigure.EnableAutoConfiguration;
import org.springframework.boot.context.properties.EnableConfigurationProperties;
import org.springframework.context.annotation.ComponentScan;
import org.springframework.context.annotation.Configuration;
import org.springframework.data.jpa.repository.config.EnableJpaRepositories;
import org.yaml.snakeyaml.error.YAMLException;

<<<<<<< HEAD
import de.dlr.proseo.ui.backend.UserManager;
=======
import de.dlr.proseo.ui.backend.LoginManager;
>>>>>>> da0efb8f
import de.dlr.proseo.ui.cli.parser.CLIParser;
import de.dlr.proseo.ui.cli.parser.ParsedCommand;
import de.dlr.proseo.ui.cli.parser.ParsedOption;

/**
 * prosEO Command Line Interface application
 * 
 * @author Dr. Thomas Bassler
 * 
 */
@Configuration
@EnableAutoConfiguration
@EnableConfigurationProperties
@ComponentScan(basePackages={"de.dlr.proseo"})
@EnableJpaRepositories(basePackages = { "de.dlr.proseo.model.dao" })
public class CommandLineInterface implements CommandLineRunner {

	private static final String CMD_EXIT = "exit";
	/* Message ID constants */
	
	/* Message string constants */
	
	/* Other string constants */
	private static final String PROSEO_COMMAND_PROMPT = "prosEO> ";
	private static final String CMD_INGEST = "ingest";
	private static final String CMD_PRODUCT = "product";
<<<<<<< HEAD
	private static final String CMD_PRODUCT_CLASS = "productClass";
=======
	private static final String CMD_PRODUCT_CLASS = "productclass";
>>>>>>> da0efb8f
	private static final String CMD_CONFIGURATION = "configuration";
	private static final String CMD_PROCESSOR = "processor";
	private static final String CMD_ORBIT = "orbit";
	private static final String CMD_MISSION = "mission";
	private static final String CMD_HELP = "help";
	private static final String CMD_LOGOUT = "logout";
	private static final String CMD_LOGIN = "login";
	
	/** The configuration object for the prosEO CLI */
	@Autowired
	private CLIConfiguration config;
	
	/** The command line parser */
	@Autowired
	private CLIParser parser;
	
	/** The user manager used by all command runners */
	@Autowired
<<<<<<< HEAD
	private UserManager userManager;
	
	/* Classes for the various top-level commands */
	@Autowired
=======
	private LoginManager loginManager;
	
	/* Classes for the various top-level commands */
	@Autowired
	private MissionCommandRunner missionCommandRunner;
	@Autowired
>>>>>>> da0efb8f
	private OrderCommandRunner orderCommandRunner;
	@Autowired
	private IngestorCommandRunner ingestorCommandRunner;
	@Autowired
	private ProcessorCommandRunner processorCommandRunner;
<<<<<<< HEAD
=======
	@Autowired
	private ProductclassCommandRunner productclassCommandRunner;
>>>>>>> da0efb8f
	
	/** A logger for this class */
	private static Logger logger = LoggerFactory.getLogger(CLIParser.class);
	
	/**
	 * Execute the given command (may result in just evaluating the top-level options; "exit" is handled in main command loop)
	 * 
	 * @param command the command to execute
	 * @throws Exception on any unrecoverable failure
	 */
	private void executeCommand(ParsedCommand command) throws Exception {
		if (logger.isTraceEnabled()) logger.trace(">>> executeCommand({})", (null == command ? "null" : command.getName()));
		
		// Check argument
		if (null == command) {
			throw new NullPointerException(uiMsg(MSG_ID_COMMAND_NAME_NULL));
		}
		
		// If help is requested, show help and skip execution
		if (command.isHelpRequested()) {
			if (null == command.getSyntaxCommand()) {
				parser.getSyntax().printHelp(System.out);
			} else {
				command.getSyntaxCommand().printHelp(System.out);
			}
			if (logger.isTraceEnabled()) logger.trace("<<< executeCommand({})");
			return;
		}
		
		// Evaluate command
		if (CLIParser.TOP_LEVEL_COMMAND_NAME.equals(command.getName())) {
			// Handle top-level "proseo" command
			// TODO Handle --version option
		} else {
			// Hand command down to appropriate command executor class
			switch (command.getName()) {
			case CMD_LOGIN:
				String username = null, password = null, mission = null;
				for (ParsedOption option: command.getOptions()) {
					if ("user".equals(option.getName())) username = option.getValue();
					if ("password".equals(option.getName())) password = option.getValue();
				}
				if (0 < command.getParameters().size()) {
					mission = command.getParameters().get(0).getValue();
				}
<<<<<<< HEAD
				userManager.doLogin(username, password, mission);
				break;
			case CMD_LOGOUT:
				userManager.doLogout();
=======
				loginManager.doLogin(username, password, mission);
				break;
			case CMD_LOGOUT:
				loginManager.doLogout();
>>>>>>> da0efb8f
				break;
			case CMD_HELP:
				parser.getSyntax().printHelp(System.out);
				break;
			case OrderCommandRunner.CMD_ORDER:
				orderCommandRunner.executeCommand(command);
				break;
			case CMD_PRODUCT:
			case CMD_INGEST:
				ingestorCommandRunner.executeCommand(command);
				break;
			case CMD_PROCESSOR:
			case CMD_CONFIGURATION:
				processorCommandRunner.executeCommand(command);
				break;
			case CMD_MISSION:
			case CMD_ORBIT:
<<<<<<< HEAD
			case CMD_PRODUCT_CLASS:
=======
				missionCommandRunner.executeCommand(command);
				break;
			case CMD_PRODUCT_CLASS:
				productclassCommandRunner.executeCommand(command);
				break;
>>>>>>> da0efb8f
			default:
				String message = uiMsg(MSG_ID_NOT_IMPLEMENTED, command.getName());
				System.err.println(message);
				break;
			}
		}
		
		if (logger.isTraceEnabled()) logger.trace("<<< executeCommand({})");
	}
	
	/**
	 * Main command loop after initialization of Spring environment
	 * 
	 * @param args the command line arguments
	 * @throws Exception on any unrecoverable failure
	 */
	@Override
	public void run(String... args) throws Exception {
		if (logger.isTraceEnabled()) logger.trace(">>> run({})", (Object[]) args);
		
		// Initialize the CLI
		try {
			parser.loadSyntax();
		} catch (FileNotFoundException e) {
			logger.error(uiMsg(MSG_ID_SYNTAX_FILE_NOT_FOUND, config.getCliSyntaxFile()));
			throw e;
		} catch (YAMLException e) {
			logger.error(uiMsg(MSG_ID_SYNTAX_FILE_ERROR, config.getCliSyntaxFile(), e.getMessage()));
			throw e;
		}
		
		// If command is given, execute it and terminate
		if (0 < args.length) {
			// TODO Handle command line parameters for login!!
			executeCommand(parser.parse(String.join(" ", args)));
			if (logger.isTraceEnabled()) logger.trace("<<< run()");
			return;
		};
		
		// Check whether the command line prompt shall be started
		if (!config.getCliStart()) {
			logger.info(uiMsg(MSG_ID_COMMAND_LINE_PROMPT_SUPPRESSED));
			if (logger.isTraceEnabled()) logger.trace("<<< run()");
			return;
		}
		
		// If no command is given, enter command prompt loop
		LineReader userInput = LineReaderBuilder.builder().build();
		while (true) {
			ParsedCommand command;
			try {
				String commandLine = userInput.readLine(PROSEO_COMMAND_PROMPT);
				if (commandLine.isBlank()) {
					// Silently ignore empty input lines
					continue;
				}
				command = parser.parse(commandLine);
			} catch (ParseException e) {
				System.err.println(e.getMessage());
				continue;
			}
			if (logger.isTraceEnabled()) logger.trace("... received command '{}'", (null == command ? "null" : command.getName()));
			if (CMD_EXIT.equals(command.getName())) {
				break;
			}
			executeCommand(command);
		}
		
		if (logger.isTraceEnabled()) logger.trace("<<< run()");
	}

	/**
	 * Main function to start the Spring application; exits with return code 0 on normal termination, with return code 1 otherwise
	 * 
	 * @param args the command line arguments
	 */
	public static void main(String[] args) {
		try {
			SpringApplication.run(CommandLineInterface.class, args);
			System.exit(0);
		} catch (Exception e) {
			System.err.println("prosEO Command Line Interface terminated by exception!");
			System.exit(1);
		}
	}

}<|MERGE_RESOLUTION|>--- conflicted
+++ resolved
@@ -25,11 +25,7 @@
 import org.springframework.data.jpa.repository.config.EnableJpaRepositories;
 import org.yaml.snakeyaml.error.YAMLException;
 
-<<<<<<< HEAD
-import de.dlr.proseo.ui.backend.UserManager;
-=======
 import de.dlr.proseo.ui.backend.LoginManager;
->>>>>>> da0efb8f
 import de.dlr.proseo.ui.cli.parser.CLIParser;
 import de.dlr.proseo.ui.cli.parser.ParsedCommand;
 import de.dlr.proseo.ui.cli.parser.ParsedOption;
@@ -56,11 +52,7 @@
 	private static final String PROSEO_COMMAND_PROMPT = "prosEO> ";
 	private static final String CMD_INGEST = "ingest";
 	private static final String CMD_PRODUCT = "product";
-<<<<<<< HEAD
-	private static final String CMD_PRODUCT_CLASS = "productClass";
-=======
 	private static final String CMD_PRODUCT_CLASS = "productclass";
->>>>>>> da0efb8f
 	private static final String CMD_CONFIGURATION = "configuration";
 	private static final String CMD_PROCESSOR = "processor";
 	private static final String CMD_ORBIT = "orbit";
@@ -79,29 +71,19 @@
 	
 	/** The user manager used by all command runners */
 	@Autowired
-<<<<<<< HEAD
-	private UserManager userManager;
+	private LoginManager loginManager;
 	
 	/* Classes for the various top-level commands */
 	@Autowired
-=======
-	private LoginManager loginManager;
-	
-	/* Classes for the various top-level commands */
-	@Autowired
 	private MissionCommandRunner missionCommandRunner;
 	@Autowired
->>>>>>> da0efb8f
 	private OrderCommandRunner orderCommandRunner;
 	@Autowired
 	private IngestorCommandRunner ingestorCommandRunner;
 	@Autowired
 	private ProcessorCommandRunner processorCommandRunner;
-<<<<<<< HEAD
-=======
 	@Autowired
 	private ProductclassCommandRunner productclassCommandRunner;
->>>>>>> da0efb8f
 	
 	/** A logger for this class */
 	private static Logger logger = LoggerFactory.getLogger(CLIParser.class);
@@ -147,17 +129,10 @@
 				if (0 < command.getParameters().size()) {
 					mission = command.getParameters().get(0).getValue();
 				}
-<<<<<<< HEAD
-				userManager.doLogin(username, password, mission);
-				break;
-			case CMD_LOGOUT:
-				userManager.doLogout();
-=======
 				loginManager.doLogin(username, password, mission);
 				break;
 			case CMD_LOGOUT:
 				loginManager.doLogout();
->>>>>>> da0efb8f
 				break;
 			case CMD_HELP:
 				parser.getSyntax().printHelp(System.out);
@@ -175,15 +150,11 @@
 				break;
 			case CMD_MISSION:
 			case CMD_ORBIT:
-<<<<<<< HEAD
-			case CMD_PRODUCT_CLASS:
-=======
 				missionCommandRunner.executeCommand(command);
 				break;
 			case CMD_PRODUCT_CLASS:
 				productclassCommandRunner.executeCommand(command);
 				break;
->>>>>>> da0efb8f
 			default:
 				String message = uiMsg(MSG_ID_NOT_IMPLEMENTED, command.getName());
 				System.err.println(message);
