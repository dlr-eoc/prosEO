/**
 * CommandLineInterface.java
 * 
 * (C) 2019 Dr. Bassler & Co. Managementberatung GmbH
 */

package de.dlr.proseo.ui.cli;

import static de.dlr.proseo.ui.backend.UIMessages.*;

import java.io.FileNotFoundException;
import java.text.ParseException;
import java.util.Arrays;
import java.util.List;

import org.jline.reader.EndOfFileException;
import org.jline.reader.LineReader;
import org.jline.reader.LineReaderBuilder;
import org.jline.reader.UserInterruptException;
import org.slf4j.Logger;
import org.slf4j.LoggerFactory;
import org.springframework.beans.factory.annotation.Autowired;
import org.springframework.boot.CommandLineRunner;
import org.springframework.boot.SpringApplication;
import org.springframework.boot.autoconfigure.EnableAutoConfiguration;
import org.springframework.boot.context.properties.EnableConfigurationProperties;
import org.springframework.context.annotation.ComponentScan;
import org.springframework.context.annotation.Configuration;
import org.yaml.snakeyaml.error.YAMLException;

import de.dlr.proseo.ui.backend.LoginManager;
import de.dlr.proseo.ui.cli.parser.CLIParser;
import de.dlr.proseo.ui.cli.parser.ParsedCommand;
import de.dlr.proseo.ui.cli.parser.ParsedOption;

/**
 * prosEO Command Line Interface application
 * 
 * @author Dr. Thomas Bassler
 * 
 */
@Configuration
@EnableAutoConfiguration
@EnableConfigurationProperties
@ComponentScan(basePackages={"de.dlr.proseo"})
public class CommandLineInterface implements CommandLineRunner {

	private static final String CMD_EXIT = "exit";
	/* Message ID constants */
	
	/* Message string constants */
	
	/* Other string constants */
	private static final String PROSEO_COMMAND_PROMPT = "prosEO> ";
	private static final String CMD_CLEAR = "clear";
	private static final String CMD_HELP = "help";
	private static final String CMD_LOGOUT = "logout";
	private static final String CMD_LOGIN = "login";

	private static final String CLEAR_SCREEN_SEQUENCE = "\033[H\033[J"; // ANSI command sequence to clear the screen
	
	/** The configuration object for the prosEO CLI */
	@Autowired
	private CLIConfiguration config;
	
	/** The command line parser */
	@Autowired
	private CLIParser parser;
	
	/** The user manager used by all command runners */
	@Autowired
	private LoginManager loginManager;
	
	/* Classes for the various top-level commands */
	@Autowired
	private MissionCommandRunner missionCommandRunner;
	@Autowired
	private OrderCommandRunner orderCommandRunner;
	@Autowired
	private JobCommandRunner jobCommandRunner;
	@Autowired
	private IngestorCommandRunner ingestorCommandRunner;
	@Autowired
	private ProcessorCommandRunner processorCommandRunner;
	@Autowired
	private ProductclassCommandRunner productclassCommandRunner;
	@Autowired
	private UserCommandRunner userCommandRunner;
	@Autowired
	private FacilityCommandRunner facilityCommandRunner;
	
	/** A logger for this class */
	private static Logger logger = LoggerFactory.getLogger(CommandLineInterface.class);
	
	/**
	 * Check the program invocation arguments (-u/--user, -p/--password, -m/--mission) and remove them from the command line
	 * 
	 * @param args the program invocation arguments
	 * @return a list of strings containing:
	 *   <ol>
	 *     <li>the prosEO command after removal of the invocation arguments</li>
	 *     <li>the username</li>
	 *     <li>the user's password</li>
	 *     <li>the mission to execute the command for</li>
	 *  </ol>
	 */
	private List<String> checkArguments(String[] args) {
		if (logger.isTraceEnabled()) logger.trace(">>> checkArguments({}, out username, out password, out mission)", Arrays.toString(args));
		
		StringBuilder commandBuilder = new StringBuilder();
		String username = null;
		String password = null;
		String mission = null;
		
		for (String arg: args) {
			if (arg.startsWith("-u")) {
				// Short form user argument
				username = arg.substring(2);
			} else if (arg.startsWith("--user=")) {
				// Long form user argument
				username = arg.substring(7);
			} else if (arg.startsWith("-p")) {
				// Short form password argument
				password = arg.substring(2);
			} else if (arg.startsWith("--password=")) {
				// Long form password argument
				password = arg.substring(11);
			} else if (arg.startsWith("-m")) {
				// Short form mission argument
				mission = arg.substring(2);
			} else if (arg.startsWith("--mission=")) {
				// Long form mission argument
				mission = arg.substring(10);
			} else {
				// Part of prosEO command line
				commandBuilder.append(' ').append(arg);
			}
		}
		
		return Arrays.asList(commandBuilder.toString(), username, password, mission);
	}
	
	/**
	 * Execute the given command (may result in just evaluating the top-level options; "exit" is handled in main command loop)
	 * 
	 * @param command the command to execute
	 * @throws Exception on any unrecoverable failure
	 */
	private void executeCommand(ParsedCommand command) throws Exception {
		if (logger.isTraceEnabled()) logger.trace(">>> executeCommand({})", (null == command ? "null" : command.getName()));
		
		// Check argument
		if (null == command) {
			throw new NullPointerException(uiMsg(MSG_ID_COMMAND_NAME_NULL));
		}
		
		// If help is requested, show help and skip execution
		if (command.isHelpRequested()) {
			if (null == command.getSyntaxCommand()) {
				parser.getSyntax().printHelp(System.out);
			} else {
				command.getSyntaxCommand().printHelp(System.out);
			}
			if (logger.isTraceEnabled()) logger.trace("<<< executeCommand({})");
			return;
		}
		
		// Evaluate command
		if (CLIParser.TOP_LEVEL_COMMAND_NAME.equals(command.getName())) {
			// Handle top-level "proseo" command
			// Handle --version option
			Package classPackage = getClass().getPackage();
			System.out.println(classPackage.getImplementationTitle() + " (v" + classPackage.getImplementationVersion() + ")");
		} else {
			// Hand command down to appropriate command executor class
			switch (command.getName()) {
			case CMD_LOGIN:
				String username = null, password = null, mission = null;
				for (ParsedOption option: command.getOptions()) {
					if ("user".equals(option.getName())) username = option.getValue();
					if ("password".equals(option.getName())) password = option.getValue();
				}
				if (0 < command.getParameters().size()) {
					mission = command.getParameters().get(0).getValue();
				}
				loginManager.doLogin(username, password, mission);
				break;
			case CMD_LOGOUT:
				loginManager.doLogout();
				break;
			case CMD_HELP:
				parser.getSyntax().printHelp(System.out);
				break;
			case CMD_CLEAR:
				System.out.print(CLEAR_SCREEN_SEQUENCE);
				break;
			case OrderCommandRunner.CMD_ORDER:
				orderCommandRunner.executeCommand(command);
				break;
			case JobCommandRunner.CMD_JOB:
				jobCommandRunner.executeCommand(command);
				break;
			case IngestorCommandRunner.CMD_PRODUCT:
			case IngestorCommandRunner.CMD_INGEST:
				ingestorCommandRunner.executeCommand(command);
				break;
			case ProcessorCommandRunner.CMD_PROCESSOR:
			case ProcessorCommandRunner.CMD_CONFIGURATION:
				processorCommandRunner.executeCommand(command);
				break;
			case MissionCommandRunner.CMD_MISSION:
			case MissionCommandRunner.CMD_ORBIT:
				missionCommandRunner.executeCommand(command);
				break;
			case ProductclassCommandRunner.CMD_PRODUCTCLASS:
				productclassCommandRunner.executeCommand(command);
				break;
			case UserCommandRunner.CMD_USER:
			case UserCommandRunner.CMD_GROUP:
				userCommandRunner.executeCommand(command);
				break;
			case FacilityCommandRunner.CMD_FACILITY:
				facilityCommandRunner.executeCommand(command);
				break;
			default:
				String message = uiMsg(MSG_ID_NOT_IMPLEMENTED, command.getName());
				System.err.println(message);
				break;
			}
		}
		
		if (logger.isTraceEnabled()) logger.trace("<<< executeCommand({})");
	}
	
	/**
	 * Main command loop after initialization of Spring environment
	 * 
	 * @param args the command line arguments
	 * @throws Exception on any unrecoverable failure
	 */
	@Override
	public void run(String... args) throws Exception {
		if (logger.isTraceEnabled()) logger.trace(">>> run({})", (Object[]) args);
		
		// Initialize the CLI
		try {
			parser.loadSyntax();
		} catch (FileNotFoundException e) {
			logger.error(uiMsg(MSG_ID_SYNTAX_FILE_NOT_FOUND, config.getCliSyntaxFile()));
			throw e;
		} catch (YAMLException e) {
			logger.error(uiMsg(MSG_ID_SYNTAX_FILE_ERROR, config.getCliSyntaxFile(), e.getMessage()));
			throw e;
		}
		
<<<<<<< HEAD
		// Processe command line arguments: Log in and optionally execute command and terminate
=======
		// Process command line arguments: Log in and optionally execute command and terminate
>>>>>>> 48fc7c08
		if (0 < args.length) {
			// Handle command line parameters for login!
			List<String> proseoCommand = checkArguments(args);
			
			// Log in to prosEO, if a username was given
			String username = proseoCommand.get(1);
			String password = proseoCommand.get(2);
			String mission = proseoCommand.get(3);
			if (null != username) {
				if (null == password || password.isBlank()) {
					String message = uiMsg(MSG_ID_PASSWORD_MISSING, username);
					logger.error(message);
					System.err.println(message);
					return;
				}
				if (!loginManager.doLogin(username, password, mission)) {
					// Already logged
					return;
				}
			}
			
			// If command is given, execute it and terminate
			if (!proseoCommand.get(0).isBlank()) {
<<<<<<< HEAD
				executeCommand(parser.parse(proseoCommand.get(0)));
=======
				ParsedCommand command = null;
				try {
					command = parser.parse(proseoCommand.get(0));
				} catch (ParseException e) {
					System.err.println(e.getMessage());
					return;
				}
				executeCommand(command);
>>>>>>> 48fc7c08
				if (logger.isTraceEnabled())
					logger.trace("<<< run()");
				return;
			}
		};
		
		// Check whether the command line prompt shall be started (only required for unit tests)
		if (!config.getCliStart()) {
			logger.info(uiMsg(MSG_ID_COMMAND_LINE_PROMPT_SUPPRESSED));
			if (logger.isTraceEnabled()) logger.trace("<<< run()");
			return;
		}
		
		// If no command is given, enter command prompt loop
		LineReader userInput = LineReaderBuilder.builder().build();
		while (true) {
			ParsedCommand command;
			try {
				String commandLine;
				try {
					commandLine = userInput.readLine(PROSEO_COMMAND_PROMPT);
				} catch (UserInterruptException e) {
					String message = uiMsg(MSG_ID_USER_INTERRUPT);
					logger.error(message);
					System.err.println(message);
					break;
				} catch (EndOfFileException e) {
					// End of file reached for redirected input
					logger.info(uiMsg(MSG_ID_END_OF_FILE));
					// No logging to standard output
					break;
				}
				if (commandLine.isBlank()) {
					// Silently ignore empty input lines
					continue;
				}
				command = parser.parse(commandLine);
			} catch (ParseException e) {
				System.err.println(e.getMessage());
				continue;
			}
			if (logger.isTraceEnabled()) logger.trace("... received command '{}'", (null == command ? "null" : command.getName()));
			if (CMD_EXIT.equals(command.getName()) && !command.isHelpRequested()) {
				// Terminate CLI execution
				logger.info(uiMsg(MSG_ID_CLI_TERMINATED));
				// No logging to standard output
				break;
			}
			executeCommand(command);
		}
		
		if (logger.isTraceEnabled()) logger.trace("<<< run()");
	}

	/**
	 * Main function to start the Spring application; exits with return code 0 on normal termination, with return code 1 otherwise
	 * 
	 * @param args the command line arguments
	 */
	public static void main(String[] args) {
		try {
			SpringApplication.run(CommandLineInterface.class, args);
			System.exit(0);
		} catch (Exception e) {
			String message = uiMsg(MSG_ID_UNCAUGHT_EXCEPTION, e.getMessage());
			logger.error(message, e);
			System.err.println(message);
			System.exit(1);
		}
	}

}<|MERGE_RESOLUTION|>--- conflicted
+++ resolved
@@ -253,11 +253,7 @@
 			throw e;
 		}
 		
-<<<<<<< HEAD
-		// Processe command line arguments: Log in and optionally execute command and terminate
-=======
 		// Process command line arguments: Log in and optionally execute command and terminate
->>>>>>> 48fc7c08
 		if (0 < args.length) {
 			// Handle command line parameters for login!
 			List<String> proseoCommand = checkArguments(args);
@@ -281,9 +277,6 @@
 			
 			// If command is given, execute it and terminate
 			if (!proseoCommand.get(0).isBlank()) {
-<<<<<<< HEAD
-				executeCommand(parser.parse(proseoCommand.get(0)));
-=======
 				ParsedCommand command = null;
 				try {
 					command = parser.parse(proseoCommand.get(0));
@@ -292,7 +285,6 @@
 					return;
 				}
 				executeCommand(command);
->>>>>>> 48fc7c08
 				if (logger.isTraceEnabled())
 					logger.trace("<<< run()");
 				return;
