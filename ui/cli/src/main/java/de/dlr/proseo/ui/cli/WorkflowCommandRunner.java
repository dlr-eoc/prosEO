/**
 * WorkflowCommandRunner.java
 * 
 * (C) 2023 Dr. Bassler & Co. Managementberatung GmbH
 */
package de.dlr.proseo.ui.cli;

import java.io.File;
import java.io.IOException;
import java.net.URLEncoder;
import java.nio.charset.Charset;
import java.util.List;
import java.util.Map;

import org.springframework.beans.factory.annotation.Autowired;
import org.springframework.stereotype.Component;
import org.springframework.web.client.RestClientResponseException;

import com.fasterxml.jackson.databind.ObjectMapper;

import de.dlr.proseo.logging.logger.ProseoLogger;
import de.dlr.proseo.logging.messages.GeneralMessage;
import de.dlr.proseo.logging.messages.UIMessage;
import de.dlr.proseo.model.rest.model.RestWorkflow;
import de.dlr.proseo.model.rest.model.RestWorkflowOption;
import de.dlr.proseo.ui.backend.LoginManager;
import de.dlr.proseo.ui.backend.ServiceConfiguration;
import de.dlr.proseo.ui.backend.ServiceConnection;
import de.dlr.proseo.ui.cli.parser.ParsedCommand;
import de.dlr.proseo.ui.cli.parser.ParsedOption;
import de.dlr.proseo.ui.cli.parser.ParsedParameter;

/**
 * Run commands for managing prosEO workflows (create, read, update, delete
 * etc.). All methods assume that before invocation a syntax check of the
 * command has been performed, so no extra checks are performed.
 * 
 * @author Katharina Bassler
 */
@Component
public class WorkflowCommandRunner {

	/* General string constants */
	public static final String CMD_WORKFLOW = "workflow";
	private static final String CMD_SHOW = "show";
	private static final String CMD_CREATE = "create";
	private static final String CMD_UPDATE = "update";
	private static final String CMD_DELETE = "delete";

	private static final String OPTION_DELETE_ATTRIBUTES = "delete-attributes";
	private static final String OPTION_VERBOSE = "verbose";
	private static final String OPTION_FORMAT = "format";
	private static final String OPTION_FILE = "file";

	private static final String MSG_CHECKING_FOR_MISSING_MANDATORY_ATTRIBUTES = "Checking for missing mandatory attributes ...";
	private static final String PROMPT_WORKFLOW_NAME = "Workflow name (empty field cancels): ";
	private static final String PROMPT_WORKFLOW_VERSION = "Workflow version (empty field cancels): ";
	private static final String PROMPT_WORKFLOW_OUTPUT = "Workflow output product class (empty field cancels): ";
	private static final String PROMPT_WORKFLOW_CONFIGURED_PROCESSOR = "Workflow configured processor (empty field cancels): ";
	private static final String PROMPT_WORKFLOW_INPUT = "Workflow input product class (empty field cancels): ";
	private static final String PROMPT_WORKFLOW_OPTIONS = "WorkflowOption names (comma-separated list; empty field cancels): ";
	private static final String PROMPT_WORKFLOW_OPTION_TYPE = "WorkflowOption type (STRING, NUMBER, or DATENUMBER) for %s (empty field cancels): ";
	private static final String PROMPT_WORKFLOW_OPTION_DEFAULT = "WorkflowOption default value for %s (empty field means no default): ";
	private static final String PROMPT_WORKFLOW_OPTION_RANGE = "WorkflowOption value range for %s (comma-separated list): ";
<<<<<<< HEAD

=======
	private static final String PROMPT_ENABLED = "Enabled status (either TRUE or FALSE; empty field cancels): ";
	private static final String PROMPT_OUTPUT_FILE_CLASS = "Output file class (empty field cancels): ";
	private static final String PROMPT_PROCESSING_MODE = "Processing mode (empty field cancels): ";
	private static final String PROMPT_SLICING_TYPE = "Slicing type (ORBIT, CALENDAR_DAY, CALENDAR_MONTH, CALENDAR_YEAR, TIME_SLICE, or NONE; empty field cancels): ";
		
>>>>>>> cd83ffc2
	private static final String URI_PATH_WORKFLOWS = "/workflows";
//	private static final String URI_PATH_WORKFLOW_OPTIONS = "/workflowoptions";

	private static final String WORKFLOWS = "workflows";

	/** The user manager used by all command runners */
	@Autowired
	private LoginManager loginManager;

	/** The configuration object for the prosEO backend services */
	@Autowired
	private ServiceConfiguration serviceConfig;

	/** The connector service to the prosEO backend services */
	@Autowired
	private ServiceConnection serviceConnection;

	/** A logger for this class */
	private static ProseoLogger logger = new ProseoLogger(WorkflowCommandRunner.class);

	/**
	 * Create a new workflow ; if the input is not from a file, the user will be
	 * prompted for mandatory attributes not given on the command line
	 * 
	 * @param createCommand the parsed "workflow create" command
	 */
	private void createWorkflow(ParsedCommand createCommand) {
		if (logger.isTraceEnabled())
			logger.trace(">>> createWorkflow({})", (null == createCommand ? "null" : createCommand.getName()));

		/* Check command options */
		File workflowFile = null;
		String workflowFileFormat = CLIUtil.FILE_FORMAT_JSON;
		for (ParsedOption option : createCommand.getOptions()) {
			switch (option.getName()) {
			case OPTION_FILE:
				workflowFile = new File(option.getValue());
				break;
			case OPTION_FORMAT:
				workflowFileFormat = option.getValue().toUpperCase();
				break;
			}
		}

		/* Read workflow file, if any */
		RestWorkflow restWorkflow = null;
		if (null == workflowFile) {
			restWorkflow = new RestWorkflow();
		} else {
			try {
				restWorkflow = CLIUtil.parseObjectFile(workflowFile, workflowFileFormat, RestWorkflow.class);
			} catch (IllegalArgumentException | IOException e) {
				System.err.println(ProseoLogger.format(UIMessage.EXCEPTION, e.getMessage()));
				return;
			}
		}

		/* Check command parameters (overriding values from workflow class file) */
		for (int i = 0; i < createCommand.getParameters().size(); ++i) {
			ParsedParameter param = createCommand.getParameters().get(i);
			if (0 == i) {
				// First parameter is workflow name
				restWorkflow.setName(param.getValue());
			} else if (1 == i) {
				// Second parameter is workflow version
				restWorkflow.setWorkflowVersion(param.getValue());
			} else {
				// Remaining parameters are "attribute=value" parameters
				try {
					CLIUtil.setAttribute(restWorkflow, param.getValue());
				} catch (Exception e) {
					System.err.println(ProseoLogger.format(UIMessage.EXCEPTION, e.getMessage()));
					return;
				}
			}
		}

		/* Set missing attributes to default values where possible */
		if (null == restWorkflow.getMissionCode() || 0 == restWorkflow.getMissionCode().length()) {
			restWorkflow.setMissionCode(loginManager.getMission());
		}

		/* Prompt user for missing mandatory attributes */
		System.out.println(MSG_CHECKING_FOR_MISSING_MANDATORY_ATTRIBUTES);
		if (null == restWorkflow.getName() || 0 == restWorkflow.getName().length()) {
			System.out.print(PROMPT_WORKFLOW_NAME);
			String response = System.console().readLine();
			if (response.isBlank()) {
				System.out.println(ProseoLogger.format(UIMessage.OPERATION_CANCELLED));
				return;
			}
			restWorkflow.setName(response);
		}
		if (null == restWorkflow.getWorkflowVersion() || 0 == restWorkflow.getWorkflowVersion().length()) {
			System.out.print(PROMPT_WORKFLOW_VERSION);
			String response = System.console().readLine();
			if (response.isBlank()) {
				System.out.println(ProseoLogger.format(UIMessage.OPERATION_CANCELLED));
				return;
			}
			restWorkflow.setWorkflowVersion(response);
		}				
		if (null == restWorkflow.getEnabled()) {
			System.out.print(PROMPT_ENABLED);
			String response = System.console().readLine();
			if (response.isBlank() || !(response.equalsIgnoreCase("true")) || response.equalsIgnoreCase("false")) {
				System.out.println(ProseoLogger.format(UIMessage.OPERATION_CANCELLED));
				return;
			}
			restWorkflow.setEnabled(Boolean.valueOf(response));
		}
		if (null == restWorkflow.getOutputFileClass() || 0 == restWorkflow.getOutputFileClass().length()) {
			System.out.print(PROMPT_OUTPUT_FILE_CLASS);
			String response = System.console().readLine();
			if (response.isBlank()) {
				System.out.println(ProseoLogger.format(UIMessage.OPERATION_CANCELLED));
				return;
			}
			restWorkflow.setOutputFileClass(response);
		}
		if (null == restWorkflow.getProcessingMode() || 0 == restWorkflow.getProcessingMode().length()) {
			System.out.print(PROMPT_PROCESSING_MODE);
			String response = System.console().readLine();
			if (response.isBlank()) {
				System.out.println(ProseoLogger.format(UIMessage.OPERATION_CANCELLED));
				return;
			}
			restWorkflow.setProcessingMode(response);
		}
		if (null == restWorkflow.getSlicingType() || 0 == restWorkflow.getSlicingType().length()) {
			System.out.print(PROMPT_SLICING_TYPE);
			String response = System.console().readLine();
			if (response.isBlank()) {
				System.out.println(ProseoLogger.format(UIMessage.OPERATION_CANCELLED));
				return;
			}
			restWorkflow.setSlicingType(response);
		}
		if (null == restWorkflow.getConfiguredProcessor() || 0 == restWorkflow.getConfiguredProcessor().length()) {
			System.out.print(PROMPT_WORKFLOW_CONFIGURED_PROCESSOR);
			String response = System.console().readLine();
			if (response.isBlank()) {
				System.out.println(ProseoLogger.format(UIMessage.OPERATION_CANCELLED));
				return;
			}
			restWorkflow.setConfiguredProcessor(response);
		}
		if (null == restWorkflow.getInputProductClass() || 0 == restWorkflow.getInputProductClass().length()) {
			System.out.print(PROMPT_WORKFLOW_INPUT);
			String response = System.console().readLine();
			if (response.isBlank()) {
				System.out.println(ProseoLogger.format(UIMessage.OPERATION_CANCELLED));
				return;
			}
			restWorkflow.setInputProductClass(response);
		}
		if (null == restWorkflow.getOutputProductClass() || 0 == restWorkflow.getOutputProductClass().length()) {
			System.out.print(PROMPT_WORKFLOW_OUTPUT);
			String response = System.console().readLine();
			if (response.isBlank()) {
				System.out.println(ProseoLogger.format(UIMessage.OPERATION_CANCELLED));
				return;
			}
			restWorkflow.setOutputProductClass(response);
		}
		if (null == restWorkflow.getWorkflowOptions() || restWorkflow.getWorkflowOptions().isEmpty()) {
			System.out.print(PROMPT_WORKFLOW_OPTIONS);
			String response = System.console().readLine();
			if (response.isBlank()) {
				System.out.println(ProseoLogger.format(UIMessage.OPERATION_CANCELLED));
				return;
			}
			String[] workflowOptions = response.split(",");
			for (String workflowOption : workflowOptions) {
				RestWorkflowOption restWorkflowOption = new RestWorkflowOption();
				restWorkflowOption.setName(workflowOption);

				/* Set mission and workflow name */
				restWorkflowOption.setMissionCode(loginManager.getMission());
				restWorkflowOption.setWorkflowName(restWorkflow.getName());

				/* Prompt user for workflow option attributes */
				System.out.print(String.format(PROMPT_WORKFLOW_OPTION_TYPE, workflowOption));
				response = System.console().readLine();
				if (response.isBlank()) {
					System.out.println(ProseoLogger.format(UIMessage.OPERATION_CANCELLED));
					return;
				}
				restWorkflowOption.setOptionType(response);

				System.out.print(String.format(PROMPT_WORKFLOW_OPTION_DEFAULT, workflowOption));
				response = System.console().readLine();
				if (response.isBlank()) {
					response = null;
				}
				restWorkflowOption.setDefaultValue(response);

				System.out.print(String.format(PROMPT_WORKFLOW_OPTION_RANGE, workflowOption));
				response = System.console().readLine();
				if (!response.isBlank()) {
					String[] range = response.split(",");
					for (String element : range) {
						restWorkflowOption.getValueRange().add(element);
					}
				}

				restWorkflow.getWorkflowOptions().add(restWorkflowOption);
			}
		}
		
		/* Create workflow */
		try {
			restWorkflow = serviceConnection.postToService(serviceConfig.getProcessorManagerUrl(), URI_PATH_WORKFLOWS,
					restWorkflow, RestWorkflow.class, loginManager.getUser(), loginManager.getPassword());
		} catch (RestClientResponseException e) {
			String message = null;
			switch (e.getRawStatusCode()) {
			case org.apache.http.HttpStatus.SC_BAD_REQUEST:
				message = ProseoLogger.format(UIMessage.WORKFLOW_DATA_INVALID, e.getStatusText());
				break;
			case org.apache.http.HttpStatus.SC_UNAUTHORIZED:
			case org.apache.http.HttpStatus.SC_FORBIDDEN:
				message = (null == e.getStatusText()
						? ProseoLogger.format(UIMessage.NOT_AUTHORIZED, loginManager.getUser(), WORKFLOWS,
								loginManager.getMission())
						: e.getStatusText());
				break;
			default:
				message = ProseoLogger.format(UIMessage.EXCEPTION, e.getMessage());
			}
			System.err.println(message);
			return;
		} catch (RuntimeException e) {
			System.err.println(ProseoLogger.format(UIMessage.EXCEPTION, e.getMessage()));
			return;
		}

		/* Report success, giving newly assigned workflow ID and version */
		String message = logger.log(UIMessage.WORKFLOW_CREATED, restWorkflow.getName(),
				restWorkflow.getWorkflowVersion(), restWorkflow.getId());
		System.out.println(message);
	}

	/**
	 * Show the workflow specified in the command parameters or options
	 * 
	 * @param showCommand the parsed "workflow show" command
	 */
	private void showWorkflow(ParsedCommand showCommand) {
		if (logger.isTraceEnabled())
			logger.trace(">>> showWorkflow({})", (null == showCommand ? "null" : showCommand.getName()));

		/* Check command options */
		String workflowOutputFormat = CLIUtil.FILE_FORMAT_YAML;
		boolean isVerbose = false;
		for (ParsedOption option : showCommand.getOptions()) {
			switch (option.getName()) {
			case OPTION_FORMAT:
				workflowOutputFormat = option.getValue().toUpperCase();
				break;
			case OPTION_VERBOSE:
				isVerbose = true;
				break;
			}
		}

		/* Prepare request URI */
		String requestURI = URI_PATH_WORKFLOWS + "?mission=" + loginManager.getMission();

		for (int i = 0; i < showCommand.getParameters().size(); ++i) {
			String paramValue = showCommand.getParameters().get(i).getValue();
			if (0 == i) {
				// First parameter is workflow name
				requestURI += "&workflowName=" + URLEncoder.encode(paramValue, Charset.defaultCharset());
			} else if (1 == i) {
				// Second parameter is workflow version
				requestURI += "&workflowVersion=" + URLEncoder.encode(paramValue, Charset.defaultCharset());
			} else if (2 == i) {
				// Third parameter is output product class
				requestURI += "&outputProductClass=" + URLEncoder.encode(paramValue, Charset.defaultCharset());
			} else if (3 == i) {
				// Fourth parameter is configured processor
				requestURI += "&configuredProcessor=" + URLEncoder.encode(paramValue, Charset.defaultCharset());
			}
		}

		/* Get the workflow information from the Workflow Manager service */
		List<?> resultList = null;
		try {
			resultList = serviceConnection.getFromService(serviceConfig.getProcessorManagerUrl(), requestURI,
					List.class, loginManager.getUser(), loginManager.getPassword());
		} catch (RestClientResponseException e) {
			String message = null;
			switch (e.getRawStatusCode()) {
			case org.apache.http.HttpStatus.SC_NOT_FOUND:
				message = ProseoLogger.format(UIMessage.NO_WORKFLOWS_FOUND);
				break;
			case org.apache.http.HttpStatus.SC_UNAUTHORIZED:
			case org.apache.http.HttpStatus.SC_FORBIDDEN:
				message = (null == e.getStatusText()
						? ProseoLogger.format(UIMessage.NOT_AUTHORIZED, loginManager.getUser(), WORKFLOWS,
								loginManager.getMission())
						: e.getStatusText());
				break;
			default:
				message = ProseoLogger.format(UIMessage.EXCEPTION, e.getMessage());
			}
			System.err.println(message);
			return;
		} catch (RuntimeException e) {
			System.err.println(ProseoLogger.format(UIMessage.EXCEPTION, e.getMessage()));
			return;
		}

		if (isVerbose) {
			/* Display the workflows found */
			try {
				CLIUtil.printObject(System.out, resultList, workflowOutputFormat);
			} catch (IllegalArgumentException e) {
				System.err.println(e.getMessage());
				return;
			} catch (IOException e) {
				System.err.println(ProseoLogger.format(UIMessage.EXCEPTION, e.getMessage()));
				return;
			}
		} else {
			// Must be a list of workflows
			String listFormat = "%-20s %-10s %-25s %s";
			System.out.println(String.format(listFormat, "Workflow name", "Version", "Output product class",
					"Configured processor"));
			for (Object resultObject : (new ObjectMapper()).convertValue(resultList, List.class)) {
				if (resultObject instanceof Map) {
					Map<?, ?> resultMap = (Map<?, ?>) resultObject;
					System.out.println(
							String.format(listFormat, resultMap.get("name"), resultMap.get("workflowVersion"),
									resultMap.get("outputProductClass"), resultMap.get("configuredProcessor")));
				}
			}
		}
	}

	/**
	 * Update a workflow from a workflow file or from "attribute=value" pairs
	 * (overriding any workflow file entries)
	 * 
	 * @param updateCommand the parsed "workflow update" command
	 */
	private void updateWorkflow(ParsedCommand updateCommand) {
		if (logger.isTraceEnabled())
			logger.trace(">>> updateWorkflow({})", (null == updateCommand ? "null" : updateCommand.getName()));

		/* Check command options */
		File workflowFile = null;
		String workflowFileFormat = CLIUtil.FILE_FORMAT_JSON;
		boolean isDeleteAttributes = false;
		for (ParsedOption option : updateCommand.getOptions()) {
			switch (option.getName()) {
			case OPTION_FILE:
				workflowFile = new File(option.getValue());
				break;
			case OPTION_FORMAT:
				workflowFileFormat = option.getValue().toUpperCase();
				break;
			case OPTION_DELETE_ATTRIBUTES:
				isDeleteAttributes = true;
				break;
			}
		}

		/* Read workflow file, if any */
		RestWorkflow updatedWorkflow = null;
		if (null == workflowFile) {
			updatedWorkflow = new RestWorkflow();
		} else {
			try {
				updatedWorkflow = CLIUtil.parseObjectFile(workflowFile, workflowFileFormat, RestWorkflow.class);
			} catch (IllegalArgumentException | IOException e) {
				System.err.println(ProseoLogger.format(UIMessage.EXCEPTION, e.getMessage()));
				return;
			}
		}

		/* Check command parameters (overriding values from workflow class file) */
		for (int i = 0; i < updateCommand.getParameters().size(); ++i) {
			ParsedParameter param = updateCommand.getParameters().get(i);
			if (0 == i) {
				// First parameter is workflow class name
				updatedWorkflow.setName(param.getValue());
			} else if (1 == i) {
				// Second parameter is workflow version
				updatedWorkflow.setWorkflowVersion(param.getValue());
				;
			} else {
				// Remaining parameters are "attribute=value" parameters
				try {
					CLIUtil.setAttribute(updatedWorkflow, param.getValue());
				} catch (Exception e) {
					System.err.println(ProseoLogger.format(UIMessage.EXCEPTION, e.getMessage()));
					return;
				}
			}
		}

		/* Read original workflow from Workflow Manager service */
		if (null == updatedWorkflow.getName() || 0 == updatedWorkflow.getName().length()
				|| null == updatedWorkflow.getWorkflowVersion() || 0 == updatedWorkflow.getWorkflowVersion().length()) {
			// No identifying value given
			System.err.println(ProseoLogger.format(UIMessage.NO_WORKFLOW_IDENTIFIER_GIVEN));
			return;
		}
		List<?> resultList = null;
		try {
			resultList = serviceConnection.getFromService(serviceConfig.getProcessorManagerUrl(),
					URI_PATH_WORKFLOWS + "?mission=" + loginManager.getMission() + "&workflowName="
							+ URLEncoder.encode(updatedWorkflow.getName(), Charset.defaultCharset())
							+ "&workflowVersion="
							+ URLEncoder.encode(updatedWorkflow.getWorkflowVersion(), Charset.defaultCharset()),
					List.class, loginManager.getUser(), loginManager.getPassword());
		} catch (RestClientResponseException e) {
			String message = null;
			switch (e.getRawStatusCode()) {
			case org.apache.http.HttpStatus.SC_NOT_FOUND:
				message = ProseoLogger.format(UIMessage.WORKFLOW_NOT_FOUND, updatedWorkflow.getName(),
						updatedWorkflow.getWorkflowVersion());
				break;
			case org.apache.http.HttpStatus.SC_UNAUTHORIZED:
			case org.apache.http.HttpStatus.SC_FORBIDDEN:
				message = (null == e.getStatusText()
						? ProseoLogger.format(UIMessage.NOT_AUTHORIZED, loginManager.getUser(), WORKFLOWS,
								loginManager.getMission())
						: e.getStatusText());
				break;
			default:
				message = ProseoLogger.format(UIMessage.EXCEPTION, e.getMessage());
			}
			System.err.println(message);
			return;
		} catch (RuntimeException e) {
			System.err.println(ProseoLogger.format(UIMessage.EXCEPTION, e.getMessage()));
			return;
		}
		if (resultList.isEmpty()) {
			String message = logger.log(UIMessage.WORKFLOW_NOT_FOUND, updatedWorkflow.getName(),
					updatedWorkflow.getWorkflowVersion());
			System.err.println(message);
			return;
		}
		ObjectMapper mapper = new ObjectMapper();
		RestWorkflow restWorkflow = mapper.convertValue(resultList.get(0), RestWorkflow.class);

		/* Update attributes of database workflow */
		// No modification of ID, version, mission code, workflow name or uuid
		if (null != updatedWorkflow.getDescription()) {
			restWorkflow.setDescription(updatedWorkflow.getDescription());
		}
		if (null != updatedWorkflow.getWorkflowVersion()) {
			restWorkflow.setWorkflowVersion(updatedWorkflow.getWorkflowVersion());
		}
		if (null != updatedWorkflow.getConfiguredProcessor()) {
			restWorkflow.setConfiguredProcessor(updatedWorkflow.getConfiguredProcessor());
		}
		if (null != updatedWorkflow.getEnabled()) {
			restWorkflow.setEnabled(updatedWorkflow.getEnabled());
		}
		if (null != updatedWorkflow.getInputProductClass()) {
			restWorkflow.setInputProductClass(updatedWorkflow.getInputProductClass());
		}
		if (null != updatedWorkflow.getOutputProductClass()) {
			restWorkflow.setOutputProductClass(updatedWorkflow.getOutputProductClass());
		}
		if (null != updatedWorkflow.getOutputFileClass()) {
			restWorkflow.setOutputFileClass(updatedWorkflow.getOutputFileClass());
		}
		if (null != updatedWorkflow.getProcessingMode()) {
			restWorkflow.setProcessingMode(updatedWorkflow.getProcessingMode());
		}
		if (null != updatedWorkflow.getSlicingType()) {
			restWorkflow.setSlicingType(updatedWorkflow.getSlicingType());
		}
		if (null != updatedWorkflow.getSliceDuration()) {
			restWorkflow.setSliceDuration(updatedWorkflow.getSliceDuration());
		}
		if (null != updatedWorkflow.getSliceOverlap()) {
			restWorkflow.setSliceOverlap(updatedWorkflow.getSliceOverlap());
		}
		if (null != updatedWorkflow.getInputFilters()) {
			restWorkflow.setInputFilters(updatedWorkflow.getInputFilters());
		}
		if (null != updatedWorkflow.getClassOutputParameters()) {
			restWorkflow.setClassOutputParameters(updatedWorkflow.getClassOutputParameters());
		}
		if (null != updatedWorkflow.getOutputParameters()) {
			restWorkflow.setOutputParameters(updatedWorkflow.getOutputParameters());
		}

		if (isDeleteAttributes
				|| (null != updatedWorkflow.getWorkflowOptions() && !updatedWorkflow.getWorkflowOptions().isEmpty())) {
			restWorkflow.getWorkflowOptions().clear();
			restWorkflow.getWorkflowOptions().addAll(updatedWorkflow.getWorkflowOptions());
		}

		/* Update workflow using Workflow Manager service */
		try {
			restWorkflow = serviceConnection.patchToService(serviceConfig.getProcessorManagerUrl(),
					URI_PATH_WORKFLOWS + "/" + restWorkflow.getId(), restWorkflow, RestWorkflow.class,
					loginManager.getUser(), loginManager.getPassword());
		} catch (RestClientResponseException e) {
			String message = null;
			switch (e.getRawStatusCode()) {
			case org.apache.http.HttpStatus.SC_NOT_MODIFIED:
				System.out.println(ProseoLogger.format(UIMessage.NOT_MODIFIED));
				return;
			case org.apache.http.HttpStatus.SC_NOT_FOUND:
				message = ProseoLogger.format(UIMessage.WORKFLOW_NOT_FOUND_BY_ID, restWorkflow.getId());
				break;
			case org.apache.http.HttpStatus.SC_BAD_REQUEST:
				message = ProseoLogger.format(UIMessage.WORKFLOW_DATA_INVALID, e.getStatusText());
				break;
			case org.apache.http.HttpStatus.SC_UNAUTHORIZED:
			case org.apache.http.HttpStatus.SC_FORBIDDEN:
				message = (null == e.getStatusText()
						? ProseoLogger.format(UIMessage.NOT_AUTHORIZED, loginManager.getUser(), WORKFLOWS,
								loginManager.getMission())
						: e.getStatusText());
				break;
			default:
				message = ProseoLogger.format(UIMessage.EXCEPTION, e.getMessage());
			}
			System.err.println(message);
			return;
		} catch (RuntimeException e) {
			System.err.println(ProseoLogger.format(UIMessage.EXCEPTION, e.getMessage()));
			return;
		}

		/* Report success, giving new workflow version */
		String message = logger.log(UIMessage.WORKFLOW_UPDATED, restWorkflow.getId(), restWorkflow.getVersion());
		System.out.println(message);
	}

	/**
	 * Delete the given workflow
	 * 
	 * @param deleteCommand the parsed "workflow delete" command
	 */
	private void deleteWorkflow(ParsedCommand deleteCommand) {
		if (logger.isTraceEnabled())
			logger.trace(">>> deleteWorkflow({})", (null == deleteCommand ? "null" : deleteCommand.getName()));

		/* Get workflow name from command parameters */
		if (2 > deleteCommand.getParameters().size()) {
			// No identifying value given
			System.err.println(ProseoLogger.format(UIMessage.NO_WORKFLOW_IDENTIFIER_GIVEN));
			return;
		}
		String workflowName = deleteCommand.getParameters().get(0).getValue();
		String workflowVersion = deleteCommand.getParameters().get(1).getValue();

		/* Retrieve the workflow using Workflow Manager service */
		List<?> resultList = null;
		try {
			resultList = serviceConnection.getFromService(serviceConfig.getProcessorManagerUrl(),
					URI_PATH_WORKFLOWS + "?mission=" + loginManager.getMission() + "&workflowName="
							+ URLEncoder.encode(workflowName, Charset.defaultCharset()) + "&workflowVersion="
							+ URLEncoder.encode(workflowVersion, Charset.defaultCharset()),
					List.class, loginManager.getUser(), loginManager.getPassword());
		} catch (RestClientResponseException e) {
			String message = null;
			switch (e.getRawStatusCode()) {
			case org.apache.http.HttpStatus.SC_NOT_FOUND:
				message = ProseoLogger.format(UIMessage.WORKFLOW_NOT_FOUND, workflowName, workflowVersion);
				break;
			case org.apache.http.HttpStatus.SC_UNAUTHORIZED:
			case org.apache.http.HttpStatus.SC_FORBIDDEN:
				message = (null == e.getStatusText()
						? ProseoLogger.format(UIMessage.NOT_AUTHORIZED, loginManager.getUser(), WORKFLOWS,
								loginManager.getMission())
						: e.getStatusText());
				break;
			default:
				message = ProseoLogger.format(UIMessage.EXCEPTION, e.getMessage());
			}
			System.err.println(message);
			return;
		} catch (Exception e) {
			System.err.println(ProseoLogger.format(UIMessage.EXCEPTION, e.getMessage()));
			return;
		}
		if (resultList.isEmpty()) {
			String message = logger.log(UIMessage.WORKFLOW_NOT_FOUND, workflowName, workflowVersion);
			System.err.println(message);
			return;
		}
		ObjectMapper mapper = new ObjectMapper();
		RestWorkflow restWorkflow = mapper.convertValue(resultList.get(0), RestWorkflow.class);

		/* Delete workflow using Workflow Manager service */
		try {
			serviceConnection.deleteFromService(serviceConfig.getProcessorManagerUrl(),
					URI_PATH_WORKFLOWS + "/" + restWorkflow.getId(), loginManager.getUser(),
					loginManager.getPassword());
		} catch (RestClientResponseException e) {
			String message = null;
			switch (e.getRawStatusCode()) {
			case org.apache.http.HttpStatus.SC_NOT_FOUND:
				message = ProseoLogger.format(UIMessage.WORKFLOW_NOT_FOUND_BY_ID, restWorkflow.getId());
				break;
			case org.apache.http.HttpStatus.SC_UNAUTHORIZED:
				message = (null == e.getStatusText()
						? ProseoLogger.format(UIMessage.NOT_AUTHORIZED, loginManager.getUser(), WORKFLOWS,
								loginManager.getMission())
						: e.getStatusText());
				break;
			case org.apache.http.HttpStatus.SC_NOT_MODIFIED:
				message = ProseoLogger.format(UIMessage.WORKFLOW_DELETE_FAILED, workflowName, workflowVersion,
						e.getMessage());
				break;
			default:
				message = ProseoLogger.format(UIMessage.EXCEPTION, e.getMessage());
			}
			System.err.println(message);
			return;
		} catch (Exception e) {
			System.err.println(ProseoLogger.format(UIMessage.EXCEPTION, e.getMessage()));
			return;
		}

		/* Report success */
		String message = logger.log(UIMessage.WORKFLOW_DELETED, restWorkflow.getId());
		System.out.println(message);
	}

	/**
	 * Run the given command
	 * 
	 * @param command the command to execute
	 */
	void executeCommand(ParsedCommand command) {
		if (logger.isTraceEnabled())
			logger.trace(">>> executeCommand({})", (null == command ? "null" : command.getName()));

		/* Check that user is logged in */
		if (null == loginManager.getUser()) {
			System.err.println(ProseoLogger.format(UIMessage.USER_NOT_LOGGED_IN, command.getName()));
			return;
		}
		if (null == loginManager.getMission()) {
			System.err.println(ProseoLogger.format(UIMessage.USER_NOT_LOGGED_IN_TO_MISSION, command.getName()));
			return;
		}

		/* Check argument */
		if (!CMD_WORKFLOW.equals(command.getName())) {
			System.err.println(ProseoLogger.format(UIMessage.INVALID_COMMAND_NAME, command.getName()));
			return;
		}

		/* Make sure a subcommand is given */
		ParsedCommand subcommand = command.getSubcommand();

		if (null == subcommand) {
			System.err.println(ProseoLogger.format(UIMessage.SUBCOMMAND_MISSING, command.getName()));
			return;
		}

		/* Check for subcommand help request */
		if (subcommand.isHelpRequested()) {
			subcommand.getSyntaxCommand().printHelp(System.out);
			return;
		}

		/* Execute the sub-command */
		COMMAND: if (command.getName().equals(CMD_WORKFLOW)) {
			switch (subcommand.getName()) {
			// Handle commands for workflows
			case CMD_CREATE:
				createWorkflow(subcommand);
				break COMMAND;
			case CMD_SHOW:
				showWorkflow(subcommand);
				break COMMAND;
			case CMD_UPDATE:
				updateWorkflow(subcommand);
				break COMMAND;
			case CMD_DELETE:
				deleteWorkflow(subcommand);
				break COMMAND;
			default:
				System.err.println(ProseoLogger.format(UIMessage.COMMAND_NOT_IMPLEMENTED,
						command.getName() + " " + subcommand.getName()));
				return;
			}

		}
	}
}<|MERGE_RESOLUTION|>--- conflicted
+++ resolved
@@ -19,7 +19,6 @@
 import com.fasterxml.jackson.databind.ObjectMapper;
 
 import de.dlr.proseo.logging.logger.ProseoLogger;
-import de.dlr.proseo.logging.messages.GeneralMessage;
 import de.dlr.proseo.logging.messages.UIMessage;
 import de.dlr.proseo.model.rest.model.RestWorkflow;
 import de.dlr.proseo.model.rest.model.RestWorkflowOption;
@@ -62,15 +61,11 @@
 	private static final String PROMPT_WORKFLOW_OPTION_TYPE = "WorkflowOption type (STRING, NUMBER, or DATENUMBER) for %s (empty field cancels): ";
 	private static final String PROMPT_WORKFLOW_OPTION_DEFAULT = "WorkflowOption default value for %s (empty field means no default): ";
 	private static final String PROMPT_WORKFLOW_OPTION_RANGE = "WorkflowOption value range for %s (comma-separated list): ";
-<<<<<<< HEAD
-
-=======
 	private static final String PROMPT_ENABLED = "Enabled status (either TRUE or FALSE; empty field cancels): ";
 	private static final String PROMPT_OUTPUT_FILE_CLASS = "Output file class (empty field cancels): ";
 	private static final String PROMPT_PROCESSING_MODE = "Processing mode (empty field cancels): ";
 	private static final String PROMPT_SLICING_TYPE = "Slicing type (ORBIT, CALENDAR_DAY, CALENDAR_MONTH, CALENDAR_YEAR, TIME_SLICE, or NONE; empty field cancels): ";
 		
->>>>>>> cd83ffc2
 	private static final String URI_PATH_WORKFLOWS = "/workflows";
 //	private static final String URI_PATH_WORKFLOW_OPTIONS = "/workflowoptions";
 
