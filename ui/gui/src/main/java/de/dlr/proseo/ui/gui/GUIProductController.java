--- conflicted
+++ resolved
@@ -151,36 +151,9 @@
 				logger.trace("Now in Consumer::accept({})", entityList);
 
 				if (entityList.getStatusCode().is2xxSuccessful()) {
-<<<<<<< HEAD
-					if (productId != null && productId > 0) {
-						products.add(entityList.getBody());
-
-						model.addAttribute("products", products);
-						model.addAttribute("count", 1);
-						model.addAttribute("pageSize", 1);
-						model.addAttribute("pageCount", 1);
-						model.addAttribute("page", 1);
-
-						List<Long> showPages = new ArrayList<>();
-						showPages.add((long) 1);
-						model.addAttribute("showPages", showPages);
-
-						if (logger.isTraceEnabled())
-							logger.trace(model.toString() + "MODEL TO STRING");
-						if (logger.isTraceEnabled())
-							logger.trace(">>>>MONO" + products.toString());
-
-						deferredResult.setResult("product-show :: #productcontent");
-						logger.trace(">>DEFERREDRES: {}", deferredResult.getResult());
-					} else {
-						products.addAll((Collection<? extends Object>) entityList.getBody());
-						// MapComparator oc = new MapComparator("productClass", true);
-						// products.sort(oc);
-=======
 					if (entityList.getBody() instanceof Collection) {
 						products.addAll((Collection<? extends Object>) entityList.getBody());
 
->>>>>>> 587b3523
 						model.addAttribute("products", products);
 						model.addAttribute("count", count);
 						model.addAttribute("pageSize", pageSize);
@@ -205,8 +178,6 @@
 							logger.trace(model.toString() + "MODEL TO STRING");
 						if (logger.isTraceEnabled())
 							logger.trace(">>>>MONO" + products.toString());
-<<<<<<< HEAD
-=======
 
 						deferredResult.setResult("product-show :: #productcontent");
 						logger.trace(">>DEFERREDRES: {}", deferredResult.getResult());
@@ -227,7 +198,6 @@
 							logger.trace(model.toString() + "MODEL TO STRING");
 						if (logger.isTraceEnabled())
 							logger.trace(">>>>MONO" + products.toString());
->>>>>>> 587b3523
 
 						deferredResult.setResult("product-show :: #productcontent");
 						logger.trace(">>DEFERREDRES: {}", deferredResult.getResult());
