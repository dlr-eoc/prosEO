<!doctype html>
<html xmlns:th="http://www.thymeleaf.org" lang="en">
  <head>
    <meta charset="utf-8">
      <meta name="viewport"
        content="width=device-width, initial-scale=1, shrink-to-fit=no">
        <title th:text="#{order} + ' | ' + #{proseo}">proseo</title>
        <!-- Bootstrap core CSS -->
        <link rel="stylesheet"
          href="https://stackpath.bootstrapcdn.com/bootstrap/4.5.0/css/bootstrap.min.css"
          integrity="sha384-9aIt2nRpC12Uk9gS9baDl411NQApFmC26EwAOH8WgZl5MYYxFfc+NcPb1dKGj7Sk"
          crossorigin="anonymous" />

          <!-- Custom styles for prosEO -->
          <link href="../static/fragments/proseo.css" th:href="@{/fragments/proseo.css}" rel="stylesheet" type="text/css"/>
          <link rel="stylesheet" href="../static/fragments/bootstrap-multiselect.css" th:href="@{/fragments/bootstrap-multiselect.css}" type="text/css"/>
  </head>

  <body>
    <div style="display:none;" class="loading">
      <div class="loader"></div>
    </div>
    <nav id="proseo-nav"     
      class="navbar bg-light fixed-top flex-md-nowrap p-0 shadow navbar-expand-md">
      <div class="container-fluid pl-0 pr-0">
        <a class="navbar-brand col-md-3 col-lg-2 mr-0 px-3" id="mission"
          href="/"><img src="proseo_logo.png" class="rounded" width="50"
            height="50">&nbsp;<span th:text="#{proseo}">proseo</span></a>
        <button class="navbar-toggler position-absolute d-md-none collapsed"
          type="button" data-toggle="collapse" data-target="#sidebarMenu"
          aria-controls="sidebarMenu" aria-expanded="false"
          aria-label="Toggle navigation">
          <span class="navbar-toggler-icon"></span>
        </button>
        <ul class="navbar-nav mr-auto navbar-left">
          <li class="p-breadcrumb-item"><a class="bread-link" href="/"><span
                th:text="${missioncode}">mission</span></a></li>
          <li class="p-breadcrumb-item" aria-current="page"><span
              th:text="#{order-show}">show</span></li>
        </ul>
        <div th:replace="fragments/navbar.html :: navbarRight"></div>
      </div>
    </nav>

    <div class="container-fluid">
      <div class="row">
        <div th:insert="fragments/sidebar.html :: sidebarMenu"></div>
      <div class="proseo-top-div"></div>

      <main th:unless="${hasroleorderreader}" role="main"
        class="col-md-9 ml-sm-auto col-lg-10 px-md-4">
        <h5 class="FAILED">
          <br> <span th:text="#{noroleright}"></span> (ORDER_READER) <br>&nbsp;
        </h5>
      </main>
      <main th:if="${hasroleorderreader}" role="main" class="col-md-9 ml-sm-auto col-lg-10 px-md-4">
        <div th:if="${warnmsg != null}" id="warnmsg" name="warnmsg">
          <h5>
            <br> <span th:text="${warnmsg}"></span></h5>
        </div>
        <div th:if="${errormsg != null}" id="errormsg" name="errormsg" class="FAILED">
          <h5>
            <br> <span th:text="${errormsg}"></span></h5>
        </div>
        <div th:unless="${errormsg != null}" class="container-fluid">
            <p>&nbsp;</p>
				<form th:unless="${errormsg != null}" class="needs-validation" name="ord-shw" id="ord-shw" action="javascript:retrieveDataPrim();">
          <div class="row py-lg-1">
            <div class="col-1 pr-lg-0">
              <p class="input-group-text word-wrap"
                th:text="#{name}"></p>
            </div>
            <div class="col-2 pl-lg-0">
              <input type="text" class="form-control" id="identifier">
            </div>            
            <div class="col-1 pr-lg-0">
              <p class="input-group-text word-wrap"
                th:text="#{state}"></p>
            </div>
            <div class="col-3 pl-lg-0">
              <select name="orderstates" id="orderstates" multiple="multiple">
                <option>INITIAL</option>
                <option>APPROVED</option>
                <option>PLANNING</option>
                <option>PLANNING_FAILED</option>
                <option>PLANNED</option>
                <option>RELEASING</option>
                <option>RELEASED</option>
                <option>RUNNING</option>
                <option>SUSPENDING</option>
                <option>COMPLETED</option>
                <option>FAILED</option>
                <option>CLOSED</option>
              </select>
            </div>
            <div class="col-1 pr-lg-0">
              <p class="input-group-text word-wrap"
                th:text="#{product}"></p>
            </div>
            <div class="col-3 pl-lg-0">
              <select name="products" id="products" multiple="multiple">
                  <option th:each="prod : ${productclassnames}" th:text="${prod}"
                    th:label="${prod}"></option>
              </select>
            </div>
          </div>
          <div class="row py-lg-1">
            <div class="col-2">
              <button id="orderselect" type="button"
                    onclick="retrieveDataPrim();"
                    class="btn btn-sm btn-outline-secondary">
                    <span th:text="#{order-show}"></span>
                  </button>
            </div>            
            <div class="col-2 pr-lg-0">
              <p class="input-group-text word-wrap"
                th:text="#{starttimebetween}"></p>
            </div>
            <div class="col-3 pl-lg-0">
                    <input type="text" class="form-control" autocomplete="on"
                      pattern="((\d{4})-(0[1-9]|1[012])-(31|30|0[1-9]|[12][0-9]))|((\d{4})-(0[1-9]|1[012])-(31|30|0[1-9]|[12][0-9])T(23|22|21|20|[01][0-9]):([012345][0-9]):([012345][0-9]))|((\d{4})-(0[1-9]|1[012])-(31|30|0[1-9]|[12][0-9])T(23|22|21|20|[01][0-9]):([012345][0-9]):([012345][0-9]).(\d{6}))"
                      title="yyyy-mm-dd[Thh:mm:ss[.ssssss]]" placeholder="yyyy-mm-dd[Thh:mm:ss[.ssssss]]"
                      name="fromDate" id="fromDate" data-type="TIME">
                    <div class="invalid-feedback" th:text="#{invaliddate}"></div>
            </div>
            <div class="col-1 pr-lg-0">
              <p class="input-group-text word-wrap"
                th:text="#{and}"></p>
            </div>
            <div class="col-3 pl-lg-0">
                    <input type="text" class="form-control" autocomplete="on" 
                      pattern="((\d{4})-(0[1-9]|1[012])-(31|30|0[1-9]|[12][0-9]))|((\d{4})-(0[1-9]|1[012])-(31|30|0[1-9]|[12][0-9])T(23|22|21|20|[01][0-9]):([012345][0-9]):([012345][0-9]))|((\d{4})-(0[1-9]|1[012])-(31|30|0[1-9]|[12][0-9])T(23|22|21|20|[01][0-9]):([012345][0-9]):([012345][0-9]).(\d{6}))"
                      title="yyyy-mm-dd[Thh:mm:ss[.ssssss]]" placeholder="yyyy-mm-dd[Thh:mm:ss[.ssssss]]"
                      name="toDate" id="toDate" data-type="TIME">
                    <div class="invalid-feedback" th:text="#{invaliddate}"></div>
            </div>
          </div>
				</form>

			</div>
          <div th:unless="${errormsg != null}">
            <div class="container-fluid">
              <h5>
                <span th:text="#{order}"></span>
                <span>&nbsp;</span>
                <a id="neworder" type="button"
                        class="bread-link" 
                        href="/order-edit?id=0"
                      ><span class="feather-l" data-feather="plus-circle"></span></a>
              </h5>

              <div id="orderscontent" name="orderscontent">
                <table class="table table-hover" id="orderTable">
                  <thead class="thead-proseo" id="proseo-thead">
                    <tr>
                      <th onclick="selectOrder('select-id', ['select-identifier', 'select-state'])" 
                        class="selectord cursorpointer"><span id="select-id" class="select-up xyz" th:class="('selectord ' + (${selcol} == 'id' ? ${selorder} : ''))" th:text="#{id}">id</span></th>
                      <th onclick="selectOrder('select-identifier', ['select-id', 'select-state'])" 
                        class="selectord cursorpointer"><span id="select-identifier" th:class="('selectord ' + (${selcol} == 'identifier' ? ${selorder} : ''))" th:text="#{name}">name</span></th>
                      <th onclick="selectOrder('select-state', ['select-identifier', 'select-id'])" 
                        class="selectord cursorpointer"><span id="select-state" th:class="('selectord ' + (${selcol} == 'orderState' ? ${selorder} : ''))" th:text="#{state}">state</span></th>
                      <th><span th:text="#{startstoptime}">startstoptime</span></th>
                      <th><span th:text="#{product}">product</span></th>
                      <th><span th:text="#{jobstepstates}">jobstepstates</span></th>
                      <th><span th:text="#{percentcomplete}">jobstepstates</span></th>
                      <th><span>&nbsp;</span></th>
                    </tr>
                  </thead>
                  <tbody th:unless="${orders} == null">
                    <!-- 				  table-danger   - dark rose -->
                    <!-- 				  table-info     - light blue -->
                    <!-- 				  table-warning  - light sand -->
                    <!-- 				  table-success  - light green -->
                    <tr th:each="ord : ${orders}"
                      th:id="${ord?.id}">
                      <td><a th:if="${hasroleorderreader}" th:href="'/order?id=' + ${ord?.id}"
                          th:text="${ord?.id}"></a><span th:unless="${hasroleorderreader}"
                          th:text="${ord?.id}"></span></td>
                      <td><a th:if="${hasroleorderreader}" th:href="'/order?id=' + ${ord?.id}"
                          th:text="${ord?.identifier}"></a><span th:unless="${hasroleorderreader}"
                          th:text="${ord?.identifier}"></span></td>
                          
                      <td th:if="(${ord?.orderState} == 'PLANNING' or ${ord?.orderState} == 'RELEASING')" style="padding: 0px;">
                        <div th:class="(${ord?.hasFailedJobSteps} == true) ? 'FAILED' : ${ord?.orderState}"
                             th:text="${ord?.orderState}" style="padding: 0.25rem;">
                        </div>                          
                        <div th:title="${ord?.createdJobs} + ' jobs of ' + ${ord?.expectedJobs}" class="progress" style="min-height: 10px; border-radius: 0px;">
                          <div th:class="'progress-bar ' + ${ord?.orderState}" role="progressbar" th:style="'width: ' + ${#numbers.formatInteger((100.0 / ord?.expectedJobs * ord?.createdJobs),1)} + '%;'" 
                               th:aria-valuenow="${ord?.createdJobs}" aria-valuemin="0" th:aria-valuemax="${ord?.expectedJobs}">
                          </div>
                        </div>
                      </td>
                      <td th:unless="(${ord?.orderState} == 'PLANNING' or ${ord?.orderState} == 'RELEASING')"
                          th:class="(${ord?.hasFailedJobSteps} == true) ? 'FAILED' : ${ord?.orderState}"
                          th:text="${ord?.orderState}"></td>
                      <td><span th:text="${ord?.startTime}">startTime</span> &ndash; <span th:text="${ord?.stopTime}">stopTime</span></td>
                      <td><a th:if="${hasroleproductclassreader}" th:each="comp : ${ord?.requestedProductClasses}" 
                       class="proseo-list-item"  
                       th:href="'/productclass-show?productClass=' + ${comp}" th:text="' ' + ${comp}"></a><span th:unless="${hasroleproductclassreader}" th:each="comp : ${ord?.requestedProductClasses}" 
                       class="proseo-list-item"  
                       th:text="' ' + ${comp}"></span></td>
                      <td>
                        <span title="READY" th:class="${#lists.contains(ord?.jobStepStates, 'READY')} == true?'READY-c':'jobstepstate'"><svg xmlns="http://www.w3.org/2000/svg" width="24" height="24" viewBox="0 0 24 24" fill="currentColor" stroke="currentColor" stroke-width="1" stroke-linecap="round" stroke-linejoin="round"><circle cx="12" cy="12" r="10"></circle></svg></span>
                        <span title="WAITING_INPUT" th:class="${#lists.contains(ord?.jobStepStates, 'WAITING_INPUT')} == true?'WAITING_INPUT-c':'jobstepstate'"><svg xmlns="http://www.w3.org/2000/svg" width="24" height="24" viewBox="0 0 24 24" fill="currentColor" stroke="currentColor" stroke-width="1" stroke-linecap="round" stroke-linejoin="round"><circle cx="12" cy="12" r="10"></circle></svg></span>
                        <span title="RUNNING" th:class="${#lists.contains(ord?.jobStepStates, 'RUNNING')} == true?'RUNNING-c':'jobstepstate'"><svg xmlns="http://www.w3.org/2000/svg" width="24" height="24" viewBox="0 0 24 24" fill="currentColor" stroke="currentColor" stroke-width="1" stroke-linecap="round" stroke-linejoin="round"><circle cx="12" cy="12" r="10"></circle></svg></span>
                        <span title="FAILED" th:class="${#lists.contains(ord?.jobStepStates, 'FAILED')} == true?'FAILED-c':'jobstepstate'"><svg xmlns="http://www.w3.org/2000/svg" width="24" height="24" viewBox="0 0 24 24" fill="currentColor" stroke="currentColor" stroke-width="1" stroke-linecap="round" stroke-linejoin="round"><circle cx="12" cy="12" r="10"></circle></svg></span>
                        <span title="COMPLETED" th:class="${#lists.contains(ord?.jobStepStates, 'COMPLETED')} == true?'COMPLETED-c':'jobstepstate'"><svg xmlns="http://www.w3.org/2000/svg" width="24" height="24" viewBox="0 0 24 24" fill="currentColor" stroke="currentColor" stroke-width="1" stroke-linecap="round" stroke-linejoin="round"><circle cx="12" cy="12" r="10"></circle></svg></span>
                      </td>
                      <td>
                      <div th:title="${ord?.percentCompleted + ord?.percentFailed} + '% finished'" class="progress">
                        <div class="progress-bar COMPLETED" role="progressbar" th:style="'width: ' + ${ord?.percentCompleted} + '%;'" 
                            th:aria-valuenow="${ord?.percentCompleted}" aria-valuemin="0" aria-valuemax="100"
                            th:text="${ord?.percentCompleted} + '%'"
                            th:title="${ord?.percentCompleted} + '% completed'"></div>
                        <div class="progress-bar FAILED" role="progressbar" th:style="'width: ' + ${ord?.percentFailed} + '%;'" 
                            th:aria-valuenow="${ord?.percentFailed}" aria-valuemin="0" aria-valuemax="100"
                            th:text="${ord?.percentFailed} + '%'"
                            th:title="${ord?.percentFailed} + '% failed'"></div>
                        <div class="progress-bar RUNNING" role="progressbar" th:style="'width: ' + ${ord?.percentRunning} + '%;'" 
                            th:aria-valuenow="${ord?.percentRunning}" aria-valuemin="0" aria-valuemax="100"
                            th:text="${ord?.percentRunning} + '%'"
                            th:title="${ord?.percentRunning} + '% running'"></div>
                      </div>
                      </td>
                      <td><div th:insert="fragments/ordermenu.html :: orderMenu"></div></td>
                    </tr>
                  </tbody>
                </table>
                <div th:replace="fragments/navbar.html :: pagenav"></div>
              </div>
            </div>
          </div>
          <div th:insert="fragments/footer.html :: footer"></div>
        </main>
      </div>
    </div>
	</div>
  </body>
  <script src="https://unpkg.com/feather-icons"></script>
  <script src="https://cdn.jsdelivr.net/npm/feather-icons/dist/feather.min.js"></script>
  <script src="https://code.jquery.com/jquery-3.5.1.js"
    integrity="sha256-QWo7LDvxbWT2tbbQ97B53yJnYU3WhH/C8ycbRAkjPDc="
    crossorigin="anonymous"></script>
  <script
    src="https://cdn.jsdelivr.net/npm/popper.js@1.16.0/dist/umd/popper.min.js"
    integrity="sha384-Q6E9RHvbIyZFJoft+2mJbHaEWldlvI9IOYy5n3zV9zzTtmI3UksdQRVvoxMfooAo"
    crossorigin="anonymous"></script>
  <script
    src="https://stackpath.bootstrapcdn.com/bootstrap/4.5.0/js/bootstrap.min.js"
    integrity="sha384-OgVRvuATP1z7JjHLkuOU7Xw704+h835Lr+6QL9UvYjZE3Ipu6Tp75j7Bh/kR0JKI"
    crossorigin="anonymous"></script>
  <script
    src="https://cdnjs.cloudflare.com/ajax/libs/Chart.js/2.7.3/Chart.min.js"></script>
  <script src="../static/fragments/proseo.js" th:src="@{/fragments/proseo.js}" type="text/javascript"></script>
  <script src="../static/fragments/proseo-date.js" th:src="@{/fragments/proseo-date.js}" type="text/javascript"></script>      
  <script src="../static/fragments/bootstrap-multiselect.js" th:src="@{/fragments/bootstrap-multiselect.js}" type="text/javascript"></script>
  <script src="../static/fragments/jquery.serialize-object.js" th:src="@{/fragments/jquery.serialize-object.js}" type="text/javascript"></script>

<script>
    var input = document.getElementById("identifier");
input.addEventListener("keyup", function(event) {
    if (event.keyCode === 13) {
        event.preventDefault();
        document.getElementById("orderselect").click();
    }
});
</script>
  <script type="text/javascript" th:inline="javascript">

  function addEventHandler() {
      $("input[name='fromDate']").change(checkTime);
      $("input[name='toDate']").change(checkTime);   
  };

  function getDate(val, up) {
    var start = new ProseoDate(val, 'TIME');
    if (start == null || !start.isValid()) {
      start = new ProseoDate(val, 'DAYHOURS');
    }
    if (start == null || !start.isValid()) {
      start = new ProseoDate(val, 'DAY');
      if (up && start.isValid()) {
        start.norm(-1);
      }
    }
    return start;
  }

  function getDateString(val, up) {
    var date = getDate(val, up);
    if (date != null && date.isValid()) {
      return (date.toString())
    } else {
      return null;
    }
  }

  function checkTime(elem) {
      var startElem = null;
      if (elem != null && $(elem).is('input')) {
          startElem = $(elem);
      } else {
          startElem = $(this);
      }
      var type = startElem.attr('data-type');
      if (type == null) return;
      var start = null;
      if (startElem.val() != '' && startElem[0].checkValidity()) {
        start = getDate(startElem.val());
      }
      if (startElem.val() == '' || (start != null && start.isValid())) {
        startElem[0].setCustomValidity('');
      } else {
        startElem[0].setCustomValidity([[#{invaliddate}]]);
      }
      startElem[0].form.classList.add('was-validated')
  }

function selectOrder(ele, others) {
		var elem = $("#" + ele);
		var sel = "select-down";
		var newsel = "select-up";
		var styles = $(elem).attr("class");
		if (styles != null) {
				var styless = styles.split(" ");
				for (i = 0; i < styless.length; i++) {
						var s = styless[i];
						if (s == "select-up") {
							  sel = "select-up";
							  newsel = "select-down";
							  break;
						} else if (s == "select-down") {
							  sel = "select-down";
							  newsel = "select-up";
							  break;
						}
				}
		}
		$(elem).removeClass(sel);
		$(elem).addClass(newsel);
		for (i = 0; i < others.length; i++) {
				var e = others[i];
				var eleidentifier = $("#" + e);
				$(eleidentifier).removeClass("select-up");
				$(eleidentifier).removeClass("select-down");
		}
		retrieveDataPrim();
};


function plan(oId, state) {
		var dialog = document.getElementById('plan' + oId);
		var ok = document.getElementById('ok' + oId);
		var cancel = document.getElementById('cancel' + oId);
		if (!dialog.hasAttribute('open')) {
				// show the dialog 
				var div = document.createElement('div');
				div.id = 'backdrop';
				document.body.appendChild(div);
				dialog.setAttribute('open', 'open');
				ok.addEventListener('click', function() {
						var menu = document.getElementById('facilities' + oId);
						var facility = menu.options[menu.selectedIndex].value;
						doPlan(oId, facility);
						var dialog = document.getElementById('plan' + oId);
						dialog.removeAttribute('open');
						var div = document.querySelector('#backdrop');
						if (div != null) {
							  div.parentNode.removeChild(div);
						}
				});
				cancel.addEventListener('click', function() {
						var dialog = document.getElementById('plan' + oId);
						dialog.removeAttribute('open');
						var div = document.querySelector('#backdrop');
						if (div != null) {
							  div.parentNode.removeChild(div);
						}
				});
		}
};

function doPlan(oId, facility) {
    if ([[${hasroleorderplanner}]]) {
		    showLoader();
		    var url = "/order-state/post?id=" + oId
				    + "&state=PLAN&facility=" + facility;
		    var row = document.getElementById(oId);

		    $.ajax({
				    url : url,
				    method : "POST",
				    success : function(res, textStatus, jqXHR) {
		          hideLoader();
		          if (jqXHR.getResponseHeader("warnstatus") != null && jqXHR.getResponseHeader("warnstatus") == 'productfound') {
	                alert(jqXHR.getResponseHeader("warnstatus") + ': ' + jqXHR.getResponseHeader("warndesc"));
	                retrieveDataPrim();
	            } else if (jqXHR.getResponseHeader("warnstatus") != null) {
				    		  alert(jqXHR.getResponseHeader("warnstatus") + ': ' + jqXHR.getResponseHeader("warndesc"));
				    	} else {
				    		retrieveDataPrim();
						  }
				    },
				    error : function(jqXHR, textStatus, errorThrown) {
						    hideLoader();
						    console.log(errorThrown);
						    alert("Error: " + errorThrown);
				    }
		    });
    }
};

function setState(oId, state) {
    if ([[${hasroleorderreader}]]) {
		    showLoader();
		    var url = "/order-state/post?id=" + oId + "&state=" + state;
		    var row = document.getElementById(oId);

		    var method = 'POST';
<<<<<<< HEAD

=======
>>>>>>> 9b1d142c
		    $.ajax({
				    url : url,
				    method : method,
            success : function(res, textStatus, jqXHR) {
                hideLoader();
                if (jqXHR.getResponseHeader("warnstatus") != null && jqXHR.getResponseHeader("warnstatus") != 'nocontent') {
                    alert(jqXHR.getResponseHeader("warnstatus") + ': ' + jqXHR.getResponseHeader("warndesc"));
                } else {
                    retrieveDataPrim();
                }
              },
              error : function(jqXHR, textStatus, errorThrown) {
                  hideLoader();
                  console.log(errorThrown);
                  alert("Error: " + errorThrown);
              }
		    });
    }
};

function setSelected() {
	// identifier
  $('#identifier').val(getURLParam('identifier'));
	// states
  var cls = getURLParams('orderstates');
  if (cls != null && cls.length > 0) {
    $('#orderstates').multiselect('select', getURLParams('orderstates'));
  }
	// start date from, to
	
  $('#fromDate').val(getURLParam('fromDate'));
  $('#toDate').val(getURLParam('toDate'));
	// product classes
  var cls = getURLParams('products');
  if (cls != null && cls.length > 0) {
    $('#products').multiselect('select', getURLParams('products'));
  }
}

function setParams() {
    var loc = location.search.slice(0);
    var search = location.search.slice(1);
    var paramString = search;
    search = removeURLKeyPrim('identifier', search);
    search = removeURLKeyPrim('products', search);
    search = removeURLKeyPrim('orderstates', search);
    search = removeURLKeyPrim('fromDate', search);
    search = removeURLKeyPrim('toDate', search);
    searchTmp = addURLParamValuePrim('identifier', $('#identifier').val(), search);
    if (searchTmp != null) {search = searchTmp};
    var searchTmp = addURLParamValuesPrim('orderstates', $('#orderstates').val(), search);
    if (searchTmp != null) {search = searchTmp};
    searchTmp = addURLParamValuePrim('fromDate', getDateString($('#fromDate').val(), false), search);
    if (searchTmp != null) {search = searchTmp};
    searchTmp = addURLParamValuePrim('toDate', getDateString($('#toDate').val(), false), search);
    if (searchTmp != null) {search = searchTmp};
    var searchTmp = addURLParamValuesPrim('products', $('#products').val(), search);
    if (searchTmp != null) {search = searchTmp};
    if (search != loc) {
        if (search == '') {
          search = '?';
        }
        history.pushState({}, null, search);
    }
}

function retrieveDataPrim() {
  if (!$('#ord-shw')[0].checkValidity()) {
    event.preventDefault();
    event.stopPropagation();
    $('#ord-shw')[0].classList.add('was-validated');
  } else {
    $('#ord-shw')[0].classList.add('was-validated');
		var from = getURLParam('from');
		var to = getURLParam('to');        
		if (from == null || to == null) {
		  from = 0;
		  to = 20;
		}
		retrieveDataPage(from, to);
	}
}

function retrieveDataPage(from, to) {
    var loc = location.search.slice(0);
    var search = location.search.slice(1);
    var paramString = search;
    search = removeURLKeyPrim('from', search);
    search = removeURLKeyPrim('to', search);
    searchTmp = addURLParamValuePrim('from', from, search);
    if (searchTmp != null) {search = searchTmp};
    searchTmp = addURLParamValuePrim('to', to, search);
    if (searchTmp != null) {search = searchTmp};
    if (search != loc) {
        if (search == '') {
          search = '?';
        }
        history.pushState({}, null, search);
    }
    setParams();
    var identifier = getURLParam('identifier');
    var productClasses = getURLParams('products');
    var productClass = null;
    if (productClasses != null && productClasses.length > 0) {
      productClass = "";
      var divider = "";
      for (var i = 0; i < productClasses.length; i++) {
        productClass = productClass + divider + productClasses[i];
        divider = ":";
      }     
    }
    var orderstates = getURLParams('orderstates');
    var orderstate = null;
    if (orderstates != null && orderstates.length > 0) {
    	orderstate = "";
      var divider = "";
      for (var i = 0; i < orderstates.length; i++) {
    	  orderstate = orderstate + divider + orderstates[i];
        divider = ":";
      }     
    }
    var fromDate = getURLParam('fromDate');
    var toDate = getURLParam('toDate');
    retrieveData(identifier, orderstate, fromDate, toDate, productClass, from, to);
}

function retrieveData(identifier, orderstates, fromDate, toDate, products, from, to) {
    if ([[${hasroleorderreader}]]) {
				showLoader();
        $('#orderstates').multiselect({
            buttonWidth : '99%',
            enableFiltering : true,
            numberDisplayed : 0,
            maxHeight : 400,
            enableCaseInsensitiveFiltering : true,
            nonSelectedText : ''
        });
        $('#products').multiselect({
            buttonWidth : '99%',
            enableFiltering : true,
            numberDisplayed : 0,
            maxHeight : 400,
            enableCaseInsensitiveFiltering : true,
            nonSelectedText : ''
        });
				var tableRows = $("orderTable").rows;
				if (tableRows > 1 && tableRows != null) {
					  $("orderTable > tbody").empty();
				}
				var url = "/order-show/get"
				var divider = "?";
				var sortcol = "id";
				var up = true;
				var done = false;
				var elem = $("#select-identifier");
				var styles = $(elem).attr("class");
				if (styles != null) {
					  var styless = styles.split(" ");
					  for (i = 0; i < styless.length; i++) {
						    var s = styless[i];
						    if (s == "select-up") {
							      done = true;
							      sortcol = "identifier";
							      up = true;
							      break;
						    } else if (s == "select-down") {
							      done = true;
							      sortcol = "identifier";
							      up = false;
							      break;
						    }
					  }
				}
				if (!done) {
					  var elem = $("#select-id");
					  styles = $(elem).attr("class");
					  if (styles != null) {
						    var styless = styles.split(" ");
						    for (i = 0; i < styless.length; i++) {
							      var s = styless[i];
							      if (s == "select-up") {
								        done = true;
								        sortcol = "id";
								        up = true;
								        break;
							      } else if (s == "select-down") {
								        done = true;
								        sortcol = "id";
								        up = false;
								        break;
							      }
						    }
					  }
				}
				if (!done) {
					  var elem = $("#select-state");
					  styles = $(elem).attr("class");
					  if (styles != null) {
						    var styless = styles.split(" ");
						    for (i = 0; i < styless.length; i++) {
							      var s = styless[i];
							      if (s == "select-up") {
								        done = true;
								        sortcol = "orderState";
								        up = true;
								        break;
							      } else if (s == "select-down") {
								        done = true;
								        sortcol = "orderState";
								        up = false;
								        break;
							      }
						    }
					  }
				}

				if (identifier != null && identifier.length > 0) {
					  url = url + divider + "identifier=" + identifier.trim();
					  divider = "&";
				}
				// <select>.selectedOptions does not work for IE, loop over options instead
				if (orderstates != null && orderstates.length > 0) {
						url = url + divider + "states=" + orderstates;
			      divider = "&";
				}

				if (fromDate != null && fromDate.length > 0) {
					  url = url + divider + "from=" + fromDate.trim();
					  divider = "&";
				}
        if (toDate != null && toDate.length > 0) {
            url = url + divider + "to=" + toDate.trim();
            divider = "&";
        }
        if (products != null && products.length > 0) {
            url = url + divider + "products=" + products.trim();
            divider = "&";
        }
        if (from != null && to != null) {
            url = url + divider + "recordFrom=" + from;
            divider = "&";
            url = url + divider + "recordTo=" + to;
            divider = "&";
        }

				url = url + divider + "sortby=" + sortcol;
				divider = "&";
				url = url + divider + "up=" + up;
				divider = "&";

				$.ajax({
					  url : url,
					  method : "GET",
					  success : function(res, textStatus, jqXHR) {
						    $("#orderscontent").html(res);
						    hideLoader();
			          feather.replace(); 
		            addEventHandler();
						    document.title = [[#{order}]] + " | " + [[#{proseo}]];
					  },
					  error : function(jqXHR, textStatus, errorThrown) {
                hideLoader();
                feather.replace(); 
                addEventHandler();
                console.log(textStatus + errorThrown);
                alert("Error: " + errorThrow);
            }
				});
		}
};
</script>
<script>
    window.onload = function () {
        // $('.collapse').collapse();
        var elem = document.getElementById('sb-order');
        $(elem).addClass('active');
        feather.replace();
        setSelected();
        retrieveDataPrim();
        
        // correct scroll due to "sticky" elements
        var handler = function ( ) {
            var h = (document.getElementById('proseo-thead').getBoundingClientRect().height 
    			           + document.getElementById('proseo-nav').getBoundingClientRect().height) * (-1);
            window.scrollBy(0, h);
        };
        window.addEventListener('hashchange', handler);
        
    }
</script>

</html><|MERGE_RESOLUTION|>--- conflicted
+++ resolved
@@ -417,10 +417,6 @@
 		    var row = document.getElementById(oId);
 
 		    var method = 'POST';
-<<<<<<< HEAD
-
-=======
->>>>>>> 9b1d142c
 		    $.ajax({
 				    url : url,
 				    method : method,
